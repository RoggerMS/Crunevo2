--- conflicted
+++ resolved
@@ -59,18 +59,7 @@
 
         cloud_url = current_app.config.get("CLOUDINARY_URL")
         if cloud_url:
-<<<<<<< HEAD
-            filename = secure_filename(f.filename)
-            public_id = os.path.splitext(filename)[0]
-            result = cloudinary.uploader.upload(
-                f,
-                resource_type="raw",
-                public_id=f"notes/{public_id}.pdf",
-                format="pdf",
-            )
-=======
-            result = cloudinary.uploader.upload(f, resource_type="raw")
->>>>>>> 609764c6
+
             filepath = result["secure_url"]
         else:
             filename = secure_filename(f.filename)
