from datetime import datetime, timedelta
<<<<<<< HEAD
from flask import Blueprint, redirect, url_for
=======
from flask import Blueprint, redirect, url_for, flash
from flask_login import current_user, login_required
>>>>>>> 61a204bb
from sqlalchemy import func
from crunevo.models import (
    Mission,
    UserMission,
    Note,
    PostComment,
    Post,
    Purchase,
)
from crunevo.extensions import db

missions_bp = Blueprint("missions", __name__, url_prefix="/misiones")


def compute_mission_states(user):
<<<<<<< HEAD
    """Return progress information for all missions of a user."""
    one_day_ago = datetime.utcnow() - timedelta(days=1)

    missions = Mission.query.all()
    progress_dict = {}

=======
    """Return mission progress dict for a user without claiming."""
    one_week_ago = datetime.utcnow() - timedelta(days=7)
    # Ensure default missions exist
    defaults = [
        {
            "code": "upload_note",
            "description": "Subir 1 apunte esta semana",
            "goal": 1,
            "credit_reward": 5,
        },
        {
            "code": "comment_posts",
            "description": "Comentar en 3 publicaciones",
            "goal": 3,
            "credit_reward": 3,
        },
        {
            "code": "receive_likes",
            "description": "Recibir 5 likes en tus publicaciones",
            "goal": 5,
            "credit_reward": 3,
        },
    ]
    for d in defaults:
        if not Mission.query.filter_by(code=d["code"]).first():
            db.session.add(Mission(**d))
    db.session.commit()

    missions = Mission.query.all()
    progress_dict = {}
>>>>>>> 61a204bb
    for m in missions:
        progress = 0

        # 📝 Subir apuntes
        if m.code.startswith("subir_apuntes_") or m.code == "primer_apunte":
            progress = Note.query.filter_by(user_id=user.id).count()
            if getattr(m, "category", None) == "diaria":
                progress = (
                    Note.query.filter_by(user_id=user.id)
                    .filter(Note.created_at >= one_day_ago)
                    .count()
                )

        # 💬 Comentar publicaciones
        elif m.code.startswith("comentar_"):
            progress = (
                PostComment.query.filter_by(author_id=user.id)
                .filter(PostComment.timestamp >= one_day_ago)
                .count()
            )

        # 👍 Recibir likes
        elif m.code.startswith("likes_") or m.code == "primer_like":
            progress = (
                db.session.query(func.coalesce(func.sum(Post.likes), 0))
                .filter_by(author_id=user.id)
                .scalar()
                or 0
            )

        # 🛒 Compras en tienda
        elif m.code.startswith("comprar_producto_"):
            progress = Purchase.query.filter_by(user_id=user.id).count()

        # 👥 Referidos activos
        elif m.code.startswith("referido_"):
            progress = 0

        # 🏆 Logros únicos
        elif m.code == "maraton_apuntes":
            progress = (
                Note.query.filter_by(user_id=user.id)
                .filter(Note.created_at >= one_day_ago)
                .count()
            )

        completed = progress >= m.goal
        record = UserMission.query.filter_by(user_id=user.id, mission_id=m.id).first()
<<<<<<< HEAD

=======
>>>>>>> 61a204bb
        progress_dict[m.id] = {
            "progreso": progress,
            "completada": completed,
            "reclamada": record is not None,
            "id": record.id if record else None,
        }
<<<<<<< HEAD

    return progress_dict
=======
    return progress_dict


@missions_bp.route("/reclamar_mision/<int:mission_id>", methods=["POST"])
@login_required
def reclamar_mision(mission_id):
    """Allow the current user to claim a completed mission."""
    mission = Mission.query.get_or_404(mission_id)
    record = UserMission.query.filter_by(
        user_id=current_user.id, mission_id=mission_id
    ).first()
    if record:
        flash("Misión ya reclamada", "info")
        return redirect(url_for("auth.perfil", tab="misiones"))

    progress = compute_mission_states(current_user).get(mission_id)
    if not progress or not progress["completada"]:
        flash("Aún no has completado esta misión", "warning")
        return redirect(url_for("auth.perfil", tab="misiones"))

    db.session.add(UserMission(user_id=current_user.id, mission_id=mission_id))
    add_credit(current_user, mission.credit_reward, CreditReasons.DONACION)
    db.session.commit()
    flash("¡Créditos reclamados!", "success")
    return redirect(url_for("auth.perfil", tab="misiones"))
>>>>>>> 61a204bb


@missions_bp.route("/")
def list_missions():
    """Legacy route; redirect to profile missions tab."""
    return redirect(url_for("auth.perfil", tab="misiones"))<|MERGE_RESOLUTION|>--- conflicted
+++ resolved
@@ -1,10 +1,5 @@
 from datetime import datetime, timedelta
-<<<<<<< HEAD
 from flask import Blueprint, redirect, url_for
-=======
-from flask import Blueprint, redirect, url_for, flash
-from flask_login import current_user, login_required
->>>>>>> 61a204bb
 from sqlalchemy import func
 from crunevo.models import (
     Mission,
@@ -20,45 +15,12 @@
 
 
 def compute_mission_states(user):
-<<<<<<< HEAD
     """Return progress information for all missions of a user."""
     one_day_ago = datetime.utcnow() - timedelta(days=1)
 
     missions = Mission.query.all()
     progress_dict = {}
 
-=======
-    """Return mission progress dict for a user without claiming."""
-    one_week_ago = datetime.utcnow() - timedelta(days=7)
-    # Ensure default missions exist
-    defaults = [
-        {
-            "code": "upload_note",
-            "description": "Subir 1 apunte esta semana",
-            "goal": 1,
-            "credit_reward": 5,
-        },
-        {
-            "code": "comment_posts",
-            "description": "Comentar en 3 publicaciones",
-            "goal": 3,
-            "credit_reward": 3,
-        },
-        {
-            "code": "receive_likes",
-            "description": "Recibir 5 likes en tus publicaciones",
-            "goal": 5,
-            "credit_reward": 3,
-        },
-    ]
-    for d in defaults:
-        if not Mission.query.filter_by(code=d["code"]).first():
-            db.session.add(Mission(**d))
-    db.session.commit()
-
-    missions = Mission.query.all()
-    progress_dict = {}
->>>>>>> 61a204bb
     for m in missions:
         progress = 0
 
@@ -107,34 +69,21 @@
 
         completed = progress >= m.goal
         record = UserMission.query.filter_by(user_id=user.id, mission_id=m.id).first()
-<<<<<<< HEAD
 
-=======
->>>>>>> 61a204bb
         progress_dict[m.id] = {
             "progreso": progress,
             "completada": completed,
             "reclamada": record is not None,
             "id": record.id if record else None,
         }
-<<<<<<< HEAD
 
-    return progress_dict
-=======
     return progress_dict
 
 
-@missions_bp.route("/reclamar_mision/<int:mission_id>", methods=["POST"])
-@login_required
-def reclamar_mision(mission_id):
-    """Allow the current user to claim a completed mission."""
-    mission = Mission.query.get_or_404(mission_id)
-    record = UserMission.query.filter_by(
-        user_id=current_user.id, mission_id=mission_id
-    ).first()
-    if record:
-        flash("Misión ya reclamada", "info")
-        return redirect(url_for("auth.perfil", tab="misiones"))
+@missions_bp.route("/")
+def list_missions():
+    """Legacy route; redirect to profile missions tab."""
+    return redirect(url_for("auth.perfil", tab="misiones"))
 
     progress = compute_mission_states(current_user).get(mission_id)
     if not progress or not progress["completada"]:
@@ -146,8 +95,6 @@
     db.session.commit()
     flash("¡Créditos reclamados!", "success")
     return redirect(url_for("auth.perfil", tab="misiones"))
->>>>>>> 61a204bb
-
 
 @missions_bp.route("/")
 def list_missions():
