--- conflicted
+++ resolved
@@ -29,14 +29,7 @@
         }
         resp = requests.post(
             "https://openrouter.ai/api/v1/chat/completions",
-<<<<<<< HEAD
             headers=headers,
-=======
-            headers={
-                "Authorization": f"Bearer {api_key}",
-                "Content-Type": "application/json",
-            },
->>>>>>> 862e7b2c
             json={
                 "model": "deepseek-chat",
                 "messages": [{"role": "user", "content": prompt}],
