<nav class="navbar navbar-expand-lg navbar-dark navbar-crunevo fixed-top">
  <div class="container-fluid">
    <a class="navbar-brand" href="{{ url_for('feed.index') }}">Crunevo</a>
  <form class="d-none d-lg-flex mx-4 flex-grow-1 position-relative" id="globalSearchForm">
      <input class="form-control" type="search" placeholder="Buscar" aria-label="Buscar" id="globalSearchInput" autocomplete="off">
      <div id="searchSuggestions" class="tw-absolute tw-left-0 tw-z-10 tw-w-full tw-bg-white dark:tw-bg-gray-800 tw-border tw-border-gray-200 dark:tw-border-gray-700 tw-rounded tw-shadow"></div>
    </form>
    <button class="navbar-toggler" type="button" aria-label="Menú">
      <span class="navbar-toggler-icon"></span>
    </button>
<<<<<<< HEAD
    <div
      id="mobileOverlayMenu"
      class="tw-fixed tw-inset-0 tw-bg-[rgba(0,0,0,0.8)] tw-z-[1030] tw-hidden lg:tw-hidden tw-flex tw-flex-col tw-items-center tw-justify-center tw-space-y-6"
    >
=======
    <div id="mobileOverlayMenu" class="tw-fixed tw-inset-0 tw-bg-[rgba(0,0,0,0.8)] tw-z-[9999] tw-hidden tw-flex tw-flex-col tw-items-center tw-justify-center tw-space-y-6">
>>>>>>> 4ac9b789
      <a href="{{ url_for('feed.index') }}" class="tw-text-white tw-text-2xl"><i class="bi bi-house-door"></i> Inicio</a>
      <a href="{{ url_for('notes.list_notes') }}" class="tw-text-white tw-text-2xl"><i class="bi bi-journal-text"></i> Apuntes</a>
      <a href="{{ url_for('store.store_index') }}" class="tw-text-white tw-text-2xl"><i class="bi bi-bag"></i> Tienda</a>
      <a href="{{ url_for('chat.chat_index') }}" class="tw-text-white tw-text-2xl"><i class="bi bi-chat-dots"></i> Chat</a>
      {% if current_user.is_authenticated %}
        <a href="{{ url_for('auth.perfil') }}" class="tw-text-white tw-text-2xl"><i class="bi bi-person-circle"></i> Perfil</a>
        <a href="{{ url_for('auth.logout') }}" class="tw-text-white tw-text-2xl"><i class="bi bi-box-arrow-right"></i> Salir</a>
      {% endif %}
      <button id="closeMobileMenu" class="tw-absolute tw-top-4 tw-right-6 tw-text-white tw-text-3xl">❌</button>
    </div>
    <div class="collapse navbar-collapse" id="navbarNav">
    <button class="btn-close btn-close-white d-lg-none ms-auto me-3" data-bs-toggle="collapse" data-bs-target="#navbarNav" aria-label="Cerrar"></button>
    <ul class="navbar-nav mr-auto mb-2 lg:mb-0">
        <li class="nav-item"><a class="nav-link" href="{{ url_for('feed.index') }}"><i class="bi bi-house-door"></i></a></li>
        <li class="nav-item"><a class="nav-link" href="{{ url_for('feed.trending') }}"><i class="bi bi-fire"></i></a></li>
        <li class="nav-item"><a class="nav-link" href="{{ url_for('notes.list_notes') }}"><i class="bi bi-journal-text"></i></a></li>
        <li class="nav-item"><a class="nav-link" href="{{ url_for('store.store_index') }}"><i class="bi bi-bag"></i></a></li>
        <li class="nav-item"><a class="nav-link" href="{{ url_for('chat.chat_index') }}"><i class="bi bi-chat-dots"></i></a></li>
        {% if current_user.is_authenticated and current_user.role == 'admin' %}
        <li class="nav-item"><a class="nav-link" href="{{ url_for('admin.dashboard') }}"><i class="bi bi-speedometer2"></i></a></li>
        {% endif %}
      </ul>
      <ul class="navbar-nav align-items-center">
        {% if current_user.is_authenticated %}
        <li class="nav-item"><a class="nav-link" href="{{ url_for('auth.perfil') }}"><i class="bi bi-person-circle"></i></a></li>
        <li class="nav-item"><a class="nav-link" href="{{ url_for('auth.logout') }}"><i class="bi bi-box-arrow-right"></i></a></li>
        {% else %}
        <li class="nav-item">
          <a class="nav-link" href="{{ url_for('auth.login') }}">Iniciar sesión</a>
        </li>
        <li class="nav-item"><a class="nav-link" href="{{ url_for('onboarding.register') }}">Registrarse</a></li>
        {% endif %}
        {% if current_user.is_authenticated %}
          <li class="nav-item text-white mx-2"><i class="bi bi-coin"></i> {{ current_user.credits }}</li>
        {% if current_user.verification_level >= 2 %}
        {% include 'components/edu_badge.html' %}
        {% endif %}
        {% endif %}
          <li class="nav-item">
            <button id="themeToggle" class="btn btn-sm btn-secondary ml-2 focus-visible:tw-ring-2 focus-visible:tw-ring-[var(--primary)] focus-visible:tw-ring-offset-2" type="button"><i class="bi bi-moon"></i></button>
          </li>
      </ul>
    </div>
  </div>
</nav><|MERGE_RESOLUTION|>--- conflicted
+++ resolved
@@ -8,14 +8,6 @@
     <button class="navbar-toggler" type="button" aria-label="Menú">
       <span class="navbar-toggler-icon"></span>
     </button>
-<<<<<<< HEAD
-    <div
-      id="mobileOverlayMenu"
-      class="tw-fixed tw-inset-0 tw-bg-[rgba(0,0,0,0.8)] tw-z-[1030] tw-hidden lg:tw-hidden tw-flex tw-flex-col tw-items-center tw-justify-center tw-space-y-6"
-    >
-=======
-    <div id="mobileOverlayMenu" class="tw-fixed tw-inset-0 tw-bg-[rgba(0,0,0,0.8)] tw-z-[9999] tw-hidden tw-flex tw-flex-col tw-items-center tw-justify-center tw-space-y-6">
->>>>>>> 4ac9b789
       <a href="{{ url_for('feed.index') }}" class="tw-text-white tw-text-2xl"><i class="bi bi-house-door"></i> Inicio</a>
       <a href="{{ url_for('notes.list_notes') }}" class="tw-text-white tw-text-2xl"><i class="bi bi-journal-text"></i> Apuntes</a>
       <a href="{{ url_for('store.store_index') }}" class="tw-text-white tw-text-2xl"><i class="bi bi-bag"></i> Tienda</a>
