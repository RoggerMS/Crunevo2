<nav class="navbar navbar-dark navbar-crunevo fixed-top">
<<<<<<< HEAD
  <div class="tw-container tw-mx-auto tw-px-4 tw-max-w-7xl d-flex align-items-center justify-content-between">
=======
  <div class="container-fluid d-flex align-items-center justify-content-between">
>>>>>>> 734177f0
    <button id="mobileMenuToggle" class="btn btn-link text-white tw-md:tw-hidden tw-text-2xl" type="button" aria-label="Menú">
      <i class="bi bi-list"></i>
    </button>
    <a class="navbar-brand" href="{{ url_for('feed.index') }}">Crunevo</a>
    <form class="d-none d-md-flex mx-4 flex-grow-1 position-relative" id="globalSearchForm">
      <input class="form-control" type="search" placeholder="Buscar" aria-label="Buscar" id="globalSearchInput" autocomplete="off">
      <div id="searchSuggestions" class="tw-absolute tw-left-0 tw-z-10 tw-w-full tw-bg-white dark:tw-bg-gray-800 tw-border tw-border-gray-200 dark:tw-border-gray-700 tw-rounded tw-shadow"></div>
    </form>
    <div class="d-none d-md-flex align-items-center" id="navbarNav">
      <ul class="navbar-nav mr-auto mb-2 md:mb-0 d-flex flex-row">
        <li class="nav-item"><a class="nav-link" href="{{ url_for('feed.index') }}"><i class="bi bi-house-door"></i></a></li>
        <li class="nav-item"><a class="nav-link" href="{{ url_for('feed.trending') }}"><i class="bi bi-fire"></i></a></li>
        <li class="nav-item"><a class="nav-link" href="{{ url_for('notes.list_notes') }}"><i class="bi bi-journal-text"></i></a></li>
        <li class="nav-item"><a class="nav-link" href="{{ url_for('store.store_index') }}"><i class="bi bi-bag"></i></a></li>
        <li class="nav-item"><a class="nav-link" href="{{ url_for('chat.chat_index') }}"><i class="bi bi-chat-dots"></i></a></li>
        {% if current_user.is_authenticated and current_user.role == 'admin' %}
        <li class="nav-item"><a class="nav-link" href="{{ url_for('admin.dashboard') }}"><i class="bi bi-speedometer2"></i></a></li>
        {% endif %}
      </ul>
      <ul class="navbar-nav align-items-center">
        {% if current_user.is_authenticated %}
        <li class="nav-item"><a class="nav-link" href="{{ url_for('auth.perfil') }}"><i class="bi bi-person-circle"></i></a></li>
        <li class="nav-item"><a class="nav-link" href="{{ url_for('auth.logout') }}"><i class="bi bi-box-arrow-right"></i></a></li>
        {% else %}
        <li class="nav-item"><a class="nav-link" href="{{ url_for('auth.login') }}">Iniciar sesión</a></li>
        <li class="nav-item"><a class="nav-link" href="{{ url_for('onboarding.register') }}">Registrarse</a></li>
        {% endif %}
        {% if current_user.is_authenticated %}
        <li class="nav-item text-white mx-2"><i class="bi bi-coin"></i> {{ current_user.credits }}</li>
        {% if current_user.verification_level >= 2 %}
        {% include 'components/edu_badge.html' %}
        {% endif %}
        {% endif %}
        <li class="nav-item">
          <button id="themeToggle" class="btn btn-sm btn-secondary ml-2 focus-visible:tw-ring-2 focus-visible:tw-ring-[var(--primary)] focus-visible:tw-ring-offset-2" type="button"><i class="bi bi-moon"></i></button>
        </li>
      </ul>
    </div>
  </div>
</nav>

<div id="mobileMenuOverlay" class="tw-fixed tw-inset-0 tw-bg-black/60 tw-z-50 tw-hidden md:tw-hidden">
  <div class="tw-fixed tw-top-0 tw-left-0 tw-h-full tw-w-64 tw-bg-white tw-p-4 dark:tw-bg-gray-900">
    <button id="closeMobileMenu" class="tw-absolute tw-top-2 tw-right-2 tw-text-2xl" type="button">✖</button>
    <ul class="tw-space-y-4 tw-mt-10">
      <li><a href="{{ url_for('feed.index') }}" class="tw-block"><i class="bi bi-house-door"></i> Inicio</a></li>
      <li><a href="{{ url_for('notes.list_notes') }}" class="tw-block"><i class="bi bi-journal-text"></i> Apuntes</a></li>
      <li><a href="{{ url_for('store.store_index') }}" class="tw-block"><i class="bi bi-bag"></i> Tienda</a></li>
      <li><a href="{{ url_for('chat.chat_index') }}" class="tw-block"><i class="bi bi-chat-dots"></i> Chat</a></li>
      {% if current_user.is_authenticated %}
      <li><a href="{{ url_for('auth.perfil') }}" class="tw-block"><i class="bi bi-person-circle"></i> Perfil</a></li>
      <li><a href="{{ url_for('auth.logout') }}" class="tw-block"><i class="bi bi-box-arrow-right"></i> Salir</a></li>
      {% else %}
      <li><a href="{{ url_for('auth.login') }}" class="tw-block">Iniciar sesión</a></li>
      <li><a href="{{ url_for('onboarding.register') }}" class="tw-block">Registrarse</a></li>
      {% endif %}
    </ul>
  </div>
</div><|MERGE_RESOLUTION|>--- conflicted
+++ resolved
@@ -1,9 +1,4 @@
 <nav class="navbar navbar-dark navbar-crunevo fixed-top">
-<<<<<<< HEAD
-  <div class="tw-container tw-mx-auto tw-px-4 tw-max-w-7xl d-flex align-items-center justify-content-between">
-=======
-  <div class="container-fluid d-flex align-items-center justify-content-between">
->>>>>>> 734177f0
     <button id="mobileMenuToggle" class="btn btn-link text-white tw-md:tw-hidden tw-text-2xl" type="button" aria-label="Menú">
       <i class="bi bi-list"></i>
     </button>
