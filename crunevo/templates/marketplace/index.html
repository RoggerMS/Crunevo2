{% extends "base.html" %}

{% block title %}Marketplace | Crunevo{% endblock %}

{% block styles %}
<link rel="stylesheet" href="{{ url_for('static', filename='css/marketplace.css') }}">
{% endblock %}

{% block content %}
<div class="marketplace-wrapper">
    <div class="marketplace-container">
        <!-- Hero Section -->
        <div class="marketplace-hero">
            <div class="container">
                <div class="row align-items-center">
                    <div class="col-lg-6">
                        <h1 class="marketplace-title">Marketplace Crunevo</h1>
                        <p class="marketplace-subtitle">Compra y vende productos académicos, materiales de estudio y más en la comunidad de Crunevo.</p>
                        {% if current_user.is_authenticated %}
                        <div class="d-flex gap-3">
                            <a href="{{ url_for('marketplace.become_seller') }}" class="btn btn-primary">Convertirte en vendedor</a>
                            <a href="#products" class="btn btn-outline-primary">Explorar productos</a>
                        </div>
                        {% else %}
                        <a href="{{ url_for('auth.login') }}" class="btn btn-primary">Iniciar sesión para comprar</a>
                        {% endif %}
                    </div>
                    <div class="col-lg-6 d-none d-lg-block">
                        <img src="{{ url_for('static', filename='img/marketplace/hero.svg') }}" alt="Marketplace Crunevo" class="img-fluid marketplace-hero-image">
                    </div>
                </div>
            </div>
        </div>

        <!-- Main Content -->
        <div class="container py-5">
            <div class="row">
                <!-- Filters Sidebar -->
                <div class="col-lg-3">
                    <div class="marketplace-filters card shadow-sm">
                        <div class="card-header bg-white">
                            <h5 class="mb-0">Filtros</h5>
                        </div>
                        <div class="card-body">
                            <form action="{{ url_for('marketplace.marketplace_index') }}" method="get" id="filter-form">
                                <!-- Search -->
                                <div class="mb-3">
                                    <label for="search" class="form-label">Buscar</label>
                                    <div class="input-group">
                                        <input type="text" class="form-control" id="search" name="search" value="{{ filters.search or '' }}" placeholder="Buscar productos...">
                                        <button class="btn btn-outline-primary" type="submit">
                                            <i class="bi bi-search"></i>
                                        </button>
                                    </div>
                                </div>

                                <!-- Categories -->
                                <div class="mb-3">
                                    <label class="form-label">Categorías</label>
                                    <div class="list-group">
                                        <a href="{{ url_for('marketplace.marketplace_index') }}" class="list-group-item list-group-item-action d-flex justify-content-between align-items-center {% if not filters.categoria %}active{% endif %}">
                                            Todas
                                            <span class="badge bg-primary rounded-pill">{{ products|length }}</span>
                                        </a>
                                        {% for category, count in categories %}
                                        <a href="{{ url_for('marketplace.marketplace_index', categoria=category) }}" class="list-group-item list-group-item-action d-flex justify-content-between align-items-center {% if filters.categoria == category %}active{% endif %}">
                                            {{ category }}
                                            <span class="badge bg-primary rounded-pill">{{ count }}</span>
                                        </a>
                                        {% endfor %}
                                    </div>
                                </div>

                                <!-- Subcategories (if category is selected) -->
                                {% if filters.categoria and subcategories %}
                                <div class="mb-3">
                                    <label class="form-label">Subcategorías</label>
                                    <div class="list-group">
                                        <a href="{{ url_for('marketplace.marketplace_index', categoria=filters.categoria) }}" class="list-group-item list-group-item-action d-flex justify-content-between align-items-center {% if not filters.subcategoria %}active{% endif %}">
                                            Todas
                                        </a>
                                        {% for subcategory, count in subcategories %}
                                        <a href="{{ url_for('marketplace.marketplace_index', categoria=filters.categoria, subcategoria=subcategory) }}" class="list-group-item list-group-item-action d-flex justify-content-between align-items-center {% if filters.subcategoria == subcategory %}active{% endif %}">
                                            {{ subcategory }}
                                            <span class="badge bg-primary rounded-pill">{{ count }}</span>
                                        </a>
                                        {% endfor %}
                                    </div>
                                </div>
                                {% endif %}

                                <!-- Price Range -->
                                <div class="mb-3">
                                    <label class="form-label">Rango de precio</label>
                                    <div class="row g-2">
                                        <div class="col">
<<<<<<< HEAD
                                            <input type="number" class="form-control" name="precio_min" placeholder="Min" value="{{ filters.precio_min|default('') }}">
                                        </div>
                                        <div class="col">
                                            <input type="number" class="form-control" name="precio_max" placeholder="Max" value="{{ filters.precio_max|default('') }}">
=======
                                            <input type="number" class="form-control" name="precio_min" placeholder="Min" value="{{ filters.precio_min or '' }}">
                                        </div>
                                        <div class="col">
                                            <input type="number" class="form-control" name="precio_max" placeholder="Max" value="{{ filters.precio_max or '' }}">
>>>>>>> 32a4bcf9
                                        </div>
                                    </div>
                                </div>

                                <!-- Condition -->
                                <div class="mb-3">
                                    <label class="form-label">Condición</label>
                                    <select class="form-select" name="condicion">
                                        <option value="">Todas</option>
                                        <option value="new" {% if filters.condicion == 'new' %}selected{% endif %}>Nuevo</option>
                                        <option value="used" {% if filters.condicion == 'used' %}selected{% endif %}>Usado</option>
                                        <option value="refurbished" {% if filters.condicion == 'refurbished' %}selected{% endif %}>Reacondicionado</option>
                                    </select>
                                </div>

                                <!-- Additional Filters -->
                                <div class="mb-3">
                                    <div class="form-check">
                                        <input class="form-check-input" type="checkbox" id="envio_gratis" name="envio_gratis" value="1" {% if filters.envio_gratis %}checked{% endif %}>
                                        <label class="form-check-label" for="envio_gratis">Envío gratis</label>
                                    </div>
                                    <div class="form-check">
                                        <input class="form-check-input" type="checkbox" id="vendedor_verificado" name="vendedor_verificado" value="1" {% if filters.vendedor_verificado %}checked{% endif %}>
                                        <label class="form-check-label" for="vendedor_verificado">Vendedor verificado</label>
                                    </div>
                                </div>

                                <!-- Sort By -->
                                <div class="mb-3">
                                    <label class="form-label">Ordenar por</label>
                                    <select class="form-select" name="sort">
                                        <option value="newest" {% if filters.sort == 'newest' %}selected{% endif %}>Más recientes</option>
                                        <option value="price_low" {% if filters.sort == 'price_low' %}selected{% endif %}>Precio: menor a mayor</option>
                                        <option value="price_high" {% if filters.sort == 'price_high' %}selected{% endif %}>Precio: mayor a menor</option>
                                        <option value="popular" {% if filters.sort == 'popular' %}selected{% endif %}>Popularidad</option>
                                    </select>
                                </div>

                                <button type="submit" class="btn btn-primary w-100">Aplicar filtros</button>
                                <a href="{{ url_for('marketplace.marketplace_index') }}" class="btn btn-outline-secondary w-100 mt-2">Limpiar filtros</a>
                            </form>
                        </div>
                    </div>
                </div>

                <!-- Products Grid -->
                <div class="col-lg-9" id="products">
                    <div class="d-flex justify-content-between align-items-center mb-4">
                        <h2 class="h4 mb-0">Productos ({{ products|length }})</h2>
                        <div class="d-flex gap-2">
                            <div class="btn-group" role="group">
                                <button type="button" class="btn btn-outline-primary active" id="grid-view">
                                    <i class="bi bi-grid-3x3-gap-fill"></i>
                                </button>
                                <button type="button" class="btn btn-outline-primary" id="list-view">
                                    <i class="bi bi-list-ul"></i>
                                </button>
                            </div>
                        </div>
                    </div>

                    {% if products %}
                    <div class="row g-4" id="products-container">
                        {% for product in products %}
                        <div class="col-md-6 col-lg-4">
                            <div class="marketplace-product-card card h-100 shadow-sm">
                                <div class="position-relative">
                                    {% if product.image_urls and product.image_urls|length > 0 %}
                                    <img src="{{ product.image_urls[0] }}" class="card-img-top marketplace-product-img" alt="{{ product.name }}">
                                    {% else %}
                                    <img src="{{ url_for('static', filename='img/marketplace/product-placeholder.svg') }}" class="card-img-top marketplace-product-img" alt="{{ product.name }}">
                                    {% endif %}
                                    
                                    <!-- Product badges -->
                                    <div class="marketplace-product-badges">
                                        {% if product.is_new %}
                                        <span class="badge bg-success">Nuevo</span>
                                        {% endif %}
                                        {% if product.condition == 'used' %}
                                        <span class="badge bg-secondary">Usado</span>
                                        {% endif %}
                                        {% if product.condition == 'refurbished' %}
                                        <span class="badge bg-info">Reacondicionado</span>
                                        {% endif %}
                                        {% if product.shipping_cost == 0 %}
                                        <span class="badge bg-primary">Envío gratis</span>
                                        {% endif %}
                                    </div>
                                </div>
                                
                                <div class="card-body d-flex flex-column">
                                    <h5 class="card-title">{{ product.name }}</h5>
                                    <p class="card-text text-truncate">{{ product.description }}</p>
                                    <div class="d-flex justify-content-between align-items-center mt-auto">
                                        <span class="marketplace-product-price">S/. {{ product.price }}</span>
                                        <a href="{{ url_for('marketplace.view_product', product_id=product.id) }}" class="btn btn-sm btn-outline-primary">Ver detalles</a>
                                    </div>
                                </div>
                                {% if product.seller_id %}
                                <div class="card-footer bg-white">
                                    <small class="text-muted">Vendido por: 
                                        <a href="{{ url_for('marketplace.view_seller', seller_id=product.seller_id) }}" class="text-decoration-none">
                                            {{ product.seller.store_name }}
                                            {% if product.seller.is_verified %}
                                            <i class="bi bi-patch-check-fill text-primary"></i>
                                            {% endif %}
                                        </a>
                                    </small>
                                </div>
                                {% endif %}
                            </div>
                        </div>
                        {% endfor %}
                    </div>
                    {% else %}
                    <div class="alert alert-info">
                        <i class="bi bi-info-circle me-2"></i> No se encontraron productos con los filtros seleccionados.
                    </div>
                    {% endif %}
                </div>
            </div>
        </div>
    </div>
</div>
{% endblock %}

{% block scripts %}
<script src="{{ url_for('static', filename='js/marketplace.js') }}"></script>
{% endblock %}<|MERGE_RESOLUTION|>--- conflicted
+++ resolved
@@ -93,18 +93,11 @@
                                 <div class="mb-3">
                                     <label class="form-label">Rango de precio</label>
                                     <div class="row g-2">
-                                        <div class="col">
-<<<<<<< HEAD
-                                            <input type="number" class="form-control" name="precio_min" placeholder="Min" value="{{ filters.precio_min|default('') }}">
+                                        <div class="col">                                          
+                                          <input type="number" class="form-control" name="precio_min" placeholder="Min" value="{{ filters.precio_min|default('') }}">
                                         </div>
                                         <div class="col">
                                             <input type="number" class="form-control" name="precio_max" placeholder="Max" value="{{ filters.precio_max|default('') }}">
-=======
-                                            <input type="number" class="form-control" name="precio_min" placeholder="Min" value="{{ filters.precio_min or '' }}">
-                                        </div>
-                                        <div class="col">
-                                            <input type="number" class="form-control" name="precio_max" placeholder="Max" value="{{ filters.precio_max or '' }}">
->>>>>>> 32a4bcf9
                                         </div>
                                     </div>
                                 </div>
