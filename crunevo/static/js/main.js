--- conflicted
+++ resolved
@@ -872,10 +872,8 @@
   }
   // Recalculate after rendering and when resources load
   setNavbarHeight();
-<<<<<<< HEAD
-=======
+
   document.addEventListener('DOMContentLoaded', setNavbarHeight);
->>>>>>> 38745144
   window.addEventListener('load', setNavbarHeight);
   window.addEventListener('resize', setNavbarHeight);
   if (window.NEW_ACHIEVEMENTS && window.NEW_ACHIEVEMENTS.length > 0) {
