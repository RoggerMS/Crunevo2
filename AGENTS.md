--- conflicted
+++ resolved
@@ -1271,8 +1271,5 @@
 - Added `/healthz` blueprint returning 200 without auth and exempt from Talisman and CSRF (PR health-endpoint).
 
 - Introduced dedicated health blueprint with `/healthz`, `/live` and `/ready` endpoints, config validation script, smoke check and docs; updated Fly configs and tests accordingly. (PR health-blueprint-refresh)
-<<<<<<< HEAD
 - Centralized env config for HTTPS and health checks, returning JSON in /healthz; added deploy and secret scripts with docs (PR health-config-middleware).
-=======
-- Feed on mobile now spans full width by wrapping posts in `.page-feed` and adding responsive card and filter styles. (PR feed-mobile-full-width)
->>>>>>> a1ddf40c
+- Feed on mobile now spans full width by wrapping posts in `.page-feed` and adding responsive card and filter styles. (PR feed-mobile-full-width)