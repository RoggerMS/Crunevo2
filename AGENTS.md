# Guidelines for Codex agents

- Always run `make fmt` and `make test` before committing.
- Use Tailwind CSS utilities when updating templates, but keep Bootstrap components unless instructed otherwise.
- Do not modify models or database migrations unless explicitly requested.
- The notes blueprint exposes both `notes.detail` and `notes.view_note` for `/notes/<id>`.
- Merge duplicated `DOMContentLoaded` listeners into a single entry point in `main.js`.
- All `<form method="post">` must import `components/csrf.html` and call
  `csrf_field()` immediately after the `<form>` tag.
- Nunca hacer CREATE TYPE sin comprobar si el tipo ya existe; usa IF NOT EXISTS o checkfirst=True.
- Se corrigió la barra de navegación fija añadiendo padding global y mejorando el menú móvil (PR navbar fixes).
- Se ajustó el padding global mediante CSS en el body y se agregó z-index al navbar para evitar que tape el contenido.
- Se mejoró el cierre del menú móvil y se fijó la altura del navbar (PR navbar fixes 2).
- Se cierra el menú móvil al redimensionar la pantalla (PR navbar fixes 3).
- Se movió el padding-top global al archivo style.css y se eliminó el bloque de
  estilos embebidos en base.html (PR navbar fixes 4).
- Se ajustó el `main` con padding-top en móviles y se quitó en pantallas
  mayores (PR navbar fixes 5).
- Se agregó margen superior al `main` solo en escritorio con CSS
  (`@media (min-width: 992px)`)
- Se oculta `#mobileMenuOverlay` en escritorio y se ajusta el
  listener de redimensionado a 992px (PR overlay fix).
- Se establece `height` y `width` en 0 para `#mobileMenuOverlay` en
  escritorio y se asegura que `closeMenu()` añada `tw-hidden` (PR overlay fix 2).
- Se corrige la clase inicial de `#navLinks` para mostrarse horizontal en
  escritorio y se evita abrir el menú móvil en pantallas grandes
  (PR navbar desktop fix).
- Se establece `z-index: -1` y `position: static` para `#mobileMenuOverlay`
  en escritorio, previniendo que bloquee el contenido (PR overlay fix 3).
- Se asegura que `#navLinks` se coloque en `#desktopNavContainer` al cargar la
  página y se oculta `#mobileMenuPanel` en escritorio (PR navbar panel fix).
- Se fuerzan `display: none` y `pointer-events: none` para `#mobileMenuOverlay`
  y `#mobileMenuPanel` en escritorio, actualizando `main.js` para aplicar estos
  estilos al cargar la página y al cerrar el menú (PR overlay hide complete).

- Se agregó "navbar_crunevo_fixed.html" como ejemplo de navbar fijo con menú móvil.
- Navbar migrado completamente a Bootstrap sin Tailwind ni overlay. Se eliminó el script de Tailwind y se simplificó main.js (PR bootstrap-only navbar).
- Implemented Tabler-based admin dashboard with new templates and blueprint enforcement.
- Fixed PDF upload to Cloudinary storing URL and adjusted templates (PR pdf-upload-fix).
- Restored Cloudinary upload logic in `notes_routes.py` to fix undefined variable error (PR notes-upload-fix).
- Improved PDF handling in notes: use `resource_type='auto'`, display inline with `<iframe>` and direct download link (PR notes-pdf-view).
- Enhanced notes upload error handling and download route: validate title, catch Cloudinary errors and serve local files with `send_file` (PR notes-error-handling).
- Updated notes detail template to embed PDFs with an `<iframe>` wrapped in `.ratio`, added fallback download link and removed duplicate buttons (PR pdf-viewer-fix).

- Confirmed notes upload uses `resource_type='auto'` for Cloudinary; recommended verifying URL uses '/raw/upload' (answer to resource_type question).
- Forced Cloudinary URLs for notes to use `resource_type='raw'` when generating
  `secure_url` (PR notes-raw-url).
- Ajustado el flujo de subida de PDF a Cloudinary para almacenar `resource_type='image'` en la URL principal. Esto permite visualizar correctamente el archivo en un `<iframe>` sin bloqueos por `/raw/upload`.
- Reemplazado iframe de detalle de nota para usar Google gview y permitir visualización embebida (PR gview-iframe).
- Se integró PDF.js como visor en `detalle.html`, cargando el primer canvas con el PDF y manteniendo enlace de descarga. (PR pdfjs-viewer)
- Integrado PDF.js de forma local y configurado worker en detalle.html (PR pdfjs-local).
- Corregido el path de `pdf.worker.min.js` en `detalle.html` para que PDF.js renderice correctamente (PR pdfjs-worker-path).
- Mejorado `upload.html` para usar tarjeta Bootstrap con `form-floating` y botón primario (PR notes-upload-ui).
- Corregido include en manage_users.html eliminando 'with user=user' para evitar TemplateSyntaxError (PR manage-users-include-fix).
- Modernizado `upload.html` con tarjeta centrada y botón ancho usando Bootstrap 5 (PR notes-upload-modern-card).
- El CSP ahora permite frames desde Cloudinary (PR cloudinary-frame-src).
- Verificada presencia de PDF.js local y worker (>100KB) y correcta configuración del visor en detalle.html. CSP mantiene Cloudinary en `img-src` y `frame-src` (QA pdfjs-check).
- CSP ampliado: `connect-src` incluye Cloudinary y `script-src`/`style-src` permiten CDN (PR cloudinary-csp-connect).

- Actualizado `<header>` en `admin/partials/topbar.html` con clase `navbar-light` (PR admin-topbar-light).
- Navbar ahora usa clase `navbar-crunevo` y `navbar-expand-md`, con iconos en cada enlace (PR navbar-icons).
- Implementado input rápido en el feed para publicar texto e imagen o PDF, mostrando los últimos posts (PR feed-quick-input).
- Corregido url_for en pending.html para usar 'feed.index' y evitar BuildError (PR pending-home-link)
- Añadida sección de destacados en el feed con notas más vistas, posts populares y usuarios con logros recientes (PR featured-posts)
- Añadido ranking semanal y logros recientes en el feed (PR weekly-ranking)
- Corregidos formularios del panel de administración: `manage_users` acepta
  POST, `user_actions.html` importa `csrf_field` y envía `user_id` (PR admin-fixes)
- Fixed feed template to handle posts without an author (PR orphan-posts-fix).
- Simplified author checks in feed template using a local variable (PR feed-author-var).
- Corregido el query de usuarios destacados para agrupar por usuario y ordenar por el logro más reciente (PR top-users-orderby-fix).

- Agregado endpoint `feed.view_post` con plantilla `post_detail.html` para ver publicaciones individuales (PR post-detail-route).
- Se unificó la ruta alias de `feed.view_post` usando <int:post_id> para evitar BuildError en templates.
- Se añadió prueba unitaria para verificar el alias `/posts/<id>` de `feed.view_post` (PR view-post-alias-test).
- Verificadas rutas del feed y sin reproducir BuildError; alias '/posts/<id>' activo (QA feed-view-post-check).

- Revalidado enlace a `feed.view_post`; no se reproduce BuildError y se mantiene alias `/posts/<id>` (QA feed-view-post-check 2).
- Prueba adicional confirma url_for("feed.view_post") genera /post/<id> (QA feed-view-post-check 3).
- Endpoint `feed.view_post` se define explícitamente en la ruta y se comprueba que la blueprint está registrada (QA feed-view-post-check 4).
- Layout updated to use `container-fluid px-md-5` and sidebars distributed per page with row/col system (PR full-width-layout).
- Se corrigió la sección de destacados en feed.html usando filas y columnas Bootstrap para mostrar tarjetas en tres columnas (PR feed-layout-fix).
- Se ajustó 'feed.html' corrigiendo clases y confirmando las columnas de destacados (PR feed-layout-fix2).
- Ajustado el layout de destacados para distribuir correctamente las tarjetas en tres columnas (PR feed-layout-fix3).
- Verificada CSS global sin conflictos y la fila de destacados usa `row-cols-md-3` para asegurar las tres columnas (PR feed-layout-fix4).
- Ajustado layout de admin para separar navbar fijo y añadir padding al contenido (PR admin-spacing-fix).
- Mejorado `base_admin.html` con padding horizontal en el main y sidebar con enlaces actualizados (PR admin-spacing-fix2).
- Admin layout now uses `page` and `page-wrapper`; sidebar muestra Créditos y Estadísticas (PR admin-page-wrapper).
- Agregado bloque de noticias en el feed principal para mostrar anuncios de CRUNEVO (PR feed-news-section)
- Se añadieron likes y comentarios en las publicaciones del feed (PR feed-comments-likes)
- Panel admin rediseñado con Tabler: tema dinámico, sidebar ampliado y cards con shadow (PR admin-tabler-redesign).
- Sidebar del panel admin reorganizado con secciones y estilos para íconos alineados (PR admin-sidebar-design).
- Sidebar resalta enlace activo, toasts usan Bootstrap y topbar incluye botón de tema (PR admin-sidebar-active).
- Layout de admin en dos columnas con sidebar fijo y topbar dentro de main. Sidebar usa `nav flex-column` (PR admin-sidebar-col-fix).
- Añadido sistema de navegación de secciones por botones en el feed (PR feed-section-buttons).
- Estructura de admin modernizada con Tabler 1.3.x: sidebar fijo, topbar simplificada y soporte de tema oscuro (PR admin-modern-layout).
- Fixed like_post to initialize likes when null (PR post-like-null-fix).
- Navbar principal se oculta en /admin usando un condicional en base.html (PR admin-navbar-hide).
- Implementado filtros rápidos en el feed por query string (PR feed-quick-filters).
- Lista de apuntes ahora permite filtrar por recientes, más vistos y categorías y muestra tags en cada tarjeta (PR notes-filters).
- Apuntes admiten comentarios y reacción con likes que se pueden quitar (PR notes-comments-likes).
- Gestión de usuarios ahora incluye acciones rápidas por fila con dropdown y modal para cambiar rol (PR user-quick-actions).
- Panel de productos en admin incluye edición visual, eliminación segura y acceso directo a vista pública (PR admin-product-actions).

- Panel de administración muestra tarjetas con métricas de usuarios, apuntes, tienda, créditos y ranking (PR admin-dashboard-cards).
- Tienda actualizada con grilla Bootstrap y tarjetas con shadow en store.html y product_card.html (PR store-bootstrap-cards).
- Añadida vista de detalle de producto con ruta '/product/<id>' y enlace desde las tarjetas (PR store-product-detail).
- Carrito rediseñado con tabla responsive y controles de cantidad; nuevas rutas para modificar cantidades (PR cart-update).
- Panel de administración ahora incluye vista detallada de movimientos de créditos con tabla y razón (PR admin-credits-history).
- Panel de administración permite exportar usuarios, créditos y productos a CSV (PR admin-exports).
- En el panel de productos se corrigió el enlace a la vista pública usando `store.product_detail` (PR admin-product-link-fix).
- Eliminada la función `create_tables_once` en app.py para evitar timeouts; las tablas se gestionan con migraciones (PR app-init-fix).
- Added Fly.io troubleshooting steps for Postgres connection errors in README (PR fly-release-troubleshooting).
- Updated Fly.io docs to reference `crunevo-db.internal` (PR fly-db-internal-fix).
- Onboarding tokens now use `secrets.token_urlsafe(32)` and no longer encode the email (PR onboarding-token-length).
- Comment form listener now checks element existence with optional chaining in `detalle.html` (PR comment-form-null-check).
- Removed unused today variable from trending route in feed_routes.py (PR trending-today-remove).
- En `add_product` se castea `price` a float y `stock` a int antes de crear el producto (PR admin-add-product-cast).
- Dashboard incluye gráficas de usuarios, apuntes, créditos y productos usando Chart.js (PR admin-dashboard-charts)
- Corregido _fill_series en products_last_3_months pasando 'rows' (PR admin-stats-bugfix)
- Admin panel moved to subdomain burrito.crunevo.com with dedicated Fly app (PR admin-subdomain).
- Panel de administración aislado por completo en burrito.crunevo.com; /admin no se registra en el dominio principal y navbar público sin enlace Admin (PR admin-isolation).
- Pantalla de login exclusiva para admins en /login, redirige al dashboard y se bloquea /admin en www (PR admin-login-isolation).
- Verificada configuración ADMIN_INSTANCE=1 en fly-admin.toml y wsgi_admin.py; login redirige al dashboard y blueprint admin se registra solo en modo admin (QA admin-config-check).
- Confirmado FLASK_APP usa "crunevo.wsgi_admin:app" y create_app separa blueprints según ADMIN_INSTANCE (QA admin-env-check).
- wsgi_admin.py simplificado para importar create_app desde crunevo.app sin variables extra y se verificó FLASK_APP en fly-admin.toml (QA admin-wsgi-cleanup).

- Dockerfile now reads FLASK_APP to run gunicorn, enabling admin instance to use wsgi_admin (PR admin-gunicorn-env).
- Updated create_app to use `is_admin` flag and ensure admin blueprints load only when ADMIN_INSTANCE=1. wsgi_admin.py now sets this variable explicitly (PR admin-blueprint-filter).
- Updated wsgi.py to import create_app from crunevo.app and set FLASK_APP to 'crunevo.wsgi:app' in fly.toml to ensure Gunicorn loads the app correctly (PR wsgi-app-fix).
- Confirmed admin instance loads wsgi_admin via fly-admin.toml and blueprints register only in that mode (QA admin-deploy-fix).
- wsgi_admin.py ahora establece ADMIN_INSTANCE antes de importar create_app para evitar que el panel admin muestre el feed público (PR wsgi-admin-env-order).
- Health check blueprint registered globally and Fly admin HTTP checks configured. Added console log for instance mode (PR admin-health-check).
- Agregado PUBLIC_BASE_URL en config, context processor e enlace absoluto en manage_store para acceder a la tienda pública desde admin.
- Enlaces de perfil y productos en plantillas admin ahora usan PUBLIC_BASE_URL para apuntar al dominio público (PR admin-absolute-links2).
- Implementados logs de productos, notificaciones internas y rol de moderador con modo lectura en admin (PR admin-logs-moderator).
- Health check no redirige a HTTPS para pasar comprobaciones HTTP (PR health-check-http).
- Fixed inactive dropdowns on admin tables by initializing via main.js and adding tooltips (PR admin-dropdowns-init).
- Mejorado diseño visual del panel admin: contraste, colores y botones en modo claro/oscuro (PR admin-ui-polish).
- Sidebar dark theme polished and dropdowns reinitialized after DataTable events, with theme toggle icon updates (PR admin-dark-dropdown-fix).
- Arreglados dropdowns en tablas con getOrCreateInstance y fondo oscuro uniforme en main y tarjetas (PR admin-dropdown-dark-bg).
- Mejorados badges de rol, icono de tema, padding inferior y estilos de main según tema (PR admin-ui-accessibility-fix).
- Ajustados estilos oscuros de cards y badges, y se forzó fondo oscuro en sidebar para cubrir franjas blancas (PR admin-dark-ui-tweak).
- Dropdown de "Más opciones" ocultando tooltip activo y reinicializado tras DataTables; fondo oscuro global en body y container (PR admin-dropdown-tooltip-fix).
- Contraste de hover en el sidebar oscuro, min-height para page-content y textos muted claros; funciones de dropdowns y datatables movidas a admin_ui.js (PR admin-layout-tweak).
- Reparado dropdown de "Más opciones" en tablas admin, corrigiendo conflictos con DataTables y tooltips (PR admin-dropdown-final-fix).
- Ajustado soporte de modo oscuro en feed, apuntes y tienda (PR dark-theme-fix)
- Ensured dropdown containers use position-relative to properly render menus (QA admin-dropdown-container).
- Prevented duplicate dropdown instances by checking getInstance first (QA admin-dropdown-instance-check).
- Avoided tooltip duplication by verifying getInstance and binding show event once (QA admin-tooltip-instance-fix).
- Implemented ranking with tabs and achievements section (PR ranking-achievements).
- Integrado Resend como proveedor de emails y verificación en registro (PR resend-email-provider).
- Fixed feed weekly ranking query removing nonexistent achievement join (PR achievement-table-fix).
- Fixed profile achievements include syntax and feed loop for recent achievements (PR profile-feed-jinja-fix).
- Updated profile templates to use a.badge_code and redesigned personal profile with activity dashboard (PR profile-redesign).
- Fixed slice syntax in perfil.html loops by assigning sorted lists before slicing to avoid TemplateSyntaxError (PR profile-slice-fix).
- Registro permite subir avatar opcional y username único; perfil muestra @username y acepta nueva foto (PR profile-avatar-upload).
- Avatar por defecto se asigna automáticamente si no se sube imagen en el registro (PR default-avatar).
- Registro renovado con tarjeta responsiva, vista previa de avatar y aviso si falla Resend (PR registro-ui-email-fix).
- Implemented secure admin route to send custom emails with preview and sidebar link (PR admin-email-sender).
- Onboarding finish page redesigned with avatar file/url preview and card layout (PR onboarding-finish-ui).
- Ruta /register no se registra en la instancia admin; el registro sólo está disponible en /onboarding/register del dominio público y el login del admin sigue limitado a roles admin o moderador (PR remove-admin-register).
- Pantalla de login renovada con tarjeta doble y estilos responsive; se añadió login.css (PR login-page-redesign).
- Login page updated with transparent card and centered mobile layout (PR login-transparent-blur).
- Register page redesigned with transparent card and additional fields (PR register-redesign).
- Unified registration under /onboarding/register and removed /register route (PR register-unification).
- Login y registro comparten fondo degradado, tarjetas traslúcidas centradas y soporte de modo oscuro (PR login-register-theme).
- Se corrigió el fondo oscuro en login y registro y se actualizó el logo en login (PR login-register-dark-logo).
- Nuevo correo de confirmación con plantilla HTML y confirm_url externo; asunto actualizado (PR confirm-email-html).
- Mejorado login y registro con tarjeta translúcida, ocultar navbar, alternar contraseña y soporte móvil (PR login-register-ux).
- Optimized login and register pages with smoother theme transitions, rotating welcome phrases and accessible password toggles using 🙊/🙈 icons. Dark mode styling fixed (PR login-register-polish).
- Adjusted dark theme backgrounds to true black, improved password toggle alignment and link contrast, added fading welcome phrase rotation and disabled page scrolling (PR login-register-tweak).
- Added theme toggle button on login and register pages, refined dark mode card translucency, extended welcome phrase interval and improved link contrast (PR login-register-theme-toggle).
- Fixed dark theme backgrounds on login and register: body black, wrappers transparent, cards darker (PR login-register-dark-fix).
- Ensured gradient removed in dark mode on login and register, toggle icon updates with stored preference (PR login-register-gradient-fix).
- Corrigidos estilos de login y registro: fondo negro sólido en modo oscuro, frase estable y tema guardado en localStorage (PR login-register-stability-fix).
- Tienda actualizada: precios en soles, canje con créditos y modelo Purchase; panel admin gestiona precio_creditos y flags (PR store-credits).
- Lista de productos rediseñada con tarjetas responsive y badges; agregado store.css para estilos de tienda (PR store-layout).
- Vista de producto rediseñada con imagen grande, badges y botones (PR store-product-page).
- Corregido enlace a detalle de producto en store.html usando 'store.view_product' para evitar BuildError (PR store-detail-link-fix).
- Vista del carrito modernizada con tabla responsive, totales y botones de acción (PR cart-ui-update).
- Documentada propuesta integral de rediseño de la tienda en docs/store_proposal.md.
- Vista de tienda rediseñada completamente con panel lateral de filtros (categoría, precio, créditos), cuadrícula moderna de productos y layout limpio centrado en e-commerce educativo (PR store-redesign-ux).
- Sidebar de tienda reemplazado por menú exclusivo con enlaces de carrito, compras y filtros rápidos (PR store-sidebar).
- Ficha de producto modernizada con sección de características y stock (PR store-product-detail-redesign).
- Sistema de favoritos funcional con modelo FavoriteProduct, rutas y iconos de corazón (PR store-favorites).
- Filtros por categoría y precio habilitados en la tienda (PR store-filters).
- Historial de compras accesible en /store/compras con tarjetas de detalle y opción de descarga (PR store-purchases-page).
- Checkout real crea registros en Purchase y descuenta stock; botón "Comprar ahora" en productos (PR real-checkout).
- Corregido enlace de eliminar del carrito para usar store.remove_item y evitar BuildError (PR fix-cart-remove-link).
- Agregados alias price_paid y credits_used en Purchase, página de éxito para checkout y botones de tienda deshabilitados si no hay stock o créditos insuficientes (PR checkout-success-ui).
- Canje con créditos descuenta stock y previene duplicados usando allow_multiple; checkout desde carrito requiere confirmación (PR store-redeem-cart-checkout).
- Botón 'Más opciones' en /admin/store permite editar y eliminar productos con modal de confirmación (QA admin-store-options).
- Eliminadas duplicaciones de Bootstrap quitando tabler.min.js y moviendo modales fuera de las tablas (PR admin-dropdown-conflict-fix).
- Historial de compras permite descargar comprobante en PDF y compartir enlace; productos comprados muestran badge "Adquirido" y deshabilitan compra/canje si no se permiten duplicados. Tras comprar o canjear se ofrece descarga directa cuando hay archivo (PR purchased-badge-download).
- Corregido enlace 'Ver en tienda' en manage_store.html a /store/product/<id> para evitar redirección rota (PR admin-store-view-link-fix).
- Mejorada sección de favoritos con botones rápidos, badges y descarga integrada (PR store-favorites-actions).
- Sidebar de tienda muestra categorías dinámicas y filtros rápidos Top/Free/Pack; ruta store_index admite ?top=1, ?free=1 y ?pack=1 (PR store-sidebar-filters).
- Botón de descarga disponible en tarjetas de tienda, favoritos y página de producto si ya fue adquirido (PR store-download-btn).
- Historial de compras filtrable por fecha (7 días, mes actual, 3 meses) (PR purchases-date-filter).
- En edición de productos se sube imagen a Cloudinary y el enlace "Ver en tienda" apunta a /store/product/<id> (PR product-cloudinary-fix).
- Implementado sistema de reseñas y preguntas en productos con filtros en favoritos y visual especial para Packs (PR store-reviews-qa).
- Corregida vista de tienda para mostrar product.image_url con imagen por defecto si falta (PR store-image-url)
- Feed redesign: avatar en formulario de publicación, filtros como pestañas y fechas relativas (PR feed-v1-improved)
- Corregida plantilla store.html para usar product.image si existe, con alt y title; botón "Ver detalle" evita desbordes con tw-whitespace-nowrap (PR store-image-check)
- Added SavedPost model, donation endpoints and mobile nav.
- Añadido soporte de tema oscuro para textos grises en tarjetas del feed (PR dark-text-support).
- Feed principal reorganizado para mostrar solo publicaciones recientes con paginación básica y sin secciones de apuntes (PR feed-wall-redesign).
- Restaurado sistema de pestañas en el feed con secciones dinámicas y etiqueta "📢 Publicación" en lugar de "📝 Apunte" (PR feed-tabs-restore).
- Rediseñada página /trending con vista propia y posts ordenados por likes (PR trending-redesign)
- Vista individual de post ahora incluye botón de compartir y enlace a más publicaciones del autor; se añadió ruta feed.user_posts y se muestran 0 likes por defecto (PR post-page-share).
- Added share buttons, dynamic comments via AJAX and bottom-right toasts with Open Graph meta (PR feed-share-toasts).
- Sidebar right now highlights weekly top posts and shows achievements on mobile; posts include "Ver publicación" button and badge restyled (PR feed-highlights).
- Public profile links now use usernames, new profile page lists notes, posts and achievements, and feed posts include a "Ver perfil" button. Added user notes route (PR feed-profile-links).
- Redesigned public profile with larger avatar, achievements grid and posts/notes sections. Added /perfil/<username>/apuntes route and updated templates to use profile_by_username links (PR public-profile-redesign).
- Fixed public profile template to avoid Jinja 'with' syntax (PR profile-jinja-fix).
- Implemented basic user notification system with model, utility, routes and navbar indicator (PR notifications-basic).
- Added migration for notifications table to fix runtime errors (QA notifications-migration).

- Added quick filter sidebar on feed, PDF preview on upload form, chat messages with timestamps and notifications on comments/messages (PR feed-sidebar-chat-preview).
- Sidebar derecho unificado: apuntes, logros y ranking en una sola card; se eliminó bloque duplicado de logros en el feed (PR sidebar-right-unify).
- Removed mobile duplicate notes/achievements block from feed (PR feed-mobile-cleanup).
- Added weekly missions feature with models, routes, template and navbar link (PR missions-basic).
- Chat page now shows an 'En construcción' message and no longer provides messaging UI (PR chat-placeholder).
- Precios en store.html ahora muestran "S/ 0" cuando el producto es gratuito (PR store-free-price).

- Corrigio plantillas de tienda para usar `product.price` en lugar de `price_soles` evitando UndefinedError (PR store-price-fix).
- Se movió la sección "Últimos apuntes" del feed a /apuntes y se mejoró el sidebar con botones. Las tarjetas de apuntes cargan vista previa PDF usando PDF.js. Productos de la tienda muestran "Desde S/ 0", badge de categoría y botón de compartir (PR feed-store-pdf-preview).
- Implementado sistema completo de ranking y logros con página /ranking, asignación automática y panel admin (PR achievements-ranking-v1).
- Reestructurado el feed con sección de apuntes en la barra lateral, logros con iconos y /trending mostrando publicaciones destacadas de la semana (PR feed-restructure-notes).
- Añadido dropdown de notificaciones con actualización AJAX y botón "Marcar todo como leído" (PR dynamic-notifications).
- Mejora de subida de apuntes: admite imágenes, vista previa y spinner en el botón (PR notes-upload-preview).
- Mejorados filtros rápidos del feed con botones toggle y carga AJAX (PR feed-toggle-filters)
- Added ChatCrunevo page using OpenRouter API, shortcut /notes/populares and share link button on note detail (PR ia-chat-popular-notes).
- Feed principal limpiado quitando secciones de apuntes, logros y ranking; /notes rediseñado como catálogo con tarjetas de vista previa, filtros por likes y ruta /notes/tag/<tag> (PR notes-catalog-redesign).
- SEO meta description actualizada y ruta '/' muestra login o feed seg\u00fan autenticaci\u00f3n (PR root-login-seo-fix).
- Rediseño del feed con barra lateral de iconos, filtros móviles y tarjetas de publicaciones mejoradas (PR feed-redesign-v2).
- Feed index moved to /feed with new sidebar and post card templates (PR modern-feed).
- Corregido view_feed para retornar feed_items y sidebar derecho simplificado (PR feed-view-feed-fix).
- Navbar cleaned removing missions link and verification badge; missions now reside under /perfil with new tab and verification check shown next to usernames (PR profile-missions-verification).
- Mejorada subida de imágenes en el feed con vista previa y spinner; filtros rápidos rediseñados y se eliminó HTML obsoleto al final del feed (PR feed-todo-fix).
- Corregido tamaño del preview de imágenes, se ajustaron las publicadas y se limpiaron restos de HTML en el feed (PR feed-image-preview-fix).

- Verificada ruta view_feed y plantillas para usar solo feed_items sin apuntes extra (QA feed-view-feed-admin-check).
- Filtrado de "apuntes" en FeedItem: el feed y la API ahora omiten notas antiguas incluso para administradores (PR feed-skip-notes).
- Se añadió opción para eliminar publicaciones propias en el feed, removiendo FeedItem y cache (PR post-delete).
- Añadida funcionalidad para que los usuarios eliminen sus propios apuntes desde /notes y /perfil (PR notes-delete-user).
- Botón "Editar" agregado en publicaciones del feed con marca visual (Editado) y control de permisos (PR post-edit).
- Estilo CSS actualizado para centrar imágenes del feed y mejorar visualización móvil (PR feed-image-center).
- Se añadió botón "Reportar" en apuntes y publicaciones con modal y notificación al admin. Se habilitó ruta /notes/edit/<id> para editar título, descripción, categoría y etiquetas (PR note-edit-report).
- Sidebar de /feed/trending simplificado: solo filtros rápidos, formulario de publicación igual al feed y filtros móviles (PR trending-sidebar-cleanup).
- Ajustado ancho de detalle de apunte con container-xl y botón de descarga centrado (PR note-detail-width-fix).
- Actualizado diseño de la tienda con grilla responsiva y tarjetas con borde morado; footer incluye acciones de detalle y compartir (PR store-grid)
- Mejorado layout de tienda y favoritos usando container-fluid, textos truncados con line-clamp y tarjetas pulidas (PR store-layout-polish)
- Nombres de productos con hasta 3 líneas y tamaño 1rem; sección derecha muestra tarjetas de destacados con mensaje vacío y botón "Ver" (PR store-featured-redesign)
- Límite de 3 productos destacados con aviso en add_edit_product y verificación al guardar (PR featured-limit).
- Página de administración de tienda muestra badges de Destacado, Popular, Nuevo y Stock bajo en una columna "Etiquetas" con tooltips. Productos se ordenan por etiquetas (PR admin-store-badges-enhancement).
- Sección de destacados en la tienda convertida en carrusel horizontal con scroll y sin límite de productos (PR store-featured-carousel).
- Eliminado límite de 3 productos destacados en admin; ahora se pueden marcar todos los que se deseen (PR admin-featured-limit-removed).
- Carrusel de destacados movido antes del título de tienda y tarjetas más compactas (PR store-featured-move-reduce).
- Corrección de ordenamiento en admin/manage_store para manejar valores None (PR admin-store-sort-none-fix).
- Mejorado carrusel de destacados con tarjetas modernas, imágenes cuadradas y contenedor con sombra (PR store-featured-card-style).
- Input de imagen del feed usa id "feedImageInput" y contenedor "previewContainer" con vista previa instantánea (PR feed-image-preview-fix).
- Implementado modo oscuro en feed y tienda, scroll infinito e overlay móvil con offcanvas. Añadidas imágenes lazy (PR dark-scroll-overlay).
- Ajustado modo oscuro en tienda y feed: bg-light adaptativo, botones claros y navbar inferior con bg-body (PR dark-mode-fixes).
- Feed mejorado: filtros por categoría, buscador interno y sidebar móvil en offcanvas con botón flotante. Animaciones desactivadas en dispositivos lentos y carga infinita usando categoría. (PR feed-mobile-overlay)
- Corregido include en feed/index.html eliminando 'with categoria=categoria' para evitar TemplateSyntaxError (PR feed-sidebar-with-fix).
- Menú móvil del navbar ahora usa fondo morado con clase `offcanvas-crunevo` y los dropdowns comparten ese color. Botones flotantes de sidebar móvil cambian a icono de filtro y clase `mobile-overlay-btn` (PR overlay-menu-color).
- Tienda muestra precios en destacados, botón "+ Carrito" con AJAX y contador en el navbar y botón flotante (PR store-cart-indicators).
- Fondo del offcanvas m\xc3\xb3vil del navbar ahora cubre todo el cuerpo y enlaces permanecen en blanco; clase ajustada en navbar.html (PR offcanvas-bg-full).

- Menú móvil del navbar actualizado para cubrir toda la pantalla con fondo morado translúcido y texto legible; estilos en navbar.css. (PR mobile-offcanvas-fix)
- Menú hamburguesa y offcanvas del navbar eliminados en móviles; botones ocultos con CSS y marcado retirado. (PR remove-mobile-offcanvas)
- Navbar inferior móvil implementado con mobile_bottom_nav.html e incluido en base.html. (PR bottom-nav-mobile)
- Navbar inferior móvil mejorado con ícono activo, animación de toque y scroll horizontal en pantallas pequeñas (PR bottom-nav-enhanced).
- Altura reducida y tooltips añadidos al navbar inferior, con espacio inferior global para que no tape contenido (PR bottom-nav-improvements).
- Navbar superior ahora se oculta al hacer scroll y reaparece al subir, implementado en main.js y transición CSS (PR navbar-autohide).
- Corregido selector de autohide para '.navbar-crunevo' y botón flotante movido sobre el navbar inferior con bottom:72px (PR overlay-autohide-fix).

- Navbar ajustada a top:0 con CSS y botón de tema añadido en perfil (PR navbar-top-fix-theme).
- Autohide del navbar funciona en todas las vistas y se quitó el botón de tema del navbar, moviéndolo solo al perfil (PR navbar-autohide-mobile).
- Autohide del navbar reescrito para detectar scroll táctil y se limpiaron márgenes globales. Se añadió clase .navbar-hidden (PR navbar-autohide-touch-fix).
- Se añadió página /terms con los Términos y Condiciones y checkboxes obligatorios en registro y subida de apuntes (PR terms-conditions).
<<<<<<< HEAD
- Mejorado formulario de subida de apuntes con categoría, nivel académico, privacidad y etiquetas con sugerencias (PR notes-upload-enhanced).
=======
- wsgi.py importa create_app desde el paquete crunevo nuevamente y se actualiz\xF3 wsgi_admin para mantener consistencia.
>>>>>>> 134478d6
<|MERGE_RESOLUTION|>--- conflicted
+++ resolved
@@ -280,8 +280,6 @@
 - Autohide del navbar funciona en todas las vistas y se quitó el botón de tema del navbar, moviéndolo solo al perfil (PR navbar-autohide-mobile).
 - Autohide del navbar reescrito para detectar scroll táctil y se limpiaron márgenes globales. Se añadió clase .navbar-hidden (PR navbar-autohide-touch-fix).
 - Se añadió página /terms con los Términos y Condiciones y checkboxes obligatorios en registro y subida de apuntes (PR terms-conditions).
-<<<<<<< HEAD
 - Mejorado formulario de subida de apuntes con categoría, nivel académico, privacidad y etiquetas con sugerencias (PR notes-upload-enhanced).
-=======
-- wsgi.py importa create_app desde el paquete crunevo nuevamente y se actualiz\xF3 wsgi_admin para mantener consistencia.
->>>>>>> 134478d6
+
+- wsgi.py importa create_app desde el paquete crunevo nuevamente y se actualiz\xF3 wsgi_admin para mantener consistencia.