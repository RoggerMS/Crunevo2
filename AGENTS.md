# Guidelines for Codex agents

## Consolidación de rutas de Perfil
- Se unificaron las rutas `/perfil` (perfil propio) y `/perfil/<username>` (perfil público) en una sola vista inteligente `view_profile`.
- Se redireccionaron las rutas antiguas a la nueva estructura unificada.
- Se actualizaron todas las referencias a `url_for('auth.perfil')` en las plantillas para usar `url_for('auth.view_profile', username=current_user.username)`.
- Se actualizaron los condicionales en las plantillas para detectar si el usuario es el propietario del perfil.
- Se eliminaron rutas redundantes como `/perfil_notas` y se redirigieron a la vista unificada con parámetros de tab.
- Se mantuvieron las funcionalidades existentes como actualización de avatar, banner y sección "about".


- Always run `make fmt` and `make test` before committing.
- Use Tailwind CSS utilities when updating templates, but keep Bootstrap components unless instructed otherwise.
- Do not modify models or database migrations unless explicitly requested.
- The notes blueprint exposes both `notes.detail` and `notes.view_note` for `/notes/<id>`.
- Merge duplicated `DOMContentLoaded` listeners into a single entry point in `main.js`.
- All `<form method="post">` must import `components/csrf.html` and call
  `csrf_field()` immediately after the `<form>` tag.
- Nunca hacer CREATE TYPE sin comprobar si el tipo ya existe; usa IF NOT EXISTS o checkfirst=True.
- Dependabot PRs should only be merged after CI passes (`make test`) and prefer squash merges.
- Se corrigió `Referral` para usar `referrer_id` y `referred_id` en las relaciones y evitar errores de nombre.
- Se corrigió la barra de navegación fija añadiendo padding global y mejorando el menú móvil (PR navbar fixes).
- Se ajustó el padding global mediante CSS en el body y se agregó z-index al navbar para evitar que tape el contenido.
- Se mejoró el cierre del menú móvil y se fijó la altura del navbar (PR navbar fixes 2).
- Se cierra el menú móvil al redimensionar la pantalla (PR navbar fixes 3).
- Se movió el padding-top global al archivo style.css y se eliminó el bloque de
  estilos embebidos en base.html (PR navbar fixes 4).
- Se ajustó el `main` con padding-top en móviles y se quitó en pantallas
  mayores (PR navbar fixes 5).
- Se agregó margen superior al `main` solo en escritorio con CSS
  (`@media (min-width: 992px)`)
- Se oculta `#mobileMenuOverlay` en escritorio y se ajusta el
  listener de redimensionado a 992px (PR overlay fix).
- Se establece `height` y `width` en 0 para `#mobileMenuOverlay` en
  escritorio y se asegura que `closeMenu()` añada `tw-hidden` (PR overlay fix 2).
- Se corrige la clase inicial de `#navLinks` para mostrarse horizontal en
  escritorio y se evita abrir el menú móvil en pantallas grandes
  (PR navbar desktop fix).
- Se establece `z-index: -1` y `position: static` para `#mobileMenuOverlay`
  en escritorio, previniendo que bloquee el contenido (PR overlay fix 3).
- Se asegura que `#navLinks` se coloque en `#desktopNavContainer` al cargar la
  página y se oculta `#mobileMenuPanel` en escritorio (PR navbar panel fix).
- Se fuerzan `display: none` y `pointer-events: none` para `#mobileMenuOverlay`
  y `#mobileMenuPanel` en escritorio, actualizando `main.js` para aplicar estos
  estilos al cargar la página y al cerrar el menú (PR overlay hide complete).

- Se agregó "navbar_crunevo_fixed.html" como ejemplo de navbar fijo con menú móvil.
- Navbar migrado completamente a Bootstrap sin Tailwind ni overlay. Se eliminó el script de Tailwind y se simplificó main.js (PR bootstrap-only navbar).
- Implemented Tabler-based admin dashboard with new templates and blueprint enforcement.
- Fixed PDF upload to Cloudinary storing URL and adjusted templates (PR pdf-upload-fix).
- Restored Cloudinary upload logic in `notes_routes.py` to fix undefined variable error (PR notes-upload-fix).
- Improved PDF handling in notes: use `resource_type='auto'`, display inline with `<iframe>` and direct download link (PR notes-pdf-view).
- Enhanced notes upload error handling and download route: validate title, catch Cloudinary errors and serve local files with `send_file` (PR notes-error-handling).
- Updated notes detail template to embed PDFs with an `<iframe>` wrapped in `.ratio`, added fallback download link and removed duplicate buttons (PR pdf-viewer-fix).

- Confirmed notes upload uses `resource_type='auto'` for Cloudinary; recommended verifying URL uses '/raw/upload' (answer to resource_type question).
- Forced Cloudinary URLs for notes to use `resource_type='raw'` when generating
  `secure_url` (PR notes-raw-url).
- Ajustado el flujo de subida de PDF a Cloudinary para almacenar `resource_type='image'` en la URL principal. Esto permite visualizar correctamente el archivo en un `<iframe>` sin bloqueos por `/raw/upload`.
- Reemplazado iframe de detalle de nota para usar Google gview y permitir visualización embebida (PR gview-iframe).
- Se integró PDF.js como visor en `detalle.html`, cargando el primer canvas con el PDF y manteniendo enlace de descarga. (PR pdfjs-viewer)
- Integrado PDF.js de forma local y configurado worker en detalle.html (PR pdfjs-local).
- Corregido el path de `pdf.worker.min.js` en `detalle.html` para que PDF.js renderice correctamente (PR pdfjs-worker-path).
- Mejorado `upload.html` para usar tarjeta Bootstrap con `form-floating` y botón primario (PR notes-upload-ui).
- Corregido include en manage_users.html eliminando 'with user=user' para evitar TemplateSyntaxError (PR manage-users-include-fix).
- Modernizado `upload.html` con tarjeta centrada y botón ancho usando Bootstrap 5 (PR notes-upload-modern-card).
- El CSP ahora permite frames desde Cloudinary (PR cloudinary-frame-src).
- Verificada presencia de PDF.js local y worker (>100KB) y correcta configuración del visor en detalle.html. CSP mantiene Cloudinary en `img-src` y `frame-src` (QA pdfjs-check).
- CSP ampliado: `connect-src` incluye Cloudinary y `script-src`/`style-src` permiten CDN (PR cloudinary-csp-connect).

- Actualizado `<header>` en `admin/partials/topbar.html` con clase `navbar-light` (PR admin-topbar-light).
- Navbar ahora usa clase `navbar-crunevo` y `navbar-expand-md`, con iconos en cada enlace (PR navbar-icons).
- Implementado input rápido en el feed para publicar texto e imagen o PDF, mostrando los últimos posts (PR feed-quick-input).
- Corregido url_for en pending.html para usar 'feed.index' y evitar BuildError (PR pending-home-link)
- Añadida sección de destacados en el feed con notas más vistas, posts populares y usuarios con logros recientes (PR featured-posts)
- Añadido ranking semanal y logros recientes en el feed (PR weekly-ranking)
- Corregidos formularios del panel de administración: `manage_users` acepta
  POST, `user_actions.html` importa `csrf_field` y envía `user_id` (PR admin-fixes)
- Fixed feed template to handle posts without an author (PR orphan-posts-fix).
- Simplified author checks in feed template using a local variable (PR feed-author-var).
- Corregido el query de usuarios destacados para agrupar por usuario y ordenar por el logro más reciente (PR top-users-orderby-fix).

- Agregado endpoint `feed.view_post` con plantilla `post_detail.html` para ver publicaciones individuales (PR post-detail-route).
- Se unificó la ruta alias de `feed.view_post` usando <int:post_id> para evitar BuildError en templates.
- Se añadió prueba unitaria para verificar el alias `/posts/<id>` de `feed.view_post` (PR view-post-alias-test).
- Verificadas rutas del feed y sin reproducir BuildError; alias '/posts/<id>' activo (QA feed-view-post-check).

- Revalidado enlace a `feed.view_post`; no se reproduce BuildError y se mantiene alias `/posts/<id>` (QA feed-view-post-check 2).
- Prueba adicional confirma url_for("feed.view_post") genera /post/<id> (QA feed-view-post-check 3).
- Endpoint `feed.view_post` se define explícitamente en la ruta y se comprueba que la blueprint está registrada (QA feed-view-post-check 4).
- Layout updated to use `container-fluid px-md-5` and sidebars distributed per page with row/col system (PR full-width-layout).
- Se corrigió la sección de destacados en feed.html usando filas y columnas Bootstrap para mostrar tarjetas en tres columnas (PR feed-layout-fix).
- Se ajustó 'feed.html' corrigiendo clases y confirmando las columnas de destacados (PR feed-layout-fix2).
- Ajustado el layout de destacados para distribuir correctamente las tarjetas en tres columnas (PR feed-layout-fix3).
- Verificada CSS global sin conflictos y la fila de destacados usa `row-cols-md-3` para asegurar las tres columnas (PR feed-layout-fix4).
- Ajustado layout de admin para separar navbar fijo y añadir padding al contenido (PR admin-spacing-fix).
- Mejorado `base_admin.html` con padding horizontal en el main y sidebar con enlaces actualizados (PR admin-spacing-fix2).
- Admin layout now uses `page` and `page-wrapper`; sidebar muestra Créditos y Estadísticas (PR admin-page-wrapper).
- Agregado bloque de noticias en el feed principal para mostrar anuncios de CRUNEVO (PR feed-news-section)
- Se añadieron likes y comentarios en las publicaciones del feed (PR feed-comments-likes)
- Panel admin rediseñado con Tabler: tema dinámico, sidebar ampliado y cards con shadow (PR admin-tabler-redesign).
- Sidebar del panel admin reorganizado con secciones y estilos para íconos alineados (PR admin-sidebar-design).
- Sidebar resalta enlace activo, toasts usan Bootstrap y topbar incluye botón de tema (PR admin-sidebar-active).
- Layout de admin en dos columnas con sidebar fijo y topbar dentro de main. Sidebar usa `nav flex-column` (PR admin-sidebar-col-fix).
- Añadido sistema de navegación de secciones por botones en el feed (PR feed-section-buttons).
- Estructura de admin modernizada con Tabler 1.3.x: sidebar fijo, topbar simplificada y soporte de tema oscuro (PR admin-modern-layout).
- Fixed like_post to initialize likes when null (PR post-like-null-fix).
- Navbar principal se oculta en /admin usando un condicional en base.html (PR admin-navbar-hide).
- Implementado filtros rápidos en el feed por query string (PR feed-quick-filters).
- Lista de apuntes ahora permite filtrar por recientes, más vistos y categorías y muestra tags en cada tarjeta (PR notes-filters).
- Apuntes admiten comentarios y reacción con likes que se pueden quitar (PR notes-comments-likes).
- Gestión de usuarios ahora incluye acciones rápidas por fila con dropdown y modal para cambiar rol (PR user-quick-actions).
- Panel de productos en admin incluye edición visual, eliminación segura y acceso directo a vista pública (PR admin-product-actions).

- Panel de administración muestra tarjetas con métricas de usuarios, apuntes, tienda, créditos y ranking (PR admin-dashboard-cards).
- Tienda actualizada con grilla Bootstrap y tarjetas con shadow en store.html y product_card.html (PR store-bootstrap-cards).
- Añadida vista de detalle de producto con ruta '/product/<id>' y enlace desde las tarjetas (PR store-product-detail).
- Carrito rediseñado con tabla responsive y controles de cantidad; nuevas rutas para modificar cantidades (PR cart-update).
- Panel de administración ahora incluye vista detallada de movimientos de créditos con tabla y razón (PR admin-credits-history).
- Panel de administración permite exportar usuarios, créditos y productos a CSV (PR admin-exports).
- En el panel de productos se corrigió el enlace a la vista pública usando `store.product_detail` (PR admin-product-link-fix).
- Eliminada la función `create_tables_once` en app.py para evitar timeouts; las tablas se gestionan con migraciones (PR app-init-fix).
- Added Fly.io troubleshooting steps for Postgres connection errors in README (PR fly-release-troubleshooting).
- Updated Fly.io docs to reference `crunevo-db.internal` (PR fly-db-internal-fix).
- Onboarding tokens now use `secrets.token_urlsafe(32)` and no longer encode the email (PR onboarding-token-length).
- Comment form listener now checks element existence with optional chaining in `detalle.html` (PR comment-form-null-check).
- Removed unused today variable from trending route in feed_routes.py (PR trending-today-remove).
- En `add_product` se castea `price` a float y `stock` a int antes de crear el producto (PR admin-add-product-cast).
- Dashboard incluye gráficas de usuarios, apuntes, créditos y productos usando Chart.js (PR admin-dashboard-charts)
- Corregido _fill_series en products_last_3_months pasando 'rows' (PR admin-stats-bugfix)
- Admin panel moved to subdomain burrito.crunevo.com with dedicated Fly app (PR admin-subdomain).
- Panel de administración aislado por completo en burrito.crunevo.com; /admin no se registra en el dominio principal y navbar público sin enlace Admin (PR admin-isolation).
- Pantalla de login exclusiva para admins en /login, redirige al dashboard y se bloquea /admin en www (PR admin-login-isolation).
- Verificada configuración ADMIN_INSTANCE=1 en fly-admin.toml y wsgi_admin.py; login redirige al dashboard y blueprint admin se registra solo en modo admin (QA admin-config-check).
- Confirmado FLASK_APP usa "crunevo.wsgi_admin:app" y create_app separa blueprints según ADMIN_INSTANCE (QA admin-env-check).
- wsgi_admin.py simplificado para importar create_app desde crunevo.app sin variables extra y se verificó FLASK_APP en fly-admin.toml (QA admin-wsgi-cleanup).

- Dockerfile now reads FLASK_APP to run gunicorn, enabling admin instance to use wsgi_admin (PR admin-gunicorn-env).
- Updated create_app to use `is_admin` flag and ensure admin blueprints load only when ADMIN_INSTANCE=1. wsgi_admin.py now sets this variable explicitly (PR admin-blueprint-filter).
- Updated wsgi.py to import create_app from crunevo.app and set FLASK_APP to 'crunevo.wsgi:app' in fly.toml to ensure Gunicorn loads the app correctly (PR wsgi-app-fix).
- Confirmed admin instance loads wsgi_admin via fly-admin.toml and blueprints register only in that mode (QA admin-deploy-fix).
- wsgi_admin.py ahora establece ADMIN_INSTANCE antes de importar create_app para evitar que el panel admin muestre el feed público (PR wsgi-admin-env-order).
- Health check blueprint registered globally and Fly admin HTTP checks configured. Added console log for instance mode (PR admin-health-check).
- Agregado PUBLIC_BASE_URL en config, context processor e enlace absoluto en manage_store para acceder a la tienda pública desde admin.
- Enlaces de perfil y productos en plantillas admin ahora usan PUBLIC_BASE_URL para apuntar al dominio público (PR admin-absolute-links2).
- Implementados logs de productos, notificaciones internas y rol de moderador con modo lectura en admin (PR admin-logs-moderator).
- Health check no redirige a HTTPS para pasar comprobaciones HTTP (PR health-check-http).
- Fixed inactive dropdowns on admin tables by initializing via main.js and adding tooltips (PR admin-dropdowns-init).
- Mejorado diseño visual del panel admin: contraste, colores y botones en modo claro/oscuro (PR admin-ui-polish).
- Sidebar dark theme polished and dropdowns reinitialized after DataTable events, with theme toggle icon updates (PR admin-dark-dropdown-fix).
- Arreglados dropdowns en tablas con getOrCreateInstance y fondo oscuro uniforme en main y tarjetas (PR admin-dropdown-dark-bg).
- Mejorados badges de rol, icono de tema, padding inferior y estilos de main según tema (PR admin-ui-accessibility-fix).
- Ajustados estilos oscuros de cards y badges, y se forzó fondo oscuro en sidebar para cubrir franjas blancas (PR admin-dark-ui-tweak).
- Dropdown de "Más opciones" ocultando tooltip activo y reinicializado tras DataTables; fondo oscuro global en body y container (PR admin-dropdown-tooltip-fix).
- Contraste de hover en el sidebar oscuro, min-height para page-content y textos muted claros; funciones de dropdowns y datatables movidas a admin_ui.js (PR admin-layout-tweak).
- Reparado dropdown de "Más opciones" en tablas admin, corrigiendo conflictos con DataTables y tooltips (PR admin-dropdown-final-fix).
- Ajustado soporte de modo oscuro en feed, apuntes y tienda (PR dark-theme-fix)
- Ensured dropdown containers use position-relative to properly render menus (QA admin-dropdown-container).
- Prevented duplicate dropdown instances by checking getInstance first (QA admin-dropdown-instance-check).
- Avoided tooltip duplication by verifying getInstance and binding show event once (QA admin-tooltip-instance-fix).
- Implemented ranking with tabs and achievements section (PR ranking-achievements).
- Integrado Resend como proveedor de emails y verificación en registro (PR resend-email-provider).
- Fixed feed weekly ranking query removing nonexistent achievement join (PR achievement-table-fix).
- Fixed profile achievements include syntax and feed loop for recent achievements (PR profile-feed-jinja-fix).
- Updated profile templates to use a.badge_code and redesigned personal profile with activity dashboard (PR profile-redesign).
- Fixed slice syntax in perfil.html loops by assigning sorted lists before slicing to avoid TemplateSyntaxError (PR profile-slice-fix).
- Registro permite subir avatar opcional y username único; perfil muestra @username y acepta nueva foto (PR profile-avatar-upload).
- Avatar por defecto se asigna automáticamente si no se sube imagen en el registro (PR default-avatar).
- Registro renovado con tarjeta responsiva, vista previa de avatar y aviso si falla Resend (PR registro-ui-email-fix).
- Implemented secure admin route to send custom emails with preview and sidebar link (PR admin-email-sender).
- Onboarding finish page redesigned with avatar file/url preview and card layout (PR onboarding-finish-ui).
- Ruta /register no se registra en la instancia admin; el registro sólo está disponible en /onboarding/register del dominio público y el login del admin sigue limitado a roles admin o moderador (PR remove-admin-register).
- Pantalla de login renovada con tarjeta doble y estilos responsive; se añadió login.css (PR login-page-redesign).
- Login page updated with transparent card and centered mobile layout (PR login-transparent-blur).
- Register page redesigned with transparent card and additional fields (PR register-redesign).
- Unified registration under /onboarding/register and removed /register route (PR register-unification).
- Login y registro comparten fondo degradado, tarjetas traslúcidas centradas y soporte de modo oscuro (PR login-register-theme).
- Se corrigió el fondo oscuro en login y registro y se actualizó el logo en login (PR login-register-dark-logo).
- Nuevo correo de confirmación con plantilla HTML y confirm_url externo; asunto actualizado (PR confirm-email-html).
- Mejorado login y registro con tarjeta translúcida, ocultar navbar, alternar contraseña y soporte móvil (PR login-register-ux).
- Optimized login and register pages with smoother theme transitions, rotating welcome phrases and accessible password toggles using 🙊/🙈 icons. Dark mode styling fixed (PR login-register-polish).
- Adjusted dark theme backgrounds to true black, improved password toggle alignment and link contrast, added fading welcome phrase rotation and disabled page scrolling (PR login-register-tweak).
- Added theme toggle button on login and register pages, refined dark mode card translucency, extended welcome phrase interval and improved link contrast (PR login-register-theme-toggle).
- Fixed dark theme backgrounds on login and register: body black, wrappers transparent, cards darker (PR login-register-dark-fix).
- Ensured gradient removed in dark mode on login and register, toggle icon updates with stored preference (PR login-register-gradient-fix).
- Corrigidos estilos de login y registro: fondo negro sólido en modo oscuro, frase estable y tema guardado en localStorage (PR login-register-stability-fix).
- Tienda actualizada: precios en soles, canje con créditos y modelo Purchase; panel admin gestiona precio_creditos y flags (PR store-credits).
- Lista de productos rediseñada con tarjetas responsive y badges; agregado store.css para estilos de tienda (PR store-layout).
- Vista de producto rediseñada con imagen grande, badges y botones (PR store-product-page).
- Corregido enlace a detalle de producto en store.html usando 'store.view_product' para evitar BuildError (PR store-detail-link-fix).
- Vista del carrito modernizada con tabla responsive, totales y botones de acción (PR cart-ui-update).
- Documentada propuesta integral de rediseño de la tienda en docs/store_proposal.md.
- Vista de tienda rediseñada completamente con panel lateral de filtros (categoría, precio, créditos), cuadrícula moderna de productos y layout limpio centrado en e-commerce educativo (PR store-redesign-ux).
- Sidebar de tienda reemplazado por menú exclusivo con enlaces de carrito, compras y filtros rápidos (PR store-sidebar).
- Ficha de producto modernizada con sección de características y stock (PR store-product-detail-redesign).
- Sistema de favoritos funcional con modelo FavoriteProduct, rutas y iconos de corazón (PR store-favorites).
- Filtros por categoría y precio habilitados en la tienda (PR store-filters).
- Historial de compras accesible en /store/compras con tarjetas de detalle y opción de descarga (PR store-purchases-page).
- Checkout real crea registros en Purchase y descuenta stock; botón "Comprar ahora" en productos (PR real-checkout).
- Corregido enlace de eliminar del carrito para usar store.remove_item y evitar BuildError (PR fix-cart-remove-link).
- Agregados alias price_paid y credits_used en Purchase, página de éxito para checkout y botones de tienda deshabilitados si no hay stock o créditos insuficientes (PR checkout-success-ui).
- Canje con créditos descuenta stock y previene duplicados usando allow_multiple; checkout desde carrito requiere confirmación (PR store-redeem-cart-checkout).
- Botón 'Más opciones' en /admin/store permite editar y eliminar productos con modal de confirmación (QA admin-store-options).
- Eliminadas duplicaciones de Bootstrap quitando tabler.min.js y moviendo modales fuera de las tablas (PR admin-dropdown-conflict-fix).
- Historial de compras permite descargar comprobante en PDF y compartir enlace; productos comprados muestran badge "Adquirido" y deshabilitan compra/canje si no se permiten duplicados. Tras comprar o canjear se ofrece descarga directa cuando hay archivo (PR purchased-badge-download).
- Corregido enlace 'Ver en tienda' en manage_store.html a /store/product/<id> para evitar redirección rota (PR admin-store-view-link-fix).
- Mejorada sección de favoritos con botones rápidos, badges y descarga integrada (PR store-favorites-actions).
- Sidebar de tienda muestra categorías dinámicas y filtros rápidos Top/Free/Pack; ruta store_index admite ?top=1, ?free=1 y ?pack=1 (PR store-sidebar-filters).
- Botón de descarga disponible en tarjetas de tienda, favoritos y página de producto si ya fue adquirido (PR store-download-btn).
- Historial de compras filtrable por fecha (7 días, mes actual, 3 meses) (PR purchases-date-filter).
- En edición de productos se sube imagen a Cloudinary y el enlace "Ver en tienda" apunta a /store/product/<id> (PR product-cloudinary-fix).
- Implementado sistema de reseñas y preguntas en productos con filtros en favoritos y visual especial para Packs (PR store-reviews-qa).
- Corregida vista de tienda para mostrar product.image_url con imagen por defecto si falta (PR store-image-url)
- Feed redesign: avatar en formulario de publicación, filtros como pestañas y fechas relativas (PR feed-v1-improved)
- Corregida plantilla store.html para usar product.image si existe, con alt y title; botón "Ver detalle" evita desbordes con tw-whitespace-nowrap (PR store-image-check)
- Added SavedPost model, donation endpoints and mobile nav.
- Añadido soporte de tema oscuro para textos grises en tarjetas del feed (PR dark-text-support).
- Feed principal reorganizado para mostrar solo publicaciones recientes con paginación básica y sin secciones de apuntes (PR feed-wall-redesign).
- Restaurado sistema de pestañas en el feed con secciones dinámicas y etiqueta "📢 Publicación" en lugar de "📝 Apunte" (PR feed-tabs-restore).
- Rediseñada página /trending con vista propia y posts ordenados por likes (PR trending-redesign)
- Vista individual de post ahora incluye botón de compartir y enlace a más publicaciones del autor; se añadió ruta feed.user_posts y se muestran 0 likes por defecto (PR post-page-share).
- Added share buttons, dynamic comments via AJAX and bottom-right toasts with Open Graph meta (PR feed-share-toasts).
- Sidebar right now highlights weekly top posts and shows achievements on mobile; posts include "Ver publicación" button and badge restyled (PR feed-highlights).
- Public profile links now use usernames, new profile page lists notes, posts and achievements, and feed posts include a "Ver perfil" button. Added user notes route (PR feed-profile-links).
- Redesigned public profile with larger avatar, achievements grid and posts/notes sections. Added /perfil/<username>/apuntes route and updated templates to use profile_by_username links (PR public-profile-redesign).
- Fixed public profile template to avoid Jinja 'with' syntax (PR profile-jinja-fix).
- Implemented basic user notification system with model, utility, routes and navbar indicator (PR notifications-basic).
- Added migration for notifications table to fix runtime errors (QA notifications-migration).

- Added quick filter sidebar on feed, PDF preview on upload form, chat messages with timestamps and notifications on comments/messages (PR feed-sidebar-chat-preview).
- Sidebar derecho unificado: apuntes, logros y ranking en una sola card; se eliminó bloque duplicado de logros en el feed (PR sidebar-right-unify).
- Removed mobile duplicate notes/achievements block from feed (PR feed-mobile-cleanup).
- Added weekly missions feature with models, routes, template and navbar link (PR missions-basic).
- Chat page now shows an 'En construcción' message and no longer provides messaging UI (PR chat-placeholder).
- Precios en store.html ahora muestran "S/ 0" cuando el producto es gratuito (PR store-free-price).

- Corrigio plantillas de tienda para usar `product.price` en lugar de `price_soles` evitando UndefinedError (PR store-price-fix).
- Se movió la sección "Últimos apuntes" del feed a /apuntes y se mejoró el sidebar con botones. Las tarjetas de apuntes cargan vista previa PDF usando PDF.js. Productos de la tienda muestran "Desde S/ 0", badge de categoría y botón de compartir (PR feed-store-pdf-preview).
- Implementado sistema completo de ranking y logros con página /ranking, asignación automática y panel admin (PR achievements-ranking-v1).
- Reestructurado el feed con sección de apuntes en la barra lateral, logros con iconos y /trending mostrando publicaciones destacadas de la semana (PR feed-restructure-notes).
- Añadido dropdown de notificaciones con actualización AJAX y botón "Marcar todo como leído" (PR dynamic-notifications).
- Mejora de subida de apuntes: admite imágenes, vista previa y spinner en el botón (PR notes-upload-preview).
- Mejorados filtros rápidos del feed con botones toggle y carga AJAX (PR feed-toggle-filters)
- Added ChatCrunevo page using OpenRouter API, shortcut /notes/populares and share link button on note detail (PR ia-chat-popular-notes).
- Feed principal limpiado quitando secciones de apuntes, logros y ranking; /notes rediseñado como catálogo con tarjetas de vista previa, filtros por likes y ruta /notes/tag/<tag> (PR notes-catalog-redesign).
- SEO meta description actualizada y ruta '/' muestra login o feed seg\u00fan autenticaci\u00f3n (PR root-login-seo-fix).
- Rediseño del feed con barra lateral de iconos, filtros móviles y tarjetas de publicaciones mejoradas (PR feed-redesign-v2).
- Feed index moved to /feed with new sidebar and post card templates (PR modern-feed).
- Corregido view_feed para retornar feed_items y sidebar derecho simplificado (PR feed-view-feed-fix).
- Navbar cleaned removing missions link and verification badge; missions now reside under /perfil with new tab and verification check shown next to usernames (PR profile-missions-verification).
- Mejorada subida de imágenes en el feed con vista previa y spinner; filtros rápidos rediseñados y se eliminó HTML obsoleto al final del feed (PR feed-todo-fix).
- Corregido tamaño del preview de imágenes, se ajustaron las publicadas y se limpiaron restos de HTML en el feed (PR feed-image-preview-fix).

- Verificada ruta view_feed y plantillas para usar solo feed_items sin apuntes extra (QA feed-view-feed-admin-check).
- Filtrado de "apuntes" en FeedItem: el feed y la API ahora omiten notas antiguas incluso para administradores (PR feed-skip-notes).
- Se añadió opción para eliminar publicaciones propias en el feed, removiendo FeedItem y cache (PR post-delete).
- Añadida funcionalidad para que los usuarios eliminen sus propios apuntes desde /notes y /perfil (PR notes-delete-user).
- Botón "Editar" agregado en publicaciones del feed con marca visual (Editado) y control de permisos (PR post-edit).
- Estilo CSS actualizado para centrar imágenes del feed y mejorar visualización móvil (PR feed-image-center).
- Se añadió botón "Reportar" en apuntes y publicaciones con modal y notificación al admin. Se habilitó ruta /notes/edit/<id> para editar título, descripción, categoría y etiquetas (PR note-edit-report).
- Sidebar de /feed/trending simplificado: solo filtros rápidos, formulario de publicación igual al feed y filtros móviles (PR trending-sidebar-cleanup).
- Ajustado ancho de detalle de apunte con container-xl y botón de descarga centrado (PR note-detail-width-fix).
- Actualizado diseño de la tienda con grilla responsiva y tarjetas con borde morado; footer incluye acciones de detalle y compartir (PR store-grid)
- Mejorado layout de tienda y favoritos usando container-fluid, textos truncados con line-clamp y tarjetas pulidas (PR store-layout-polish)
- Nombres de productos con hasta 3 líneas y tamaño 1rem; sección derecha muestra tarjetas de destacados con mensaje vacío y botón "Ver" (PR store-featured-redesign)
- Límite de 3 productos destacados con aviso en add_edit_product y verificación al guardar (PR featured-limit).
- Página de administración de tienda muestra badges de Destacado, Popular, Nuevo y Stock bajo en una columna "Etiquetas" con tooltips. Productos se ordenan por etiquetas (PR admin-store-badges-enhancement).
- Sección de destacados en la tienda convertida en carrusel horizontal con scroll y sin límite de productos (PR store-featured-carousel).
- Eliminado límite de 3 productos destacados en admin; ahora se pueden marcar todos los que se deseen (PR admin-featured-limit-removed).
- Carrusel de destacados movido antes del título de tienda y tarjetas más compactas (PR store-featured-move-reduce).
- Corrección de ordenamiento en admin/manage_store para manejar valores None (PR admin-store-sort-none-fix).
- Mejorado carrusel de destacados con tarjetas modernas, imágenes cuadradas y contenedor con sombra (PR store-featured-card-style).
- Input de imagen del feed usa id "feedImageInput" y contenedor "previewContainer" con vista previa instantánea (PR feed-image-preview-fix).
- Implementado modo oscuro en feed y tienda, scroll infinito e overlay móvil con offcanvas. Añadidas imágenes lazy (PR dark-scroll-overlay).
- Ajustado modo oscuro en tienda y feed: bg-light adaptativo, botones claros y navbar inferior con bg-body (PR dark-mode-fixes).
- Feed mejorado: filtros por categoría, buscador interno y sidebar móvil en offcanvas con botón flotante. Animaciones desactivadas en dispositivos lentos y carga infinita usando categoría. (PR feed-mobile-overlay)
- Corregido include en feed/index.html eliminando 'with categoria=categoria' para evitar TemplateSyntaxError (PR feed-sidebar-with-fix).
- Menú móvil del navbar ahora usa fondo morado con clase `offcanvas-crunevo` y los dropdowns comparten ese color. Botones flotantes de sidebar móvil cambian a icono de filtro y clase `mobile-overlay-btn` (PR overlay-menu-color).
- Tienda muestra precios en destacados, botón "+ Carrito" con AJAX y contador en el navbar y botón flotante (PR store-cart-indicators).
- Fondo del offcanvas m\xc3\xb3vil del navbar ahora cubre todo el cuerpo y enlaces permanecen en blanco; clase ajustada en navbar.html (PR offcanvas-bg-full).

- Menú móvil del navbar actualizado para cubrir toda la pantalla con fondo morado translúcido y texto legible; estilos en navbar.css. (PR mobile-offcanvas-fix)
- Menú hamburguesa y offcanvas del navbar eliminados en móviles; botones ocultos con CSS y marcado retirado. (PR remove-mobile-offcanvas)
- Navbar inferior móvil implementado con mobile_bottom_nav.html e incluido en base.html. (PR bottom-nav-mobile)
- Navbar inferior móvil mejorado con ícono activo, animación de toque y scroll horizontal en pantallas pequeñas (PR bottom-nav-enhanced).
- Altura reducida y tooltips añadidos al navbar inferior, con espacio inferior global para que no tape contenido (PR bottom-nav-improvements).
- Navbar superior ahora se oculta al hacer scroll y reaparece al subir, implementado en main.js y transición CSS (PR navbar-autohide).
- Corregido selector de autohide para '.navbar-crunevo' y botón flotante movido sobre el navbar inferior con bottom:72px (PR overlay-autohide-fix).

- Navbar ajustada a top:0 con CSS y botón de tema añadido en perfil (PR navbar-top-fix-theme).
- Autohide del navbar funciona en todas las vistas y se quitó el botón de tema del navbar, moviéndolo solo al perfil (PR navbar-autohide-mobile).
- Autohide del navbar reescrito para detectar scroll táctil y se limpiaron márgenes globales. Se añadió clase .navbar-hidden (PR navbar-autohide-touch-fix).
- Se añadió página /terms con los Términos y Condiciones y checkboxes obligatorios en registro y subida de apuntes (PR terms-conditions).
- Mejorado formulario de subida de apuntes con categoría, nivel académico, privacidad y etiquetas con sugerencias (PR notes-upload-enhanced).

- wsgi.py importa create_app desde el paquete crunevo nuevamente y se actualiz\xF3 wsgi_admin para mantener consistencia.
- Redesigned note detail with two-column layout, PDF/image viewer via viewer.js and file type detection in notes_routes (PR note-detail-redesign).
- Expanded notes model with language, reading_time, content_type, summary, course and career; upload form modernized with collapse "Más ajustes" (PR notes-upload-form-v2).
- Formulario de publicación ahora usa un modal emergente activado por un botón estilo Facebook en el feed (PR fb-style-modal).
- Refactorizada la sección inferior de los posts con dropdown y reacciones múltiples (PR reactions-ui).
- Sistema de reacciones actualizado con conteo por emoji y compatibilidad móvil (PR reactions-ui-counts).
- Reacciones optimizadas para móviles, con tooltip por emoji y reemplazo de 😎 por 😲 (PR reactions-ui-final).
- Comentarios ahora se abren en un modal con la publicación centrada y las reacciones ordenadas; se eliminó el ícono de corazón (PR reactions-modal-update).
- Manejo de IntegrityError en like_post para evitar fallas de logs por duplicados.
- Corregido template de reacciones convirtiendo sorted_counts a lista para evitar UndefinedError (PR reaction-container-fix).
- Filtros rápidos ocultos en móviles (<=768px) y disponibles solo en el menú flotante azul (PR feed-mobile-filters-hide).
- Reacciones muestran el emoji seleccionado de inmediato y panel accesible con pulsación prolongada; campo "Escribe un comentario..." abre el modal y evita el ícono previo (PR feed-reactions-final-touch).
- Feedback instantáneo al reaccionar: la interfaz actualiza al instante y revierte si falla la petición (PR feed-reactions-ux-instant-feedback).
- Sistema de reacciones final ajustado: un clic agrega o quita, conteo correcto y botón sin estilo visible (PR reaction-toggle-final).
- Reacciones mejoradas: panel 4x2 en móvil, estado del usuario en data-my-reaction y actualización instantánea con reversión (PR reactions-toggle-ux).
- Se evitó que el scroll dispare reacciones; el panel siempre muestra las 8 opciones y se puede volver a abrir sin bloqueos (PR reactions-touch-fix).
- Se ignora el movimiento del cursor o la rueda para evitar reacciones accidentales (PR reaction-scroll-fix).
- Long press fix for mobile reactions: preventDefault en touchstart y umbral de movimiento para mostrar panel correctamente (PR mobile-longpress-reactions-fix).
- Rediseñado el sistema de notificaciones con dropdown claro, íconos por tipo, timestamps amigables y resaltado al abrir (PR notifications-redesign).
- Sistema de comentarios mejorado con carga vía AJAX, enfoque automático en el modal y estilos modernos (PR comments-live-ui).

- Se documenta la hoja de ruta "Mejoras Fase 2": comentarios avanzados, transferencias de créditos, notificaciones ampliadas, logros y ranking, pulido móvil y pruebas de usabilidad.
- Corregido icono de campana en lista de notificaciones usando emoji real para evitar UnicodeEncodeError (hotfix notifications-emoji).
- Ajustado fondo del dropdown de notificaciones a colores neutros con modo oscuro y botón 'Marcar todo como leído' con estilo btn-outline-secondary. Se añadió flecha decorativa (PR notifications-bg-fix).
- Añadida animación pop a los botones de reacciones y en cada emoji del panel (PR reactions-anim-pop).
- Vista previa de imagen muestra spinner de subida en el modal de publicación (PR feed-upload-spinner).
- Filtros rápidos rediseñados como badges con scroll horizontal en móviles (PR feed-quickfilters-redesign).
- Sistema de rachas de inicio de sesión que otorga créditos crecientes cada día (PR login-streak-rewards).
- Recompensa de racha ahora se reclama manualmente con /api/reclamar-racha y widget flotante en el feed (PR login-streak-claim).
- Página /crolars con explicación de la moneda y enlaces desde navbar y footer (PR crolars-info-page).
- Añadido script scripts/generar_misiones.py para insertar misiones en lote.
- compute_mission_states detecta dinámicamente el progreso según code y category (PR mission progress dynamic).
- Perfil muestra misiones con progreso, estado y botón para reclamar créditos manualmente (PR missions-claim-ui).
- Ruta /misiones/reclamar_mision permite reclamar créditos por misión (PR mission-reclaim-route).
- Añadido modelo Referral y pestaña de referidos en el perfil con registro básico en onboarding (PR referral-system).
- Reimplementado endpoint /misiones/reclamar_mision y añadida prueba automática (PR mission-claim-route-test).
- Notificaciones ahora usan tarjetas con íconos por color y filtro rápido; se añadieron estilos y JS para filtrar (PR notifications-cards-filter).
- Se otorgan créditos por referido al confirmar el correo y la pestaña muestra tarjetas con total de créditos (PR referral-rewards).
- Misiones de referidos detectan los completados, nuevos niveles y maratón añadidos. Se premia al invitado con créditos y se desbloquean insignias de "Embajador" y "Aliado". Ranking mensual opcional (PR referral-missions).
- Se agregaron rutas de administrador para eliminar publicaciones y apuntes con notificación al autor y limpieza de feed. La página de reportes permite marcar como resuelto y eliminar posts reportados (PR admin-delete-post).
- Se manejan consultas a Referidos con try/except para evitar errores cuando falta la tabla (PR referral-safe-query).
- Botón 'Eliminar (admin)' en post_card solo se muestra si ADMIN_INSTANCE está habilitado para evitar BuildError (PR admin-delete-post-link-fix).

- Ocultado enlace a /crolars en admin para evitar BuildError (PR admin-crolars-link-fix).
- Renombrado el término 'cr\xc3\xa9ditos' a 'Crolars' en plantillas y mensajes visibles sin cambiar la base de datos (PR rename-credits-crolars).
- Ocultado el menú inferior móvil en la instancia de administración para evitar BuildError al resolver 'feed.feed_home' (PR admin-bottom-nav-fix).
- Botón de carrito y fetch de recuento condicionados a la existencia de rutas de tienda para evitar BuildError en la instancia admin (PR admin-store-route-check).
- Agregadas vistas /admin/misiones y alias /admin/creditos; manage_credits admite filtros por usuario y razón y los usuarios muestran enlace a su historial (PR admin-missions-page).
- Added device token header from localStorage via main.js and stored in auth events (PR device-token-logging).
- Added AdminLog model, comentarios y estadísticas en admin con alerta de reportes urgentes (PR admin-logs-stats).

- Validación de token de dispositivo al reclamar misiones para evitar duplicados y tabla device_claims (PR device-claim-dup-check).

- Added static /cookies page with footer links to cookies, privacidad and terminos (PR cookies-page).
- Botón para eliminar apuntes por admin solo visible si ADMIN_INSTANCE está habilitado para evitar BuildError (PR note-delete-admin-fix).
- Logros ahora otorgan crolars y muestran popup al desbloquear (PR achievements-credits-popup).
- Post cards redesigned with hover effect, reaction panel animation and comment counts (PR post-ui-polish).

- Fixed default boolean in achievement_popup migration using server_default="false" to prevent deployment failure (PR logs-migration-fix).
- Restored comment input below reactions and kept reaction count line unchanged (PR post-comment-input-return).
- Added close listener for achievement popup with fade animations and accessibility tweaks (PR achievement-popup-fix).
- Achievement popup hidden on admin instance, closes properly marking as shown and clearing state with button handler set dynamically (PR achievement-popup-bugfix).
- Popup and window.NEW_ACHIEVEMENTS only load for authenticated users, injecting CURRENT_USER_ID and clearing achievements after successful mark-shown request (PR achievement-popup-login-check).
- Achievement popup only triggered when backend response includes "new_achievement"; DOMContentLoaded check removed and csrfFetch now handles showing popup automatically (PR achievement-popup-runtime).
- Delegated close handler for achievement popup ensuring button works even if regenerated, and removing inline style on close (PR achievement-popup-delegate-close).
- Popup overlay fully hidden with `d-none` when closed and restored on show to prevent blocking clicks (PR achievement-popup-display-fix).
- Achievement popup clears `session['new_achievements']` on mark-shown and `base.html` only defines `NEW_ACHIEVEMENTS` for logged-in users (PR achievement-popup-session-clear).
- Popup shown only once: JS waits for successful mark-shown response before clearing `window.NEW_ACHIEVEMENTS` and base template omits the variable when empty (PR achievement-popup-once).
- Session cleanup reinforced: before_app_request clears `session['new_achievements']` when no pending records and mark-shown logs username (PR achievement-popup-session-cleanup).
- Popup state reset on `beforeunload` and `showAchievementPopup` checks `NEW_ACHIEVEMENTS`; session log prints current value (PR achievement-popup-beforeunload).
- Backend mark-shown endpoint loops through each record and handles errors to ensure achievements are updated (PR achievement-popup-mark-shown-fix).
- Context processor serializes pending achievements and returns an empty list when none to avoid regenerating `window.NEW_ACHIEVEMENTS` (PR achievement-popup-context-fix).
- Context processor syncs session['new_achievements'] and JS clears global variable after marking shown (PR achievement-popup-session-reset).
- Popup now shown on DOMContentLoaded only when NEW_ACHIEVEMENTS has items and mark-shown updates immediately via API (PR achievement-popup-auto-mark)
- Verified new design commit d3b38ae; reviewed templates and CSS, no conflicts detected. make test shows failing BuildError in routes.
- Fixed missing endpoints for navbar links: added legacy aliases for feed and ranking blueprints and updated notifications link (PR feed-route-aliases).
- Fixed indentation in create_app to resolve deployment error (hotfix indentation).
- Updated enhanced_chat_system migration to set booleans using `false` instead of `0` to fix upgrade error (hotfix boolean-migration).
- Sidebar feed links now use tailwind text color classes for better readability (PR feed-sidebar-color).
- Fixed ambiguous join in chat global view to avoid AmbiguousForeignKeysError (hotfix chat-active-users-join).
- Registered Crunebot and saved blueprints for public instance and removed unreachable code; added merge migration to unify heads (hotfix crunebot-blueprint).
- Renamed the assistant blueprint to Crunebot across routes, templates and attachments (PR crunebot-rename).
- Fixed sidebar credits display and search link endpoint to prevent template errors (PR feed-sidebar-credits-fix).
- Updated notes links to use 'notes.list_notes' in bottom nav, sidebar and saved list to avoid BuildError (PR notes-list-alias-fix).
- Fixed bottom nav notifications link to 'noti.ver_notificaciones' and used `|length` for notes count in sidebar (hotfix notifications-link-count).
- Updated profile links to use 'auth.perfil' instead of deprecated 'auth.profile' to avoid BuildError (hotfix profile-link-fix).
- Replaced forum sidebar link with 'forum.list_questions' and wrapped referral ranking query in try/except; achievement session log now uses logger (PR logs-bugfixes).
- Corrected sidebar club link to use 'club.list_clubs' and avoid BuildError (hotfix club-link-fix).
- Fixed sidebar event link and refactored search notes to use existing fields (hotfix search-notes-fields).
- Fixed store links pointing to deprecated endpoints in navbar, feed sidebar and store.html (hotfix store-endpoint-fix).
- Fixed missions sidebar link to use 'auth.perfil' with tab instead of nonexistent 'misiones.index' (hotfix missions-link).
- Fixed AI chat sidebar link to use 'ia.ia_chat' endpoint and avoid BuildError (hotfix ia-chat-link).
- Added aliases for achievements, notifications, onboarding and certificate blueprints to fix ImportError (PR blueprint-alias-fix).
- Corregido feed: eliminado return duplicado, actualizado CSRF en index y enlaces en trending a feed.view_post (PR feed-fix-routes).
- Fixed migration to avoid errors when columns or tables already exist by using `if_not_exists` and `checkfirst=True` (hotfix migration-transaction-failure).
- Removed root '/' alias for auth.login to prevent infinite redirect (hotfix login-loop).
- Updated templates to access current_app via url_for.__globals__ and replaced inspector.has_column with helper in migration (hotfix templates-current_app).

- Replaced `checkfirst` with `if_not_exists` in create_table ops to fix deployment error (hotfix create-table-checkfirst).
- Fixed missing `render_template` import in `__init__.py` causing 500 errors (hotfix render-template-import).
- Added `if_not_exists=True` and `if_exists=True` to `add_courses_system` migration to avoid duplicate table errors (hotfix courses-migration-fix).
- Fixed navbar store link to use 'store.store_index' and avoid BuildError (hotfix navbar-store-link)
- Fixed navbar courses link to use 'courses.list_courses' and avoid BuildError (hotfix navbar-courses-link)
- Fixed notifications dropdown link to 'noti.ver_notificaciones' to resolve BuildError (hotfix notifications-dropdown-link).
- Fixed navbar missions link to use 'auth.perfil' with tab to avoid BuildError (hotfix navbar-missions-link).
- Fixed saved link to use 'saved.list_saved' and corrected notes detail endpoints in templates (hotfix endpoint-fixes).
- Fixed forum link in feed sidebar and profile quick actions to use 'forum.ask_question' (hotfix forum-ask-link).
- Public instance blocks /admin again by using create_app from app and hiding the dropdown link; fixed perfil route user variable, float conversion in store template and saved feed link (hotfix admin-block-route).
- Registered main blueprint and removed redundant home route to restore `main.index` endpoint (hotfix main-blueprint-register).
- Added endpoint checks for footer and error pages to avoid BuildError when blueprints are missing (hotfix endpoint-checks).
- Fixed sidebar links to terms/privacy, trending post includes item context, optional missions list and mobile nav endpoint checks. Added user_level calculation in perfil view (hotfix template-errors).
- Fixed sidebar links: privacy uses 'main.privacidad' and removed obsolete admin.manage_comments link (hotfix template-link-fixes).
- Fixed about link in sidebar to use 'about.about' and avoid BuildError (hotfix about-link-fix).
- Registered courses blueprint and added English path aliases; updated sidebar link (PR courses-aliases).
- Trimmed duplicate content in search/index.html to fix 'block title' error (hotfix search-template).
- Added courses search support and moved search page JS to main.js for single DOMContentLoaded handler (hotfix search-modern)
- Updated feed UI: replaced heart icons with fire, improved filter contrast and lighter gradient background (PR feed-ui-fire-icon)
- Fixed streak claim button to call /api/reclamar-racha and redesigned main navbar:
  centered links, smaller search bar, removed Crunebot link, added theme toggle
  in user menu and softened the "Publicar" button color (PR navbar-streak-fix).
- Fixed navbar template conditional and cleaned ruff errors across routes (PR navbar-template-fix).
- Dark mode improvements: solid dark background, dark search input, sidebar username color and navbar dark style. Trending posts now use the full post card with like/comment/share actions (PR dark-mode-fixes).
- Further dark mode tweaks: override bg-light classes and navbar primary color, ensure textarea and badges adapt to dark theme (PR dark-mode-tweak).
- Fixed dark mode selectors in style.css to target html[data-bs-theme], enabling consistent theme across pages (PR dark-mode-selector-fix).
- Dark mode overhaul: unified dark backgrounds and comment box styles across templates (PR dark-mode-overhaul)
- Feed dark mode: removed gradient background and set solid #0D1117 for feed section (PR dark-feed-solid-bg).
- Fixed remaining dark mode issues: unified body and feed backgrounds, updated card and input styles, and forced text-dark to white (PR dark-mode-bugfix).
- Adjusted feed selectors to use `html[data-bs-theme]` and ensured feed section background stays solid in dark mode (PR dark-mode-feed-css).
- Reemplazadas plantillas de publicaciones con 'components/post_card.html' y eliminado diseño anterior y la clase hover-scale (PR post-card-modernization).
- Added /health endpoint in wsgi.py and updated fly.toml to check it via HTTP (PR fix-health-check).
- Restored admin.logs and product_history routes to fix BuildError
- Simplified health endpoint to return plain tuple as instructed (PR fix-health-return).
- Removed references to deprecated admin.manage_store endpoint, linking to PUBLIC_BASE_URL/store instead (hotfix admin-store-links).
- Registered static_pages blueprint to enable /cookies page and added /events alias to /eventos with updated sidebar link (PR events-cookies-fix).
- Navbar redesigned: centered search bar, mobile modal search, trending links updated in sidebar and ranking hero (PR trending-navbar-update).
- Prevented BuildError in templates by checking 'feed.view_feed' exists before linking (hotfix feed-link-check).
- Fixed links to 'notes.list_notes' in navbar and sidebar templates with endpoint checks to avoid BuildError on admin instance (hotfix notes-sidebar-link).
- Unified AI chat under /ia and removed /crunebot routes and templates; /crunebot now redirects to /ia (PR ia-chat-unification).
- Ocultado navbar y navegación inferior en login y registro; se calcula padding superior dinámico con JS para la navbar fija (hotfix login-navbar-padding).
- Verificado enlace al foro en navbar, feed sidebar y club list con comprobación de endpoint para evitar BuildError (hotfix forum-link-check).
- Moved 'Ver tendencias 🔥' button from hero to ranking tabs next to 'Top Referidores' and styled as nav-link (PR trending-button-move).
- Redirected main.index to admin dashboard when ADMIN_INSTANCE and guarded store and stats links to avoid BuildError (hotfix admin-root-builderror).

- Restored /admin/credits routes and export CSV to fix BuildError (hotfix manage-credits-route).
- Fixed comment modal to display complete post detail via new /feed/api/post endpoint and ensured closing works correctly (PR comment-modal-full-post).
- Added environment variable overrides in create_app and implemented admin delete routes. Fixed missing csrf_field in club detail. Migrations use if_not_exists and safe drop to avoid errors.
- Wrapped admin sidebar link to 'admin.manage_achievements' with endpoint check to avoid BuildError when route is absent (hotfix admin-sidebar-achievements).
- Imported reactions macro in _post_modal.html to fix UndefinedError (hotfix reactions-import).
- Fixed dashboard template variable names to match admin route and replaced stats.users usage with new_users_week (hotfix admin-dashboard-stats).
- Redesigned comment modal using feed post card layout and fixed share modal backdrop removal (PR share-modal-redesign).
- Updated IA route to use OpenRouter chat completions API, added OPENROUTER_API_KEY config and CSP connect-src entry (PR openrouter-api-fix).
- Added admin.run_ranking route invoking calculate_weekly_ranking and linked from dashboard (hotfix admin-run-ranking-route).
- Updated IA route headers to include Content-Type and switched model to "deepseek-chat" via OpenRouter (PR deepseek-openrouter).
- Improved IA route error handling and added extra padding to chat messages to avoid footer overlap (PR deepseek-openrouter-ui-fix).
- Added HTTP-Referer and X-Title headers when calling OpenRouter to satisfy API requirements (hotfix openrouter-headers).
- Fixed manage_users links to avoid BuildError when admin endpoints are missing (hotfix admin-user-links).
- Adjusted IA referer header fallback to request.url_root and added OPENROUTER_MODEL config (hotfix openrouter-referer-model).
- Guarded Crunebot button and route on admin instance; restored admin store alias and verification routes; updated migrations with existence checks (PR admin-crunebot-fix).
- Fixed TemplateSyntaxError in club list and added safety checks in migrations (PR template-migration-fixes).
- Replaced OpenRouter integration with direct OpenAI ChatCompletion API and updated config, requirements and .env (PR openai-integration).
- Updated ia_routes to use new openai.chat.completions API and fix crash (hotfix openai-api-call).
- Improved chat layout: added footer padding, dynamic year and footer styling (PR chat-footer-fix).
- Added CreditReasons.ACTIVIDAD_SOCIAL constant, handled OpenAI RateLimitError in ia_routes and skipped migration test when SQLite lacks IF NOT EXISTS support (hotfix social-credit-constant).
- Store index uses Bootstrap carousel for hero, ofertas and premium blocks; product cards show first_image or default placeholder, navbar displays cart icon with badge and JS calls /store/api/cart_count (PR store-carousel-fixes).
- Unified store carousel height, squared product images and improved dark mode styles (PR store-ui-consistency).
- Replaced IP rate limit on login with per-user attempt tracking using Redis or memory cache, showing countdown on the login page (PR login-attempt-limit).

- Replaced notes sidebar in notes list with modern feed sidebar and adjusted layout (PR notes-modern-sidebar).
- Added trending posts section to feed sidebar with weekly top posts (PR feed-sidebar-trending).
- Added settings page '/configuracion' with authenticated route and sidebar. Updated user dropdown with copy, edit and configuración options (PR settings-page).
- Removed copy and edit options from user dropdown and related JS listener (PR profile-menu-cleanup).
- Added password change form and backend route under settings (PR settings-change-password).
- Fixed logout event logging using _get_current_object and added test for logout event.
- Split personal settings into separate username and description forms with real-time availability check and page reload on success. Updated profile header to show username overlay on banner (PR settings-username-fix).
- Cleaned feed left sidebar: removed trending posts and added link card (PR feed-sidebar-cleanup).
- Styled feed sidebar trend card with bi-fire icon before text (PR feed-sidebar-fire-icon).
- Diagnóstico de carpeta components realizado; listado de archivos y detección de duplicados funcionales. Se sugirió refactorización (QA components-diagnosis).
- Unificada la barra lateral del feed, eliminando la versión duplicada y actualizando las vistas a usar components/sidebar_left_feed.html (PR feed-sidebar-unify).
- Introducida cola de tareas con RQ y worker para insertar publicaciones de feed asincrónamente; create_feed_item_for_all ahora encola la tarea (PR feed-queue-worker).

- Consolidated script initialization: moved DOMContentLoaded handlers from feed.js, notifications.js, share.js and chatia.js into main.js; modules expose init functions (PR unify-js-entry).

- Removed "Misiones" link from navbar, added mobile offcanvas sidebar toggle, redirected /register to onboarding and relaxed password policy to 6+ chars with letters and numbers (PR mobile-sidebar-register-fix).
- Removed duplicate 'reportlab' entry from requirements.txt (PR requirements-cleanup).
- Moved login/register theme and countdown scripts, admin table datatables and navbar search logic into main.js; templates now use data attributes and initAuthPage/initNavbarSearchLegacy (PR domloaded-refactor).
- Added user-facing club creation route, form template and updated sidebar button (PR create-club-route).
- Added test for '/health' endpoint asserting 200 response (PR health-endpoint-test).
- Corregido formulario de reseña en view_product.html eliminando repetición de 'Comentario' y texto 'div>' sobrante.
- Replaced print statements in crunevo/utils/image_optimizer.py with logging and added logger import (PR image-logging-fix).
- Fixed profile header overlay by raising username z-index and moving styles to perfil.css. Computed club and mission counts in auth.perfil, showing participation percentage (PR profile-fixes).
- Improved chat: sanitized messages, active user ping with Redis fallback, real-time UI updates and message button on profiles (PR chat-enhancements-phase1).
- Added dynamic link previews for pasted URLs using BeautifulSoup and Redis cache (PR link-preview).
- Refined mobile sidebar toggle button with fixed 48px circle and removed excessive click area (PR mobile-menu-button-fix).
- Added graceful fallback to in-memory task queue when Redis unavailable (PR redis-fallback).
- Wrapped ranking sidebar links with endpoint checks to prevent BuildError on admin instance (hotfix ranking-sidebar-link).

- Improved error templates: centered with limited width, added close button and responsive wrapper (PR error-page-responsive).
- Fixed club post creation form to import csrf macro and use csrf_field() (hotfix club-csrf).
- Adjusted footer colors for dark theme, ensuring readable text and subtle border (PR dark-footer-fix).
- Wrapped IA chat link in feed sidebar with endpoint check and added /favicon.ico route to serve static icon (hotfix ia-sidebar-favicon).
- Reemplazado formulario en el feed por botón que abre modal de creación con opciones de imagen, video, apunte o foro. Formulario usa POST a /feed y botón se habilita solo con contenido. (PR feed-post-modal)
- Añadida ruta '/feed/post' para aceptar POST y modificado index del feed con caja de entrada y modal de publicación tipo Facebook. (PR feed-post-overlay)
- Rediseñado input rápido del feed con botones visibles de Live, Foto/Video y Apuntes; botón Foto/Video abre el modal y selecciona imagen automáticamente. (PR feed-input-redesign)
- Wrapped trending links with endpoint check to prevent BuildError when feed routes are missing (hotfix feed-trending-link).
- Activado botón 'Publicar' si hay texto o archivo en el feed (hotfix feed-post-button).
- Wrapped notes upload quick action link with endpoint check and added favicon files (hotfix notes-upload-link).
- Permitir múltiples imágenes en el modal de publicación con vista previa y botón de eliminar fijo. (PR feed-multi-image)
- Added /notifications/api/count endpoint and updated mobile badge script with error handling (PR notifications-count-fix).
- Implemented profile page improvements: repositioned username header, added real recent activity feed, new sidebar cards and tooltips. (PR perfil-enhancements)
- Solucionados warnings de autofocus oculto, soporte Safari de backdrop-filter y fuentes en CSP (PR accessibility-fixes).
- Eliminado script en index del feed para usar feed.js y evitar vistas duplicadas; se habilitan publicaciones solo texto (PR feed-final-polish)
- Corrigido preview de imágenes en el feed eliminando lógica duplicada en main.js y
  añadiendo aria-label al botón de borrar. Se ajustó la sección de estadísticas
  del perfil con layout horizontal scrollable. (PR profile-feed-fix)
- Habilitada verificación con tooltip en perfil, removida tarjeta redundante y menú móvil ajustado más arriba. Vista previa de imágenes evita duplicados y botón de eliminar no dispara doble acción. (PR feed-profile-adjustments)
- Fixed SQLAlchemy case usage in search routes, replacing func.case with case to avoid TypeError logs (PR search-case-fix).

- Removed unused `perfil_sidebar.html` after verifying no includes or routes reference it. (QA perfil-sidebar-diagnosis)
- Adjusted verified badges in feed posts to check `verification_level >= 2` and added tooltip. Removed duplicate image preview initialization in main.js. (PR feed-verify-fix)
- Wrapped forum quick action link with endpoint check to avoid BuildError when forum routes are missing (hotfix forum-ask-link).

- Displayed verified badge in own profile page using same markup as post cards and checking `verification_level >= 2`. (PR perfil-own-verify)
- Moved username header with verification badge above description without interfering with avatar. (PR perfil-username-check)
- Fixed feed form button enabling for text-only posts by adjusting feed.js textarea handler and removing default disabled attribute. (hotfix feed-text-posts)
- Repositioned profile stats below username on desktop with responsive duplication. (PR perfil-stats-below)
- Cleaned profile header layout removing stats block, hiding sidebar numbers on /perfil and improving modal text post validation. (PR perfil-layout-cleanup)
- Positioned username overlay with dark background over banner on desktop. (hotfix perfil-username-overlay)
- Reorganized profile header placing username next to avatar on desktop and showing stats in a gray block. (hotfix perfil-header-restore)
- Improved email confirmation logging and resend feedback; send_email returns detailed errors and register links to reenviar (PR email-resend-debug)
- Eliminada vista central de stats en perfil, mostradas en la barra lateral con puntos, crolars y apuntes como en el feed. Portada reducida y margen ajustado para mostrar el nombre sin superposición; columna principal centrada en móviles (PR perfil-sidebar-restore).
- Sanitized recipient handling in `send_email` ensuring Resend receives a list of addresses (PR resend-to-list-fix).
- Ajustado nombre de usuario a la izquierda en móviles dentro de perfil y descripción centrada. (PR perfil-mobile-name-align)
- Mostrar múltiples imágenes en cada tarjeta de publicación con galería modal y estilos en feed.css. (PR feed-gallery-display)
- Añadido enlace para cambiar email en pending.html debajo de 'Volver al inicio' (PR pending-change-email-link).
- Validación de formato de correo en /onboarding/register y prueba unitaria correspondiente (PR email-format-validation).
- Mejorado diseño del correo de confirmación con imagen, botón con sombra y pie responsive (PR confirmation-email-design).
- Añadido flujo de eliminación de cuenta con botón en configuración, ruta protegida y test (PR delete-account).
- Corregido enlace en pending.html para usar 'onboarding.register' y evitar BuildError (hotfix pending-register-link).
- Reestructurado sistema de imágenes en feed con componente unificado y galería navegable (PR feed-gallery-rework).
- Galería del feed rediseñada con cuadrícula dinámica, modal con contador y unificación de file_url como imágenes (PR feed-gallery-facebook-style).
- Reemplazado image_gallery.html y modal global con diseño tipo Facebook, nuevas clases y funciones JS simplificadas (PR feed-gallery-ui-fix).
- Rediseñado el feed principal con tarjetas centradas "feed-post-card" y oculto el sidebar derecho en móviles (PR feed-facebook-style).
- Galería de publicaciones adaptada con clase `.post-gallery`, navegación por publicación y padding reducido en móviles (PR feed-gallery-grid).
- Eliminado Redis por completo; caches ahora usan memoria y se actualizó README y pruebas (PR redis-removal).
- Galería del feed ajustada con límite de altura 300px, cuadrícula de hasta cuatro miniaturas y overlay de más imágenes; modal lee URLs desde data attribute (PR feed-image-grid-fix).
- Incluido feed.css globalmente en base.html para activar la cuadrícula de la galería en todas las vistas (PR feed-gallery-css-fix).
- Ajustados estilos del feed: imágenes del modal preservan proporciones, tarjetas ocupan todo el ancho y márgenes móviles eliminados (PR feed-responsive-fixes).
- Convertido generador a lista en image_gallery.html para mantener JSON del modal. (PR gallery-list-fix)

- post_card.html now uses a local `author` variable and shows 'Usuario eliminado' when missing (PR post-card-orphan-fix).
- Updated profile tabs to use query string navigation, ensuring missions and achievements load correctly (PR perfil-tabs-fix).
- Fixed edit and delete actions on feed posts with modal form and fetch logic (PR feed-edit-delete-fix).
- Resolved feed.js syntax error and exposed post action functions to window (hotfix feed-js-buttons).
- /health endpoint now returns JSON {"status": "ok"}; updated test accordingly (PR health-json-endpoint).
- Fixed deleting posts with saved records; removal now deletes SavedPost entries to prevent IntegrityError (PR delete-savedpost-fix).
- Implementado visor de imágenes con URL dinámica tipo Facebook y navegación en feed.js y base.html (PR photo-modal-dynamic).
- Rediseñado modal de imágenes estilo Facebook con botones accesibles, tarjeta informativa y ruta compartible "/feed/post/<id>/photo/<n>" que establece OG:image (PR photo-modal-redesign).
- Añadidos metadatos OpenGraph dinámicos en `post_detail` con título y descripción derivados del contenido, enviados desde `feed_routes.py` (PR feed-og-tags).
- Se extrajo el CSS del visor de imágenes a `photo-modal.css`, se incluyó en `base.html` y se añadieron mejoras de accesibilidad: role="dialog", botones type="button" y enlace para abrir la imagen en nueva pestaña. (PR photo-modal-css)
- Galería macro ahora siempre define data-images para todas las publicaciones y trending incluye botón "Volver al Feed" (PR feed-gallery-data-images).
- Mejorado visor de imágenes con fondo oscuro, controles de zoom y flechas centradas. Tarjeta lateral ocupa 100% hasta 400px y botón para abrir imagen en nueva pestaña. (PR photo-modal-pro-style)
- Separación de plantillas escritorio/móvil para el feed con detección de user-agent y script de recarga. (PR mobile-desktop-separation)
- Added PWA manifest and service worker with offline caching; registered in base.html (PR pwa-support).
- Updated service worker caching: removed '/feed', excluded JS from dynamic cache and bumped version to crunevo-v2 (PR pwa-cache-update).
- Pending email confirmation page redesigned with gradient background, modern card and bouncing envelope icon (PR pending-ui-refresh).
- Fixed duplicate isMobile constant in main.js that prevented feed buttons from working (PR feed-buttons-bugfix).
- Implemented route `onboarding.change_email` with new template and updated pending page with disabled resend button (PR pending-change-email-route).
- Updated onboarding confirm page with modern card, email change and AJAX resend endpoint; added `/auth/resend-confirmation` route (PR confirm-resend-change).
- Onboarding now redirects to feed after email verification, profile completion is optional with default bio text when empty (PR optional-onboarding-fix).
- Onboarding finish page updated with modern card, dynamic avatar preview and bio counter (PR onboarding-finish-refresh)
- Added /api/user endpoint returning activation status and JS redirect in pending.html to avoid being stuck after verification (PR pending-verify-redirect).
- Ensured email confirmation logs the user in after activation to refresh session (PR confirm-login-user).
- Pending page now polls `/api/user` every few seconds and redirects once the account is activated to avoid getting stuck (PR pending-refresh-status).
- Mejorado visor de imágenes del feed con fondo oscuro, zoom accesible y flechas internas al estilo de redes sociales (PR photo-modal-advanced).
- Added real-time online user count with Flask-SocketIO; navbar shows dynamic badge (PR online-count-socket).

- Added bounce/fade animations for mission status changes and achievement cards with unified DOMContentLoaded handler (PR mission-achievement-animations).
- Added weather widget on user dashboard fetching data from OpenWeather API with caching via requests. (PR weather-dashboard-widget)
- Añadido sonido opcional para nuevas notificaciones con control en configuración (PR sound-notifications).
- Added keyboard shortcuts Shift+H (home) and Shift+N (new post) with a help dialog accessible from a question icon. (PR keyboard-shortcuts-help)
- Added quick-notes modal with Shift+Q shortcut storing notes in localStorage. (PR quick-notes-modal)
- Fixed OnlineNamespace.on_disconnect to accept optional sid and avoid TypeError causing worker restarts (PR socketio-disconnect-fix).
- Gunicorn now uses the eventlet worker and SocketIO async_mode is set to eventlet to prevent timeouts. (PR socketio-eventlet-worker)
- errors blueprint registered once in create_app for admin and public modes (PR errors-blueprint-once).

- Config class now logs DB URI with logging.getLogger when DEBUG is enabled (PR config-debug-log)
 
- Added TwoFactorToken model with 2FA login flow and backup codes. (PR twofactor-auth)
- Added MAINTENANCE_MODE flag with admin toggle and maintenance blueprint (PR maintenance-mode).
- Added VerificationRequest model with admin approval workflow and profile badges. (PR verification-requests)
- Added UserActivity model tracking posts, comments and logins with new dashboard activity page. (PR user-activity-tracking)
- Added weekly database backup job uploading to S3 via apscheduler (PR db-backup).
- SiteConfig table stores MAINTENANCE_MODE loaded on startup (PR maintenance-db-flag).

- Dashboard charts now use real registration and content metrics; docs added (PR admin-dashboard-metrics).
- Added PageView model to log requests and admin heatmap analytics (PR pageview-analytics).
- Chat ahora admite mensajes de audio cortos en formatos MP3/OGG con validación de duración y subida a Cloudinary o carpeta local (PR chat-audio-support).
- Widget de apuntes embebible con ruta /notes/<id>/embed y botón de copiado en detalle (PR notes-embed-widget).
- Consolidated DOMContentLoaded handlers from courses, events and private chat into main.js (PR domcontent-consolidation).
- PageView logging commits after each request and skips health endpoints (PR pageview-commit-after-request).

- Patched eventlet websocket close to ignore EBADF and prevent noisy 'Bad file descriptor' logs (PR websocket-ebadf-fix).
- Added tests for PageView logging, admin pageviews analytics and maintenance mode persistence (PR pageviews-maintenance-tests).
- Cleared stale flash messages on email confirmation (PR confirm-flash-clear).
- Auth routes now verify the `two_factor_token` table exists before using TwoFactorToken to prevent login failures when migrations are missing (PR twofactor-table-check).
- Consolidated DOMContentLoaded handlers from store/store.html, chat/global.html, ia/chat.html and dashboard/_weather.html into main.js (PR domcontent-store-chat).
- Added test ensuring users can access the feed after confirming their email (PR confirm-feed-access-test).
- Added automatic note categorization suggestions when uploading notes (PR note-categorizer).
- Posts now support a `comment_permission` setting (`all`, `friends`, `none`) with forms and comment endpoint enforcing it (PR comment-permission).
- Introduced Story model with expiry, /stories routes and scheduled cleanup (PR stories-feature).
- Onboarding confirm route refreshes user before login to fix feed redirect issue (PR confirm-login-refresh).
- Events now include notification_times and recurring; calendar JSON endpoint and missions auto-activate before linked events (PR events-calendar-missions)
- Fixed is_active column migration using server_default=sa.text('true') to avoid PostgreSQL type mismatch (PR mission-boolean-default-fix).
- Added migration ensuring two_factor_token table is created if missing (PR twofactor-migration-fix).
- Migration fix for comment_permission column using op.add_column with if_not_exists (PR comment-permission-migration-fix)
- Added fullscreen toggle and annotation hook in viewer.js with button in note detail (PR note-viewer-fullscreen)
- Added GroupMission model with shared progress and UI elements for group objectives (PR missions-group-objectives).
- Added UserBlock model with chat blocking and attachment uploads for images and files (PR user-blocks-attachments).
- Purchase model now stores optional shipping address and message; checkout form collects them (PR purchase-shipping)
- Added PrintRequest model with /notes/<id>/print queue and admin tools to mark prints as cumplidos (PR notes-print-queue)
- Comments admit anonymous posting stored as pending; admin queue allows approving or rejecting them (PR anonymous-comment-review)
- Added optional video conference URLs on events with Jitsi/Zoom embed (PR event-video-links).
- Added note translation helper using Google Translate API with language switcher in viewer (PR note-translate-switcher)
- Added scheduled cleanup job for inactive posts with admin-configurable retention days (PR inactive-post-cleanup)
- Integrated Sentry error monitoring with logging integration and setup docs (PR sentry-monitoring)
- Added local SHA-256 hashing on note uploads to detect duplicates, blocking the upload and notifying moderators (PR note-plagiarism-check).
- Added OAuth import from Google Drive and Dropbox allowing file import to notes (PR drive-dropbox-import).
- Exposed read-only API endpoints with rate limiting and added developer API key generation (PR developer-api-endpoints).
- Added `career` and `interests` fields to users with notifications filtered by these attributes (PR user-career-interests).
- Added LinkedIn sharing and posting for certificates with OAuth integration (PR linkedin-share)
- Added Internship model with application routes and filters by field/location (PR internship-system).
- Generated PDF invoices after each purchase and added profile tab to download them (PR invoice-download).
- Shortened Alembic revision ID to `user_block_attachment` and updated dependencies to fit varchar(32) limit (PR revision-length-fix).
- Dropped leftover sequence before creating `user_block` table to avoid UniqueViolation on repeated migrations (PR user-block-sequence-fix).
- Admin prints and comments now link to PUBLIC_BASE_URL/notes/<id> since notes blueprint isn't loaded in admin.
- Fixed invoice path resolution using current_app.root_path to avoid FileNotFoundError when downloading receipts (PR invoice-path-fix).
- Renamed PersonalBlock.metadata column to _metadata with property and fixed mobile navbar store link (PR personal-block-metadata-fix).
- Added Tailwind utility classes to personal space templates and ensured formatting/tests pass (PR personal-space-tailwind-fix).
- Dropped leftover sequence before creating `personal_block` table to avoid UniqueViolation errors (PR personal-block-sequence-fix).
- Patched RFC6455WebSocket.close to ignore EBADF errors and remove remaining "Bad file descriptor" logs (PR websocket-rfc6455-fix).
- Forzamos login con force=True en la ruta de confirmación para evitar sesiones desactualizadas y redirecciones al pending. (PR confirm-force-login)
- Added test to ensure only success flash after email confirmation and no pending redirect (PR confirm-feed-flash-test).

- Reordered sidebar item "Mi Espacio Personal" under "Mi Perfil" and centered profile icon on mobile navbar while removing "Buscar" and "Mi Espacio" links (PR mobile-nav-sidebar-reorder).
- Implemented comprehensive 'Mi Carrera' module with career-filtered posts, notes, courses, clubs, events, chat and featured students tabs, with JS and CSS integration (PR career-module).
- Fixed Replit gamification feature errors, restored sidebar template, removed empty migration and ensured tests pass (PR replit-gamification-fixes).
- Handled missing crolars_hall_member table with get_hall_membership helper and template update (PR hall-membership-safe).
- Added table_exists helper and login requirement to activated_required; routes skip queries if tables are missing (PR log-error-fix).
- Relaxed default Flask-Limiter to 1000/day and removed limits from store and developer routes, keeping limits only on login and onboarding (PR rate-limit-tweak).
- Improved email confirmation flow: activated_required refreshes user from DB, added 429 error page, and removed 'Mi Espacio' from mobile nav (PR email-activation-fix).
- Added missing templates for Ghost Mentor challenge and League team creation; fixed backpack template when table missing (PR log-fixes-templates).
- Fixed optional alias update to avoid NULL username and added /onboarding/confirm page with redirect after register. Updated test expectations (PR register-confirm-redirect).
- Onboarding confirm ahora redirige a /onboarding/finish si el perfil usa datos por defecto y se actualizan las pruebas (PR onboarding-finish-redirect).

- Actualizado correo de confirmación indicando que el enlace es válido por 1 hora (PR confirm-link-validity).
- Finish route activates user and refreshes session to prevent stuck pending state (PR onboarding-finish-activate-login).
- Finish route refreshes user and clears flashes; added test ensuring feed access after completing profile (PR finish-refresh-test).
- Fixed UnboundLocalError in onboarding register GET by only sending email after POST and returning template on GET (PR register-user-fix).
- Mobile bottom nav store link uses fallback to "/" when store blueprint missing to prevent BuildError (PR store-link-fallback).
- Mobile bottom nav and navbar career links use fallback to '/micarrera' when the career blueprint is missing (PR career-link-fallback).
- Enhanced personal space with Notion-style notes, Trello-style tasks and dashboard metrics (PR personal-space-workspace).
- Activated and fixed personal space: suggestions create blocks, initial template via "Comenzar" button, dark mode syncs with global theme and API routes require activated login (PR personal-space-activation).
- Focus mode hides navbars and sidebars, includes floating exit button (PR focus-mode-ui).
- Suggestion buttons now redirect to personal_space.create_goal and personal_space.create_kanban routes instead of creating blocks directly (PR personal-space-suggestions-routes).
- Confirmed personal_block table represents personal_space; no additional model added (PR personal-space-schema-review).
- Added API tests for creating, updating, deleting and reordering personal space blocks (PR personal-space-api-tests).
- Documented personal space dashboard and shortcuts in README (PR docs-personal-space-dashboard).
- Added recommended_products variable in store.view_product to fix template error and show related products (PR store-recommend-fix).
- Fixed undefined csrf macro in store.html and added missing imports in duel, event and poll routes (PR csrf-macro-fix).
- Imported csrf macro in view_product.html to fix template error (PR store-view-product-csrf-import).
- Extracted inline JS from store/store.html to static/js/store.js and loaded via extra_js block (PR store-js-extract).
- Moved sidebar filter markup into #filterOffcanvas with a floating button on mobile; off-canvas styles and JS toggling added (PR store-filter-offcanvas).
- Added advanced filters with price range slider, stock checkbox, tag list and AJAX refresh (PR store-advanced-filters).
- Implemented store.search_products API with AJAX search and infinite scroll; removed 'Cargar más' button (PR ajax-store-search).
- Implementado sistema de solicitudes de productos con modelo ProductRequest, formulario para estudiantes y panel admin de aprobación. Botón flotante en tienda para solicitar. (PR store-product-requests)
- Added dark-mode variables in store.css and updated components to use them, ensuring theme toggle works (PR store-dark-mode).
- Precios en soles estandarizados y visibles solo si product.price > 0 en plantillas de tienda (PR store-price-standard)
- Ajustadas reglas de .product-image y contenedor para que las imágenes se mantengan cuadradas con object-fit: cover (PR product-image-square).
- Importación de macro CSRF añadida en store.html para evitar UndefinedError (PR store-csrf-import-fix).
- Reviewed redesigned marketplace; tests passed (116) and functionality stable. Suggest optimizing CSS/JS size and modularizing store.js (PR store-design-review).
- Fixed store.css not loading by using head_extra block and removed stray </meta> tag in store.html (PR store-css-load-fix).
- Restored product grid layout, limited card width to 320px and corrected cart count endpoint (PR store-grid-js-fix).
- Mejorada accesibilidad del marketplace: botones con íconos tienen title, campos de dirección con placeholder y overlays usan role="button" (PR accessibility-html-fix).
- Exposed openProductRequestModal and clearAllFilters on window to avoid ReferenceError when used inline (PR store-js-global-functions).
- Added note to README explaining how to resolve Fly.io warning about the app not listening on 0.0.0.0:8080 (PR fly-port-doc).
- Clarified troubleshooting steps for the Fly port warning, suggesting `fly logs -a crunevo2` to verify Gunicorn starts (QA fly-port-troubleshoot).
- Sidebar in store page can be collapsed with a new button, hero header removed and product grid shows up to 5 items per row (PR store-collapse-sidebar).
- Permite publicar productos desde la tienda con modal y ruta /store/publicar-producto; productos se crean con is_approved=False (PR store-user-publish).
- Added gradient header and basic tab navigation for Mi Carrera; initialization moved to main.js to avoid extra DOMContentLoaded listener (PR career-header-fix).
- Moved publish product button to header and fixed store initialization for sidebar toggle (PR store-publish-btn-pos).
- Restored /admin/store management view and added user actions (historial, rol y activación). Mobile nav se oculta en modo admin para evitar 404 de notificaciones (PR admin-panel-fixes).
- Fixed Mi Carrera header gradient visibility in light mode, added dark theme styles and footer now adapts to theme automatically (PR career-header-gradient-fix).
- Backpack routes now check table_exists to avoid errors when tables are missing (PR backpack-table-check).
- Fixed store.js initialization block and moved sidebar toggle button next to page title; added extra_js block in base template (PR store-js-init-fix).
- Updated career header gradient and dark-mode footer styles; defined new CSS tokens (PR career-footer-style-fix).
- Permitidas compras repetidas en la tienda eliminando el bloqueo "Ya lo tienes" y mostrando aviso informativo (PR store-rebuy-allow).
- Tarjetas uniformes con flexbox y espacios reducidos; botón anclado y textos compactos (PR store-card-spacing).
- Filtro de precios ahora usa rango doble hasta S/10,000 y botón "Aplicar filtros" para ejecutar búsqueda (PR store-filter-range-btn).
- Reinstated edit_product route in admin panel to fix manage_store errors (PR admin-edit-link-fix).
- Added desktop application launcher menu with grid icon, links to profile, personal space, missions, ranking, league, backpack and challenges; CSS and JS integrated (PR desktop-launcher-menu).
- Added missing backpack templates (journal, new_entry, view_entry) to fix TemplateNotFound errors (PR backpack-templates-fix).
- Fixed mobile header overlap, restored notes icon in bottom nav and improved notification filters for responsiveness (PR mobile-visual-fixes).
- Rediseñadas /onboarding/pending y /onboarding/change_email con tarjeta centrada e íconos Bootstrap (PR onboarding-pages-redesign).
- Mejorados formularios de verificación y botones flotantes reposicionados sobre la barra inferior (PR onboarding-floating-fix).
- Tarjetas del feed sin 'Vista rápida' y apuntes con Vista Rápida y botones unificados (PR notes-feed-card-fix).
- Mejorado perfil con carga de avatar y vista previa; botón flotante "Guardar cambios" y nueva ruta /perfil/avatar (PR profile-avatar-preview).
- Fixed notes list template to avoid Jinja 'with' syntax using variable assignment (QA notes-list-jinja-fix).
- Updated 429 error page to fallback to '/' when 'feed.feed_home' route is missing, preventing BuildError (QA 429-feed-link-fallback).
- Foro usa Quill.js para formato enriquecido e imágenes subidas a Cloudinary; preguntas y respuestas guardan HTML limpio (PR forum-rich-editor).
- Galería de imágenes del feed adaptada: primera imagen grande y cuadrícula responsiva para el resto; CSS ajustado (PR feed-gallery-responsive).
- Perfil mejorado: botones de avatar y banner con previsualización y estadísticas completas (PR profile-banner-fixes)
- Added test ensuring /notes loads correctly with updated include syntax (QA notes-page-test).
- Feed gallery fully redesigned for responsive grids and like icon now uses `bi-fire` by default (PR fire-icon-gallery-fix).
- Gallery layout polished with adaptive heights and overlay for extra images using new two-images/four-images classes (PR feed-gallery-polish).
- Unified gallery item border-radius and added cursor pointer on overlays (PR feed-gallery-tuning).
- Improved gallery overlay condition for 5+ images, pointer cursor and modal navigation via window key events (PR fb-gallery-modal-fix).
- Fixed modal navigation index handling and added missing image alt attributes (PR gallery-modal-index-fix).
- Updated main.js selector so photo routes load correctly with new gallery classes (PR gallery-modal-selector-fix).
- Ensured gallery images stretch properly and modal selection stays within each post (PR gallery-layout-fix).
- Added grid-row rules for post-image-grid to avoid collapsed layouts (QA post-image-grid-rows).
- Fixed multi-image preview layout and ensured modal only shows images from the selected post (PR gallery-preview-fix).
- Ajustada altura de .facebook-gallery con aspect-ratio para evitar recortes de imagenes en escritorio (PR gallery-aspect-ratio-fix).
- Uniformizado collage de imágenes del feed con aspect-ratio y grid-auto-rows; las imágenes se adaptan sin dejar espacios grises (PR feed-gallery-consistent).
- Galería ahora detecta orientación de imágenes al haber dos fotos y aplica clases `.two-horizontal` o `.two-vertical` para evitar recortes (PR gallery-orientation-detect).
- Improved accessibility: added alt text to various images, aria-labels to icon-only buttons and removed gray background from `.facebook-gallery` (PR accessibility-alt-labels).
- Galería ajustada como Facebook: dos verticales lado a lado, preview máximo 5 imágenes con overlay '+X' (PR fb-gallery-improve)
- Multi-image layouts now adapt height automatically without forced aspect ratio (PR gallery-auto-height)
- Talisman ahora no fuerza HTTPS en modo de pruebas para evitar redirecciones (task feed fix).
- Restored base.html to fix blank feed after redesign (PR feed-base-restore).
- Unificada carga de posts en /feed usando un solo template moderno y API HTML (PR feed-post-unify).
- Limpieza de plantillas del feed: eliminado feed_mobile, list.html y CSS antiguo. feed_routes usa solo feed/feed.html. (PR feed-templates-cleanup)
- Revisado feed por duplicados y añadido console.log de currentPage en feed.js (PR feed-duplicate-debug).
- Corregida duplicación de posts antiguos verificando existencia en el DOM y en api_feed; se añadieron headers de seguridad y mejoras de accesibilidad. (PR feed-dup-accessibility-fix)
- Ajustado .fb-post y .fb-gallery para que la tarjeta crezca con imágenes múltiples (PR post-card-auto-height).
- Fixed trending.html variables to weekly_posts and top_notes to avoid UndefinedError (PR trending-variable-fix).
- Replaced moment.js filters with timesince/strftime and ensured CSRF macros in producto.html (PR moment-usage-removal).
- Comment modal moved to new component, comment.js created, fb-action-btn classes renamed and dark mode fixes for feed and store. JS errors cleaned (PR feed-store-comment-modal).
- Corregido el botón "Reclamar" de la racha diaria enlazando el evento en feed.js y actualizando los crolars con toast de confirmación (PR streak-claim-btn-fix).
- Eliminado modal de comentarios antiguo duplicado, quedando solo la versión con galería completa (PR comment-modal-cleanup).

- Visor de imágenes actualizado con panel lateral y zoom estilo Facebook (PR fb-photo-viewer).
- Comment modal now uses vertical gallery with fullscreen view on mobile (PR comment-modal-vertical)
- Fixed comments not loading in photo view by aligning markup and gallery lookup (PR comment-photo-view-fix)
- Photo view route now passes photo_index and loads comments dynamically via dataset (PR photo-view-comments-fix)
- /health endpoint now returns plain "ok" with status 200 and test updated (PR health-endpoint-plain).
- Photo view and API endpoints now allow anonymous access; comment form displays login prompt when not authenticated (PR photo-view-anon-fix).
- Removed duplicate image modal markup from base.html to ensure photo view loads post details correctly (PR photo-modal-duplicate-fix).
- Comment modal now reuses image_gallery macro for consistent gallery layout with feed (PR gallery-modal-unify).
- Navbar cleaned: removed Ranking link, backpack moved into personal space with new block. Launcher menu redesigned with grid of app icons. (PR grid-launcher-refresh)
- Launcher menu modernized with new component and CSS; floating options icon removed from profile via main.js (PR profile-launcher-redesign)
- Removed empty 'misiones' item from user dropdown and styled verified badge in purple (PR perfil-menu-badge-fix).
- Rediseñados logros en perfil público e interno con tarjetas responsivas, progreso y logros bloqueados; perfil_publico incluye perfil.css y feed.py usa import diferido de tasks (PR achievements-ui-fix).
- Módulo de logros renovado: tarjetas con tooltips, secciones de desbloqueados y bloqueados, botón 'Ver todos' y soporte responsivo/dark (PR achievements-redesign-modern).
- Public profile achievements now use modern cards with show-more and icons (PR achievements-public-profile-update).
- Added Word (.docx) and PowerPoint (.pptx) viewer for notes. Uses Mammoth.js for
  DOCX and converts PPTX to PDF with LibreOffice for inline display (PR notes-office-viewer).
- Notes upload now accepts DOCX and PPTX, storing original files and generating PDF previews. Added download of original PPTX (PR docx-pptx-upload).
- Added notes_count helper and updated templates to use it, preventing database errors when column missing (PR notes-count-helper).
- Nota detail ahora usa includes para visor según tipo de archivo y se guarda note.file_type en la base de datos (PR note-file-type-viewer).
- fly.toml now runs 'flask db upgrade' automatically so new columns like file_type are applied (QA fly-release-db-upgrade).
- Auto-creation del campo note.file_type si falta en la base de datos para evitar errores en /notes (QA note-file-type-hotfix).
- Vista previa de archivos en /notes/upload unificada: viewer.js maneja detección y muestra solo pdfPreview, docxPreview, imgPreview o pptPreview. Backend valida un único archivo por nota. (PR notes-upload-preview-fix)
- Toasts de la tienda ya no se muestran al cargar; main.js solo auto-muestra los que tienen data-autoshow (PR store-toast-trigger-fix).
- Feed now returns is_saved and user_reaction, keeping save button and reactions active on reload (PR feed-save-reaction-persist).
- Feed desktop now shows expandable '+' button with search, notifications and chat shortcuts (PR feed-desktop-fab)
- Floating '+' button now expands to the left showing quick notes, shortcuts and Crunebot (PR feed-fab-left-buttons)
- FAB buttons unified: quick notes, shortcuts and Crunebot merged into single floating menu; old buttons removed (PR feed-fab-unify)
- Corregido bloque extra_css en trending.html reemplazándolo por head_extra para que cargue estilos.
- Added prototype personal space with localStorage blocks and focus/dark modes (PR personal-space-proto).
- Banner superior eliminado en cursos para que la página inicie con "Mis Cursos Inscritos" (PR courses-banner-remove).
- Se corrigió la previsualización y subida de imágenes en el modal de publicaciones, limitando tamaño con CSS y enviando los archivos en feed.js (PR feed-upload-image-fix).
- Habilitado el blueprint personal_routes en /espacio-personal y enlace en menú de usuario (PR personal-space-enable).
- Restaurado diseño avanzado de espacio personal y eliminado blueprint personal_routes (PR personal-space-restore).
- Mejoradas funcionalidades del espacio personal: modo oscuro y enfoque persisten, sugerencias inteligentes ocultan tras usarse, y todos los bloques pueden crearse, editarse, eliminarse y reordenarse (PR personal-space-functional).

- Focus mode now persists using localStorage and starting the personal space creates Nota, Kanban and Objetivo blocks. Added aria-labels for accessibility. (PR personal-space-persistence)
- Theme color meta tag updates with dark mode and various buttons have aria-labels and titles for accessibility. (PR personal-space-ui-fixes)
- Added Block model, migration and /api/create-block endpoint with JS integration for suggestions (PR personal-space-db-blocks).
- Personal space now loads blocks from the new Block model, rendering them dynamically with drag & drop and suggestions creating database records. (PR personal-space-blocks-ui)
- Fully activated personal space blocks using the database: JS calls /api/create-block, block cards use data-block-type, PersonalBlock routes replaced with Block and helper for overdue items. (PR personal-space-full-fix)
- Fixed personal space buttons: script loads via extra_js, listeners added for #createFirstBlock and smart suggestions using handleSuggestionAction. (PR personal-space-buttons-fix)
- Unified personal space initialization: removed DOMContentLoaded handlers, exported initPersonalSpace and called from main.js; empty-state button now calls startPersonalSpace. (PR personal-space-init-fix)
- Renamed getCSRFToken calls to getCsrfToken to avoid JS errors in personal-space.js (PR personal-space-csrf-func-fix).
- Personal space layout refreshed with compact cards, top metrics and disappearing suggestions. startPersonalSpace waits for API responses (PR personal-space-ui-refresh).
- Added SortableJS script via extra_js block to ensure drag-and-drop works (PR personal-space-sortablejs-fix).
- Block model regained progress calculation and overdue check to prevent template errors (PR block-methods-fix).
- Corregido visor de fotos: las flechas actualizan la imagen usando #modalImage y el panel lateral evita overflow con comentarios scrollables (PR photo-modal-navigation-fix).
- Added generic block viewer with placeholder page and Kanban view; cards now feature an 'Entrar' button and double-click navigation (PR personal-space-access-improvements).
- Upload form now uses Tom Select with expanded categories and academic levels (PR notes-category-select).
- Added IA_ENABLED config flag, disabled OpenAI calls when off and provided static quick responses with status badge (PR crunebot-fake-mode).
- Previsualización de imágenes en el chat, corrección de mensajes privados y diseño más compacto (PR chat-image-preview).
- Eliminada votación y reacciones al borrar apuntes y publicaciones para evitar violación de claves foráneas (PR fix-cascade-delete).
- Eliminación de apuntes y posts ahora borra votos/reacciones asociados y maneja IntegrityError para evitar fallos (PR delete-related-cleanup).
- Corregido scroll infinito del feed: nueva ruta /feed/load con paginación, loader con mensajes y JS que evita peticiones duplicadas (PR feed-scroll-fix).
- Posts cargados via scroll ya no desaparecen y se eliminó el texto "Cargando más..." dejando solo el spinner (PR feed-loader-text-remove).
- Añadidos logs de depuración en loadFilteredFeed y loadMorePosts y condición para no limpiar el feed al recargar con el mismo filtro (PR feed-scroll-disappearing-fix).
- Ajustado loadFilteredFeed para respetar currentPage>1, proteger innerHTML y registrar actualización; loadMorePosts incluye timeout de seguridad y /feed/load muestra mensaje cuando no hay más publicaciones (PR feed-scroll-empty-fix).
- Añadidos console logs en loadMorePosts para depurar HTML y elementos, se inserta cuando falta data-post-id y se muestra mensaje cuando no hay más publicaciones (PR feed-scroll-debug-fix).
- Marketplace filters toggle: sidebar oculto por defecto y categorías completas en modal con Tom Select (PR store-filters-toggle)
- Fixed store routes to pass STORE_CATEGORIES dictionary and removed duplicate precio_min logic to avoid Jinja errors (PR store-categories-dict).
- Fixed publish product modal using category groups via categories_dict (QA store-category-dict-fix).
- Fixed Filters button in /store: sidebar toggles correctly with rotating icon and mobile IDs renamed to avoid duplicates (PR store-filters-btn-fix).
- Mobile navbar: removed 'Carrera', moved 'Perfil' to the rightmost slot and added accessibility/headers fixes (PR mobile-nav-carrera-remove).
- Enlaces a Liga, Desafíos y Mi Carrera ocultos para usuarios normales y rutas redirigen al feed si el rol no es admin (PR restrict-incomplete-pages).
- Vista /notes redise\u00f1ada como galer\u00eda A4: alias /apuntes, tarjetas verticales con t\u00edtulo arriba, sidebar removido y responsive (PR notes-a4-gallery).
- Fixed account deletion by removing related records, added confirmation and flash message (PR delete-account-fix).
- Tarjetas de apuntes modernizadas con sección de autor, etiquetas y menú de opciones; incluyen skeleton de carga y métricas inferiores (PR note-card-redesign).
- Indicadores de verificación rediseñados: se quitan badges verdes, icono junto al nombre y efecto glow en tarjetas (PR notes-verified-ui).
- Generado filtro `cl_url` y helper optimize_url para insertar `f_auto`, `q_auto` y tamaños al construir URLs de Cloudinary; se actualizaron avatares, galerías y tienda (PR cloudinary-optimizations).
- Fixed comment null errors and share modal duplicates, styled inactive feed buttons, improved note-card layout with flexbox and added optimistic save (PR feed-bugfixes-ui).
- Scoped comment event delegation to #feedContainer to avoid modal conflicts (PR comment-events-scope).
- Fixed comment rendering in gallery modal: API now returns avatar and JS uses valid selector for modal inputs (PR gallery-modal-comment-fix).
- Filtro "Apuntes" en /feed muestra tarjetas en cuadrícula añadiendo la clase
  `feed-as-grid` y estilos grid en CSS (PR feed-notes-grid).
- notes.css ahora se carga globalmente desde base.html para mantener el diseño
  de note-card consistente en el feed (PR feed-note-card-css).
- Estilos de note-card unificados en notes.css y eliminados de carrera.css; selectores fortalecidos con prefijo .note-card. (PR note-card-centralize)
- Vistas previas de notas ahora se inicializan con `initNotePreviews`, llamado tras cargar contenido dinámico en el feed y otras páginas. (PR note-preview-reinit)
- Toggle filters sidebar via filter-toggle-btn and CSS transform (PR marketplace-filters-fix).
- Marketplace sidebar now fixed-position with overlay; button toggles body class for smooth slide (PR marketplace-sidebar-bugfix).
- Refactored post modal layout with fixed header and footer so comment input stays visible and comments scroll separately (PR post-modal-layout-fix).
- Updated fly.toml with http_service health check grace period and performance VM to avoid startup 503 errors (PR fly-health-vm).
- Reverted Gunicorn to synchronous worker for reliable startup (PR gunicorn-sync-worker).
- Simplified fly.toml and Dockerfile to use a single gunicorn command with 3 workers and no services block (PR fly-config-cleanup).
- os.makedirs("instance") now uses exist_ok=True to avoid startup error (PR db-instance-exist-ok).
- min_machines_running set to 1 in fly.toml to keep one machine running (PR fly-autostop-fix).
- Added dedicated /healthz endpoint returning 'ok' and updated fly.toml health check path (PR healthz-endpoint).
- Modernized notes list with purple filter buttons, Bootstrap icons and DOMContentLoaded wrappers for initNotePreviews (PR notes-ui-refresh).
- Improved healthz endpoint to validate DB connection and increased timeout to 15s (PR health-check-db-timeout).
- Ajustados estilos de filtros y barra de búsqueda en /notes para respetar la paleta morada y mejorar el contraste (PR notes-filters-css-refactor).
- Lightweight wsgi health check via Dispatcher; removed DB access from health blueprint (PR wsgi-light-health).
- Reacciones y modales actualizados con panel flotante y long press; feed.js maneja hover y textos personalizados (PR reactions-refactor).
- Función de compartir restaurada con navigator.share y copia como respaldo; botón único sin extras (PR share-native-restore).
- Reverted to eventlet Gunicorn worker to fix 'Bad file descriptor' socket errors (PR gunicorn-eventlet-fix).
- Adopted Option 2: eventlet worker with healthz and min_machines_running improvements (PR eventlet-option2)
- Removed dynamic share option overlay and related CSS; share buttons now use built-in navigator.share only (PR share-options-remove).
- Fase 2: reconstruido botón Me Gusta con conteo estable, handleLike actualiza solo el contador y color activo igual a Guardar.
- Fase 3: panel de reacciones con long press flotante, scroll horizontal y contador clickeable.
- Added csrf macro import in store/_product_cards.html to fix UndefinedError in search_products (hotfix product-cards-csrf).
- Fixed note upload failing with invalid integer when "reading_time" empty; route now parses it to int when provided (PR notes-reading-time-int).
- Fixed notes filter buttons active color to white via .notes-filters .btn-outline-primary.active rule (PR notes-filters-contrast-fix).
- Fixed like button icon disappearing; consistent structure with count in post card and modals, safe JS updates and global search check (PR like-button-fix).
- Restored fire icon in like buttons and guarded legacy search click handler (PR like-icon-restore)
- Consolidated DOMContentLoaded handlers from comment.js, forum_editor.js, enhanced-ui.js, store.js, league.js and feed.js into main.js; modules expose init functions (PR domcontent-modules-consolidation).
- Guarded reaction button initialization to prevent TypeError on pages without .btn-reaction (PR feed-reaction-null-check).
- Feed routes split into subpackage crunevo/routes/feed with views.py and api.py; feed_routes.py now re-exports for compatibility (PR feed-subpackage).
- Guarded streak claim button event listener to prevent errors when element is missing (PR feed-missing-element-guard).
- Guarded reaction button initialization to prevent TypeError on pages without .btn-reaction (PR feed-reaction-null-check).
- Created api package with JWT-authenticated endpoints and updated README with usage instructions (PR feed-api-blueprint).
- frontend directory contains a decoupled Next.js SPA built with Tailwind.
- FeedPage under `frontend/app/feed/page.tsx` consumes `/api/feed` using `fetch`.
- Build the SPA separately with `docker build -t crunevo-frontend -f frontend/Dockerfile frontend`.
- Deploy frontend and backend containers independently; the SPA communicates with the Flask API via HTTP.
- Session cookies default to `SESSION_COOKIE_SECURE=True` and `SESSION_COOKIE_SAMESITE='Lax'` in `config.py`. Production sets `SESSION_COOKIE_HTTPONLY=true` in `fly.toml` and `fly-admin.toml` (PR session-cookie-security).
- Enabled Dependabot weekly updates for pip packages and added CI workflow running 'make test' on PRs (PR dependabot-ci).
- CI workflow runs 'make fmt' and 'make test' on every push (PR workflow-fmt-test).
- SECRET_KEY now required from environment; config warns in debug and errors in
  production (PR secret-key-env).
- Split auth.login and feed.view_feed logic into new services for authentication and feed data retrieval (PR login-feed-services).
- Added paginated comments API and load-more button in modals; feed.js handles fetching additional pages (PR comments-pagination).
- Comment modal logic consolidated into feed.js; comment.js reduced to a stub and main.js initializes the unified code (PR comment-module-unify).
- Added reactions list modal with /feed/api/reactions/<post_id> endpoint and JS handler (PR reactions-list-modal).
- Comment and photo modals now include ARIA labelling and keyboard focus for improved accessibility (PR modals-aria-accessibility).
- Comment submission now inspects fetch errors and shows friendly messages; buttons re-enable on failure (PR comment-error-messages).
- Replaced manual CSRF inputs with `csrf_field()` and imported csrf macro in comment and post modals (PR csrf-template-fix).
- Release command sets random SECRET_KEY to avoid missing env error (PR release-secret-fix).
- Added comment deletion endpoint `/feed/comment/delete/<id>` with author/moderator authorization (PR comment-delete-endpoint).
- Consolidated openCommentsModal, submitModalComment and addCommentToModalUI into comment.js; feed.js references them and main.js calls initCommentModals once (PR comment-modal-refactor).
- Defined .bi-fire-fill in fix-bootstrap.css to keep the fire icon visible when liking posts (PR like-fire-icon-fix)
- Perfil público ahora reutiliza el banner y el formulario de publicaciones; enlaces de perfil en navbar, sidebar y navegación móvil usan profile_by_username (PR public-profile-banner-modal).
- Replaced "Editar perfil" button with "Detalles personales" fixed inside the profile header and ensured achievements section spacing and mobile grid (PR profile-details-btn).
- Reemplazado botón "Editar perfil" por "Detalles personales" solo visible en el perfil propio; ajustada redirección a /perfil en lugar de configuración (PR perfil-detalles-fix).
- Fixed Jinja if/else in perfil_publico.html to avoid TemplateSyntaxError and show actions for other users (hotfix perfil-conditional-fix).
- Se implementó sistema de errores para admins en /admin/errores. Captura automática, vista filtrable y botón de resolución.
- Detecta 'no-more-posts' en feed.js para detener el infinite scroll y ocultar el loader (PR feed-load-end).
- loadFilteredFeed muestra mensaje si data.html está vacío sin limpiar el contenedor y reinicia reachedEnd/currentPage (hotfix quickfeed-empty)
- loadMorePosts y loadFilteredFeed ahora ocultan el loader y muestran un alert si ocurre un error; registran el status HTTP y respuesta para depuración (PR feed-error-handling).
- Removed unused global comment modal in feed.html; each post modal now uniquely references commentsModal-<post.id> (PR comment-modal-id-cleanup).
- Improved notifications dropdown reload: shows error toast when request fails, keeps previous entries when empty with message 'No hay notificaciones nuevas' and refreshes only if tab visible (PR notifications-error-toast).
- Updated notifications.js to query #notificationsDropdown and #notifications-list; replaced .notification-container selector (PR notifications-dropdown-selector).
- Removed legacy initNotifications from main.js; dropdown updates now rely on initNotificationManager (PR remove-initNotifications).
- loadFilteredFeed ahora verifica response.ok, registra errores y conserva el contenido previo en caso de fallo; solo actualiza el contenedor cuando data.html no está vacío (hotfix feed-filter-ok-check).
- removeSkeletonPosts ahora registra los skeleton eliminados; loadFilteredFeed y loadMorePosts muestran el HTML recibido y solo limpian el contenedor si cambia el filtro. notifications.js registra conteos y si el dropdown se actualiza o se conserva (PR feed-notif-logging).
- removeSkeletonPosts and deletePost now log the selectors of elements before applying fade-out or removal. Actual posts use the 'facebook-post' class; '.post-skeleton' is only for loading placeholders.
- Verified post_card.html renders articles with class 'facebook-post' only; no 'post-skeleton' or 'fade-out' classes found in templates or server logic.
- Searched repo for any rules hiding '.facebook-post' elements; none found beyond normal styles. Confirmed removeSkeletonPosts() only selects '.post-skeleton'. Documented findings for future reference.
- Added diagnostic CSS borders for `.facebook-post` at end of feed.css to visualize opacity and fade-out behaviors during testing.
- Inserted diagnostic borders after `.facebook-post` styles in feed.css to debug hidden posts.
- toggleComments now logs the element being hidden before applying the `fade-out` class and showToast logs the toast element before fade-out for easier debugging.

- Added raw HTML logs in feed.js for debugging rendered posts.
- Added temporary CSS borders for `.facebook-post` diagnostics.
- Added console logs when applying `fade-out` to track element removal.
- Removed debugging borders and logs from feed.js; fade-in/out animations now use
  `forwards` fill mode and loader hides after successful load to fix invisible
  posts issue.
- Updated reaction panel with floating overlay and modern emojis; adjusted templates and JS.
- Restored CRUNEVO emojis in floating reaction panel; kept overlay JS improvements (PR modern-floating-reactions-fix).
- Enhanced floating reaction panel design with fade animations, hover bounce and higher z-index; updated CSS, JS and templates (PR reactions-panel-style-improve).
- Updated reactions macro to use like-btn markup, added blur backdrop and prevented default on long press to fix overlay bug (PR reaction-panel-bugfix).
- Ensured floating reaction panel is visible by removing overflow restriction on `.facebook-post` (PR fix-reaction-panel-not-showing-v2).
- ModernFeedManager initializes when any .like-btn is present to restore floating reactions on post detail pages (hotfix floating-reactions-init).
- Fix position and style of floating reaction panel above "Me gusta" button (PR reactions-panel-position-fix).
- Fixed reaction panel placement by measuring after display; removed horizontal scrollbar and wrapped buttons; panel now positions reliably above the like button (PR reaction-panel-enhancements).
- Unified reaction panel logic in main.js and feed.js with dynamic positioning, simplified CSS and templates (PR reaction-panel-unify-fix).
- Corrected floating reaction panel to appear centered above the pressed "Me gusta" button and reset styles on hide (PR reaction-panel-button-align).
- Improved mobile reaction panel positioning to center over the tapped like button with screen margins and click-outside close handler (PR mobile-reaction-panel).
- Restored repository to pre-replit state and removed stray metrics migration to fix Alembic heads (hotfix revert-replit)
- Restored Fly volume mount in fly.toml to match existing machine configuration (PR fix-fly-volume-config)
- Confirmed Next.js SPA under `frontend/` remains as the official frontend. Documented build and deployment instructions in README (QA spa-integration-doc).
- Cleaned unnecessary console.log statements in static JS and guarded service worker logs with self.DEBUG (PR remove-console-logs).
- Added audit logging in require_admin before_request to track admin page visits (PR admin-require-logging).
- Added /admin/api/analytics endpoint and improved applyFilters to send selected filters and redraw charts (PR analytics-filters-api).
- Replaced debug `console.log` statements in base.html and ranking/index.html with `console.info` for clearer logging (PR template-console-cleanup).
- Replaced mobile bottom nav with a translucent top mobile navbar on small screens, kept hamburger menu intact and removed obsolete component includes (PR facebook-mobile-navbar).
- Redesigned mobile navbar with purple translucent background, circular icon buttons and updated order (Inicio, Personas, Chat, Apuntes, Notificaciones, Tienda), removing the perfil link (PR mobile-navbar-facebook-style).
- Ajustado navbar móvil para fondo morado sólido, altura mínima 64px y sombra sutil; modal de búsqueda visible en móviles (PR mobile-navbar-fix).
- Trending page now lists top posts, notes and popular forum questions with a link to ranking. Added Tailwind classes for modern layout (PR trending-forum-ranking).
- Rediseño completo de la página Trending con layout moderno y atractivo: hero section con estadísticas, cards mejoradas con rankings, badges de estado, efectos hover, diseño responsive optimizado y mejor UX (PR trending-complete-redesign).
- Trending page accessible without login; trending route no longer requires activation and handles guests. (hotfix trending-public)
- Trending route now skips forum query when forum tables missing and logs exception (hotfix trending-forum-missing-table).


## Rediseño completo del foro como "Centro de Matemáticas" (Diciembre 2024)

Se realizó una mejora integral del foro transformándolo en un "Centro de Matemáticas" con temática educativa y elementos visuales atractivos:

### Cambios realizados:

**CSS y estilos (`crunevo/static/css/forum_editor.css`):**
- Agregados estilos matemáticos con variables CSS para colores temáticos
- Implementadas animaciones y transiciones suaves
- Creados efectos hover y gradientes matemáticos
- Soporte para modo oscuro y responsive design
- Estilos especiales para badges de categorías con colores específicos

**Página principal del foro (`crunevo/templates/forum/list.html`):**
- Transformado el título a "Centro de Matemáticas" con header animado
- Agregados iconos matemáticos (🧮, ∑, π, ∞, ∆, ∫) 
- Implementados filtros de categoría mejorados con iconos específicos
- Creadas cards de preguntas con efectos hover y bordes decorativos
- Sidebar mejorado con estadísticas, consejos matemáticos y herramientas
- Panel de insights matemáticos contextual

**Vista de pregunta individual (`crunevo/templates/forum/question.html`):**
- Rediseño completo con breadcrumbs matemáticos
- Header de pregunta mejorado con mejor información del autor
- Separador matemático decorativo (∞)
- Botones de ordenamiento para respuestas múltiples
- Formulario de respuesta mejorado con consejos
- Sidebar expandido con herramientas matemáticas y quote inspiracional

**Formulario para hacer preguntas (`crunevo/templates/forum/ask.html`):**
- Interfaz completamente rediseñada con progreso visual
- Pasos numerados para guiar al usuario
- Tips matemáticos interactivos y consejos de calidad
- Vista previa y validación en tiempo real
- Header matemático inspiracional con emojis
- Mensajes de aliento y símbolos matemáticos

**Componente de respuestas (`crunevo/templates/forum/partials/answer_card.html`):**
- Diseño mejorado con avatares destacados
- Badges informativos para colaboradores
- Botones de voto rediseñados con efectos
- Mensaje especial para respuestas aceptadas
- Mejor organización visual y espaciado

**Navegación:**
- Actualizado enlaces en navbar (`crunevo/templates/components/navbar.html`)
- Modificado sidebar izquierdo (`crunevo/templates/components/sidebar_left_feed.html`)
- Cambiado de "Foro" a "Centro Matemático" con icono de calculadora

### Características destacadas:
- Temática matemática coherente en toda la interfaz
- Iconos específicos para cada categoría académica
- Animaciones CSS suaves y efectos de hover
- Diseño responsive optimizado para móviles
- Elementos de gamificación (progreso, badges, puntos)
- Herramientas matemáticas integradas (Desmos, GeoGebra, Wolfram Alpha)
- Mensajes motivacionales y tips educativos
- Soporte completo para modo oscuro

Todos los cambios mantienen la funcionalidad original mientras mejoran significativamente la experiencia visual y educativa del foro.

- Reverted forum to general "Foro Estudiantil", removing math-only branding. Updated navbar, sidebar, templates and CSS variables. (PR forum-general-qa)

- Modernized Club system with comprehensive feature enhancements including banner/avatar uploads, social media integration, creator permissions and modern UI design. Added banner_url, facebook_url, whatsapp_url and creator_id fields to Club model with proper relationships. Enhanced ClubForm with file upload fields and URL validation. Updated create_club route with Cloudinary integration for image uploads and proper creator assignment. Added edit_club functionality restricted to creators and admins. Implemented banner display with gradient overlays, social link buttons, and creator information in detail view. Enhanced list view with banner previews and social media indicators. Applied modern styling with smooth animations, hover effects and responsive design. All forms follow CSRF protection and established styling guidelines.
- Fixed missing Alembic dependency by pointing `club_modernization_fields` to `new_sections_2024` and created merge revision `f516460c56d7` to unify heads with `add_system_error_log`. (PR fix-migrations-heads)
- Verified feed management features in admin routes and templates, confirming post deletion and comment moderation. (QA feed-admin-functions-check)
- Added notes management page in admin with CSV export and deletion options (PR admin-notes-management).

- **Major Forum Modernization with Brainly-like Features (2024-01-XX)**: Completely redesigned the student forum to be better than Brainly with comprehensive enhancements across all aspects:

  **Backend Enhancements:**
  - Extended ForumQuestion model with difficulty_level, subject_area, grade_level, bounty_points, is_urgent, is_featured, quality_score, homework_deadline, exam_date, context_type fields
  - Extended ForumAnswer model with explanation_quality, has_step_by_step, has_visual_aids, is_expert_verified, confidence_level, helpful_count, word_count, estimated_reading_time, contains_formulas, contains_code fields
  - Added ForumTag model with many-to-many relationship to questions for better categorization
  - Added ForumReport model for community moderation and content reporting
  - Added ForumBadge model for gamification with user achievements system
  - Created association tables for user bookmarks, answer votes, and user badges
  - Enhanced forum routes with advanced filtering, sorting, search, tags system, and bounty management
  - Added bookmark functionality, improved voting system with vote tracking, and expert verification
  - Implemented comprehensive search with multi-criteria filtering and tag support
  - Added automatic answer quality detection and content analysis

  **Visual Design Overhaul:**
  - Removed old forum header and "Did you know" banner elements as requested
  - Completely redesigned list.html with modern, mobile-first, minimal interface
  - Implemented card-based layout with clean typography and responsive design
  - Added advanced filters panel with collapsible interface and real-time updates
  - Created modern search interface with live statistics and quick action buttons
  - Designed comprehensive tag system with color-coded categories and auto-complete
  - Added difficulty level badges, urgency indicators, and bounty system visualization
  - Implemented modern pagination with improved navigation

  **Enhanced Ask Question Experience:**
  - Redesigned ask.html as a 4-step wizard with progress tracking
  - Added title character counter and real-time validation
  - Implemented comprehensive categorization with difficulty levels and grade levels
  - Added context selection (homework, exam, curiosity, project)
  - Created modern tag input system with suggestions and auto-complete
  - Added advanced options including urgency flags and deadline setting
  - Implemented bounty system where users can offer points for better answers
  - Added sidebar with tips, examples, and community statistics
  - Created step-by-step navigation with completion validation

  **Search & Discovery:**
  - Created search_results.html template for advanced search results
  - Added search statistics dashboard with result metrics
  - Implemented applied filters display with easy removal options
  - Added comprehensive result cards with all question metadata
  - Created tag-based navigation and filtering system

  **Mobile Optimization:**
  - Designed fully responsive interface optimized for mobile devices
  - Implemented touch-friendly controls and swipe gestures
  - Added collapsible sections and optimized spacing for small screens
  - Created adaptive layouts that work seamlessly across all device sizes

  **Quality & Features:**
  - Added automatic answer quality scoring based on multiple factors
  - Implemented step-by-step detection and visual aids recognition
  - Added expert verification system for high-quality answers
  - Created helpful votes separate from regular voting
  - Added automatic word count and reading time estimation
  - Implemented formula and code detection in answers

  **User Experience:**
  - Added bookmark system for saving interesting questions
  - Implemented share functionality with native mobile sharing
  - Created live progress tracking in question creation
  - Added real-time character counters and validation feedback
  - Implemented auto-save and form persistence
  - Added comprehensive error handling and user feedback

  This modernization transforms the forum into a comprehensive learning platform that rivals and exceeds Brainly's functionality while maintaining a clean, minimal design optimized for both desktop and mobile use.
- Added migration 'add_forum_modernization_fields' to create missing tables and columns for the modern forum.
- Handled missing forum tables gracefully in list_questions to avoid 500 errors (PR forum-500-fix).
- Added migration 'forum_modernization_schema' and removed temporary error handling from forum routes.
- Fixed popular sort in forum by counting answers via join instead of property (hotfix forum-popular-sort).
- Improved forum list route with robust DB error handling and orphan author fallbacks (PR forum-list-stability).
- Added ensure_forum_tables helper and manual 500 error for missing schema; created test for /foro (PR forum-table-check).
- Fixed description validation on /foro/hacer-pregunta with char counter, drag-drop images and backend length check (PR forum-editor-enhancements).
- Removed duplicate Quill initialization on /foro/hacer-pregunta, ensuring single editor with image uploads and accurate character counter (PR forum-editor-single).
- Improved /foro/hacer-pregunta editor with precise whitespace-trimmed character validation, richer Quill toolbar, resizable images with tooltip and click-to-expand, and enforcement of 20-character minimum before advancing (PR forum-editor-validation-fix).
- Fixed character counter on /foro/hacer-pregunta using Quill text content and ignoring punctuation, enabling 20-character validation without errors (PR forum-editor-charcount-bugfix).
- Ensured /foro/hacer-pregunta editor enables "Siguiente" after 20 real characters by waiting for Quill initialization and using robust content validation (PR forum-editor-next-btn-fix).
- Fixed modal navigation by managing history state with a stack and popstate listener, preventing unintended page back navigation when closing new Facebook-style modals (PR modal-history-fix).
- Unified Facebook-style post modal: added color variables, refactored feed.js with createModal/closeModal helpers, and trimmed _post_modal.html to panel-only content (PR facebook-modal-refactor).
- Full-screen Facebook-style modal restored zoom, navigation, download and options controls with scroll-safe info panel (PR facebook-modal-controls).
- Introduced dual modal system: full-screen photo modal with advanced controls and restored Bootstrap comment modal, removing comments-only styles and logic (PR dual-modal-system).
- Unified comment input across photo and comment modals with fixed bottom form and reusable CSS for Facebook-like design (PR unified-comment-input).
- Made photo modal responsive for mobile, added unique IDs per post and ARIA-labelled controls to address accessibility warnings (PR photo-modal-mobile-fix).
- Fixed comment modal layout with flexbox to keep header and input fixed and added compact comment form styles reused in photo modal for consistency (PR comment-modal-compact-form).
- Removed Bootstrap's extra scroll class from comment modal to ensure a single scroll area and matched photo modal comment form width using w-100 (PR comment-modal-single-scroll).
- Refactored comment and photo modals into single-page scrollable layouts, locked body scrolling and anchored comment input at bottom for consistency (PR modal-unified-scroll).
- Ensured modals remain within viewport using 90vh content height, moved all scroll to internal containers and kept comment input fixed to eliminate outer scrollbars (PR modal-scroll-layout-fix).
- Implemented single-scroll comment modal with compact comment CSS, load-more button fetching paginated comments with has_more flag, and updated tests to cover new API (PR comment-modal-infinite-scroll).
- Removed nested scroll by stripping overflow and height limits from `.modal-comments-section`, consolidating scrolling to the parent container (PR modal-comments-scroll-fix).
- Rebuilt post and comment modals with two-panel layout, fixed header and bottom comment form, and single scrollable info panel with responsive stacking (PR modal-two-panel-layout).
- Resolved double scroll in Facebook-style modal by enforcing flexbox layout with a single scrollable content area, updating comment modal markup and scroll handling (PR modal-single-scroll-fix).
- Eliminated remaining double scroll in comment modal by moving the comment form inside a single scrollable body, making it sticky at the bottom and removing inner comment list overflow (PR comment-modal-sticky-input).
- Consolidated comment modal layout by placing the comment form outside the scrollable body, cleaning duplicate comment styles and reinforcing single-scroll behavior with sticky input (PR comment-modal-css-cleanup).
- Centered comment modal horizontally on desktop, added responsive full-width behavior on mobile, and preserved sticky comment form (PR comment-modal-center).
- Optimized comment modal input with full-width auto-expanding textarea and minimal send button for better mobile usability (PR comment-input-opt).
- Fixed navbar macros: consolidated user auth conditional and guarded current_user usage to resolve TemplateSyntaxError and test failures (PR navbar-auth-conditional).
- Migrated mobile "NotBar" component to "MobileNavbar", renamed template and CSS class `.notbar` to `.mobile-navbar` and updated includes (PR mobile-navbar-rename).
- Documented mobile navigation bar usage and noted replacement of bottom nav (PR mobile-navbar-docs).
- Refined mobile navbar: new purple blur style with circular buttons, forum icon now question mark, and search input opens a full-screen modal with live suggestions (PR mobile-navbar-enhance).
- Mobile navbar badges and spacing fixed: icons spaced evenly, notification button links to full page with working badge, cart count now visible, and auto-hide/padding logic targets the mobile navbar (PR mobile-navbar-fixes).
- Calculated navbar height dynamically with CSS variable, updated sidebar offset and scroll padding, and unified auto-hide logic to ensure content isn't covered on any page (PR navbar-overlap-fix).
- Reapplied navbar height on load and resize, setting body padding and scroll offset to prevent content being hidden by fixed navbars (PR navbar-padding-load).
- Recalculated navbar height on DOMContentLoaded and window load to prevent fixed navbar from covering content on mobile and desktop (PR navbar-height-recalc).
- Fixed indentation of marketplace and related blueprint imports in `app.py` to resolve deployment error (hotfix marketplace-import-indent).
- Added missing marketplace utilities and models overhaul: created `utils/uploads` helper, simplified marketplace models, fixed conversation/message relations, updated routes and templates, and ensured CSRF tokens in forms (PR marketplace-fixes).
- Added migration to create marketplace tables and product fields and rolled back DB session before logging errors to avoid aborted transactions (PR marketplace-subcategory-fix).
- Fixed seller registration page 500 error by importing csrf macro and sanitized marketplace price filters to avoid "None" in numeric inputs (hotfix marketplace-become-seller).
- Handled `None` values in marketplace filter inputs to prevent invalid numeric field values (hotfix marketplace-filter-none).
- Fixed seller dashboard 500 by providing required context variables and timestamp alias for messages (hotfix seller-dashboard-context).
- Guarded seller dashboard template against missing product or sender references to prevent runtime errors (hotfix seller-dashboard-template-guards).
- Added `is_official` field to `Product` model with default `False` and migration to support official products (PR add-product-is_official).
- Restricted store index and related product queries to `is_official=True` so only official products appear (PR store-official-filter).
- Marketplace now displays a badge for official products and includes them alongside seller listings (PR marketplace-official-badge).
- Unified `Product` model across store and marketplace: removed duplicate favorite/purchase queries and enforced `is_official` filter in views `store.store_index`, `store.view_product`, `store.redeem_product`, `store.buy_product`, `store.add_to_cart`, `store.view_cart`, `store.checkout`, `store.toggle_favorite` and `marketplace.marketplace_index`.
- Added unified product route `/producto/<id>` with conditional template and redirects from legacy store and marketplace paths (PR product-view-unify).
- Added error handling and missing context for marketplace seller and message views to prevent 500 errors (hotfix marketplace-route-errors).
- Registered `timeago` and `date` template filters and imported CSRF macro in marketplace templates to prevent undefined filter errors and ensure proper form protection (hotfix marketplace-filters-csrf).
- Implemented pagination in seller_products view, passing pagination context and guarding template to avoid undefined errors (hotfix seller-products-pagination).
- Fixed marketplace messages link to use `marketplace.marketplace_index` and guarded optional image upload routes to avoid BuildError (hotfix marketplace-messages-link).
- Marketplace product detail view now renders `marketplace/view_product.html` with seller info, related products and CSRF macro (PR marketplace-product-detail-template).
- Fixed seller product editing by including unread message count in edit view and replaced delete links with POST forms and CSRF to enable product removal from seller panel (hotfix seller-product-actions).

## Store and Marketplace Unification

- Unified Store and Marketplace modules into a single Commerce module with shared templates and routes.

## Feed Interactions Improvement

- Mejorado el sistema de interacción con publicaciones en el feed:
  - Implementada funcionalidad para abrir el modal de comentarios al hacer clic en el contador de comentarios.
  - Añadida sincronización de datos en tiempo real para el modal de comentarios mediante API.
  - Creado endpoint `/feed/api/comments/<post_id>` para obtener comentarios actualizados.
  - Mejorada la accesibilidad de los modales con atributos ARIA adecuados.
  - Expandido el menú de opciones de publicaciones (tres puntos) con nuevas funcionalidades:
    - Copiar enlace de la publicación
    - Guardar publicación
    - Reportar publicación (existente)
  - Implementados controladores JavaScript para las nuevas opciones del menú.
  - Añadida función `copyToClipboard` con soporte para API moderna y fallback para navegadores antiguos.
  - Mejorada la experiencia de usuario con retroalimentación visual y notificaciones toast.

## Sidebar Optimization

- Optimizado el sidebar derecho del feed para mejorar la experiencia de usuario:
  - Rediseñada la sección de tendencias para mostrar publicaciones reales con sus estadísticas.
  - Mejorada la sección de contribuidores destacados para mostrar usuarios reales con sus puntos semanales.
  - Implementada la sección de logros recientes con datos dinámicos de la base de datos.
  - Añadido sistema de tips de estudio aleatorios para mayor variedad de contenido.
  - Reorganizada la sección de enlaces útiles con mejor distribución espacial.
  - Mejorada la estética general con efectos hover, transiciones suaves y mejor espaciado.
  - Implementada responsividad para dispositivos móviles.
  - Añadidos enlaces "Ver más" en cada sección para facilitar la navegación.
- Created new template `tienda/_product_cards.html` for displaying product cards with dynamic rendering of product information including images, names, descriptions, badges, ratings, prices, and action buttons.
- Created unified template `tienda/producto.html` for displaying detailed product information with breadcrumb navigation, image carousel, product details, action buttons, description, shipping information, and tabs for reviews and questions.
- Created template `tienda/carrito.html` for the shopping cart with product details, quantity controls, and order summary.
- Updated `app.py` to register the new unified commerce blueprint and removed the old store and marketplace blueprints.
- Added legacy redirects in `commerce_routes.py` for specific routes from the old store and marketplace modules to the new unified commerce module.
- Created template `tienda/checkout_confirm.html` for the checkout confirmation page with order summary and shipping options.
- Created template `tienda/checkout_success.html` for the checkout success page with order details and purchased products.
- Created template `tienda/compras.html` for displaying a user's purchases with search, sorting, and review options.
- Created template `tienda/favorites.html` for displaying a user's favorite products with search, sorting, and cart actions.
- Created template `tienda/request_product.html` for product requests with form and previous requests display.
- Created template `tienda/my_requests.html` for displaying a user's product requests with search, filtering, and detailed information.
- Created template `tienda/become_seller.html` for the "Become a Seller" page with benefits, guide, and registration form.
- Created comprehensive template `tienda/seller_dashboard.html` for the seller dashboard with navigation sidebar and sections for dashboard statistics, products, orders, messages, reviews, and settings.

## Sistema de Eventos y Panel Administrativo

- Implementado sistema completo de gestión de eventos con las siguientes características:
  - Extendidas las rutas en `event_routes.py` para incluir todas las funciones necesarias:
    - `crear_evento()` (existente, mejorado)
    - `editar_evento(event_id)` (nuevo)
    - `eliminar_evento(event_id)` (nuevo)
    - `ver_evento(event_id)` (existente)
    - `listar_eventos()` (existente)
    - `mark_attendance()` (nuevo) para marcar asistencia y otorgar créditos
  - Aplicados decoradores de permisos adecuados (`@admin_required`, `@login_required`) a todas las rutas
  - Integrado el sistema de eventos con el panel administrativo mediante `admin_routes.py`
  - Creadas plantillas administrativas:
    - `admin_event_list.html`: Lista de eventos con filtros, búsqueda y exportación CSV
    - `admin_event_form.html`: Formulario para crear y editar eventos
    - `admin_event_detail.html`: Detalles del evento y gestión de participantes
  - Integración con el sistema de créditos para recompensar la asistencia a eventos
  - Soporte para eventos destacados, próximos y pasados con filtros
  - Categorización de eventos (taller, seminario, feria, conferencia, etc.)
  - Acceso a eventos desde el menú de navegación del panel administrativo
- Created template `tienda/publish_product.html` for publishing or editing products with form fields and image upload.
- Replaced `auth.profile_by_username` links with `auth.view_profile` across templates to resolve navbar BuildError (hotfix profile-link).

- Added legacy blueprints to redirect /store and /marketplace paths to /tienda, restoring /store access and preventing 404 errors.

- Added CSRF macro usage to commerce and admin templates; implemented streak claim API, fixed profile route, paginated feed comments and renamed Referral fields for tests.
- Resolved /tienda 500 by pointing commerce_index to existing template and ensuring query parameters are handled safely.
- Hardened HTTP responses: removed legacy X-Frame-Options/Expires headers and enforced UTF-8 content type and nosniff policy.
- Added /login/verify route with two-factor code validation and corrected login redirect.
- Guarded post_reaction migration to check for posts table before altering and fixed admin sidebar events link.
- Guarded crolars price rendering across store and commerce templates to prevent 500 errors when price is missing (PR store-crolars-undefined).
- Wrapped favorite product price credits section with defined check and "No disponible" fallback to handle missing values.
- Wrapped product detail crolars price block with defined check and "No disponible" fallback (hotfix product-crolars-fallback).
- Guarded cart price credits display and total calculation with defined check and fallback placeholder in `carrito.html`.
- Wrapped product price credits in `store/view_product.html` with defined checks, added "No disponible" fallbacks and disabled actions when missing.
- Guarded product card price credits with defined check, added "No disponible" fallbacks and defaulted data-credits to 0 when undefined.
- Wrapped purchase price credits section with defined check and "No disponible" fallback in `compras.html`.
- Wrapped profile purchases tab price credits with defined check and "No disponible" fallback.
- Replaced `product.price_credits or ''` with `product.price_credits if product.price_credits is defined else ''` in `admin/manage_store.html`.
- Replaced `product.price_credits if product else ''` with `product.price_credits if product and product.price_credits is defined else ''` in `admin/add_edit_product.html`.
- Added Jinja macro `render_price_credits` in `components/price_credits.html` to display price credits or 'No disponible'; replaced templates to use it and set `Product.price_credits` default to 0. Use `render_price_credits(obj)` for future displays.
- Guarded product detail and card templates against undefined `price`, showing "Precio no disponible" when missing and hiding cart actions accordingly.
- Added accessible labels and hidden text to product card icon buttons to satisfy button accessibility checks.
- Wrapped `backdrop-filter` usage in `store.css` with `@supports` fallbacks for broader browser compatibility.
- Restored `X-Frame-Options` security header.
- Restored `/feed` URL after closing photo modal, added direct route cleanup and ensured back button closes modal (PR feed-modal-url-fix).
- Updated all navigation links and cart scripts to use `/tienda` directly, replacing legacy `/store` paths that filtered out marketplace products. Cart badge and search results now call commerce endpoints. (PR navbar-store-direct)
- Added placeholder migration cd14a01e631b to resolve missing revision during deployment.

- Guarded `complete_missing_models` migration against absent tables and aligned
  saved courses table name, preventing `NoSuchTableError` on deployments.
- Guarded `add_user_career_interests` migration against missing `users` table
  by checking for table existence before altering.
- Computed cart totals server-side and guarded price display to prevent /tienda/cart 500 errors.
- Logged missing profile users and returned 404 instead of 500; wrapped profile queries in try/except to handle absent tables gracefully (PR perfil-500-fix).
- Defaulted `verification_level` to 0 in profile logic and templates to prevent 500 errors when user records store NULL values.
- Guarded profile note statistics against missing ratings to avoid `/perfil/<username>` 500 errors.
- Filtered non-numeric note ratings and averaged safely to prevent division errors on profile; added tests for profiles with and without notes (PR profile-average-rating-fix).
- Fixed achievement progress on profile by counting unlocked achievements and avoiding list/int division; added test for logros tab (PR perfil-achievements-fix).
- Added fallback `rating` property on `Note` and strengthened profile stats calculations with numeric checks and safe queries to prevent `/perfil/<username>` 500 errors.

- Fixed profile purchases tab by replacing obsolete `commerce.marketplace` link with `commerce.commerce_index`, updating product URLs to `commerce.view_product` and skipping purchases missing a product to avoid BuildError on `/perfil/<username>`.

- Removed scroll-to-top button and associated styles and scripts, eliminating unused scroll event logic. (PR remove-scroll-top)
- Updated private and public profile views to reuse feed's post creation input and post cards, syncing reaction and save data for a consistent feed-style experience. (PR perfil-feed-sync)
- Added JSON upload endpoints `/auth/upload-profile-picture` and `/auth/upload-banner` to update avatar and banner with Cloudinary or local storage; frontend now hits these routes and updates the preview with toasts. (PR profile-upload-fix)
- Added JSON upload endpoints `/auth/upload-profile-picture` and `/auth/upload-banner` to update avatar and banner with Cloudinary or local storage; frontend now hits these routes and updates the preview with toasts. Marked legacy HTTP test scripts to skip in pytest. (PR profile-upload-fix)
- Ajustado límite inicial de `fetch_feed_data` a 10 para alinear la paginación y evitar duplicados en el scroll infinito del feed. Se añadió prueba que verifica que la segunda página devuelve nuevas publicaciones.
- Removed duplicate `head_extra` block in `forum/ask.html` to resolve template rendering error on `/foro/hacer-pregunta`. (PR forum-head-extra-dup)
- Reemplazado macro de reacciones en `post_detail.html` por acciones estilo Facebook con panel flotante y conteos con íconos; eliminado `components/reactions.html`. (PR facebook-reactions-detail)
- Corregido cambio de banner duplicado eliminando listeners antiguos, actualizando `uploadBanner` para usar `.profile-banner` y ruta JSON `/auth/upload-banner`, y agregando la clase correspondiente en plantillas de perfil.
- Inicializadas listas vacías para `upcoming_events` y estadísticas en el espacio personal, corrigiendo errores en `/espacio-personal/calendario` y `/espacio-personal/estadisticas`.
- Reemplazado `tojsonfilter` por `tojson` en `statistics_view.html`.
- Evitado comparación con `None` en `profile/tabs/compras.html` verificando precios definidos.
- Corregidos filtros de búsqueda utilizando `Product.is_approved` y removiendo `Post.is_deleted`.
- Registrado `event_bp` también en modo admin para habilitar la gestión de eventos.
- Optimized settings page navigation by auto-initializing scripts and moving animations CSS to template for faster load (PR settings-init-fix).
- Provided default user statistics in personal space settings view to prevent 500 errors and added view tests for main personal space pages. (PR personal-space-settings-fix)
- Improved profile dark mode and lazy image handling; added Tailwind dark variants, backdrop-filter fallback and IntersectionObserver fixes to mitigate console warnings. (PR perfil-darkmode-console-fix)
- Added slug-based template application endpoint and modernized personal space template cards with badges, dark mode, and accessible preview buttons; updated JS fetch error handling and tests. (PR personal-template-apply)

- Adjusted profile sidebar username and career text to inherit theme colors, ensuring readability on light and dark backgrounds. (PR perfil-sidebar-text-color)
- Fixed avatar edit button opening file dialog twice by removing duplicate listener and handling upload through the existing input. (PR perfil-avatar-dialog-fix)
- Validated feed post uploads by limiting files to safe extensions and 5MB max size, updated toast templates for flash categories and added tests. (PR feed-upload-validation)
- Limited feed post uploads to images only, enforced 5MB max per file, rejected more than 10 images and read `comment_permission` once. (PR feed-upload-limits)
- Improved forum question and answer pages with responsive layout, theme-aware card and badge colors, and dark/light compatible vote buttons. (PR forum-responsive-theme)
- Allowed uploading .webp note files and listed .webp in the upload form accept attribute. (PR notes-webp-upload)
- Comentarios en publicaciones requieren usuarios activados; intentos bloqueados se registran para monitoreo. (PR comment-auth-log)

- Moved tienda filters into a Bootstrap offcanvas with a mobile-only toggle button and updated store.js for cloning, events and focus return. (PR tienda-filter-offcanvas)
- Integrado docx-preview para previsualizar DOCX con paginación y controles en viewer.js, viewer_docx.html y notes/detalle.html.
- Reemplazada recarga del feed tras publicar por inserción dinámica usando `_posts.html` retornado en JSON y prueba asociada. (PR feed-dynamic-insert)
- Optimized feed loading by preloading posts with `joinedload` in `/load` API and using loaded objects instead of `Post.query.get`. (PR feed-joinedload-opt)

- Added pagination and sorting controls to tienda products, preserving existing filters in page links. (PR tienda-pagination-sort)
- Reemplazado `innerHTML` por creación de nodos y uso de `textContent` en `notes/list.html` para stats y título dinámicos. (PR notes-textcontent)
- feed.js ahora inserta dinámicamente el nuevo post en `#feedContainer` construyendo el HTML con los datos JSON del servidor y evitando recargar la página. (PR feed-json-insert)
- Feed cache ahora incluye timestamp 'cached_at' y `cleanup` elimina entradas tras 10 minutos; considerar backend Redis con TTL por usuario. (PR feed-cache-expiry)

- Generated thumbnails for notes by converting first page to image and storing `thumbnail_url`; note cards now display the miniaturas when available. (PR note-thumbnail)
- Resolved Jinja syntax error in tienda pagination by popping existing `page` from args and moving `**args` after explicit page parameter in `_product_cards.html`.
- Ajustados colores de la tarjeta de estadísticas en perfil removiendo `text-white`, añadiendo `text-dark`/`text-primary` según el bloque y eliminando el enlace duplicado "Comprar Crolars". (PR perfil-stats-colors)
- Added migration to add `thumbnail_url` to `note` with fallback and normalized error logging to store numeric status codes. (PR note-thumbnail-log-fix)
- Fixed duplicate `head_extra` block in `forum/question.html`, resolving 500 on `/foro/pregunta/<id>` and loading Quill styles once. (PR forum-question-head-fix)
- Modernized mobile navbar: ensured compact logo sizing and unified quick link styles in `navbar.css` for a social app feel. (PR mobile-navbar-modern)
- Fixed mobile navbar profile tab to use `auth.view_profile` with login fallback and updated active state detection, resolving BuildError when rendering profile links. (PR mobile-navbar-profile-link)

- Reworked mobile navbar with grid layout, dynamic body padding and scroll hide to prevent overlap (PR mobile-navbar-grid-autohide)

- Mobile navbar now reserves body space with safe-area support, adds scroll-margin-top for anchors, swaps Tienda/Notificaciones and Chat/Apuntes buttons, and renames "Mis Notas" to "Apuntes". (PR mobile-navbar-shop-notes)
- Expanded mobile navbar to include menu offcanvas, separate chat and notification icons with badge, search modal trigger and updated offcanvas markup. (PR mobile-navbar-menu-search)
- Config now defaults `SERVER_NAME` to `None` in production to avoid host-matching 404s on `www` vs apex domains. (PR remove-server-name)
- Renamed `wsgi_admin` export to `application`, made `Dockerfile` honor `FLASK_APP`, and adjusted `fly-admin.toml` to point to `crunevo.wsgi_admin:application` for correct admin deployment. (PR wsgi-application-refactor)
- Config now generates a temporary random SECRET_KEY when missing to avoid deployment failures during migrations (PR secret-key-fallback).

- Removed obsolete `crunevo/cli.py` and updated `fly.toml` release_command to use `crunevo.app:create_app` for database migrations (PR fly-release-create-app).
- Replaced Fly.io release commands with `flask --app crunevo.app:create_app db upgrade` to avoid spawning errors during migrations (PR fix-fly-release-command-args).
- Renamed WSGI exports from `application` to `app` and updated Fly config files and helper script accordingly for deployment (PR wsgi-app-rename).
- Dockerfile now runs Gunicorn with eventlet bound to 0.0.0.0:8080, sets `PORT` and exposes 8080 to align with Fly.io checks (PR fly-gunicorn-port-fix).
- Added `/healthz` blueprint returning 200 without auth and exempt from Talisman and CSRF (PR health-endpoint).

- Introduced dedicated health blueprint with `/healthz`, `/live` and `/ready` endpoints, config validation script, smoke check and docs; updated Fly configs and tests accordingly. (PR health-blueprint-refresh)
- Centralized env config for HTTPS and health checks, returning JSON in /healthz; added deploy and secret scripts with docs (PR health-config-middleware).
- Feed on mobile now spans full width by wrapping posts in `.page-feed` and adding responsive card and filter styles. (PR feed-mobile-full-width)
- Removed mobile feed side gutters by adding `px-0` to the main container and appending CSS rules to eliminate padding and gutters under 768px. (PR feed-mobile-gutterless)

- Reserved body space for fixed mobile navbar with dynamic height variable and improved mobile filter chips for readability. (PR mobile-navbar-chips)
- Global mobile navbar padding now handled via --mobile-navbar-height variable, body safe-area reservation, and script moved to enhanced-ui.js without defer; removed inline styles/scripts from mobile_navbar.html. (PR mobile-navbar-spacing-fix)
- Notes list page adopts feed-style mobile full-width layout, wrapping content in `.page-notes` with responsive chips, search and edge-to-edge cards. (PR notes-mobile-full-width)
- Added global search suggestions with debounce, accessible dropdown and full-screen mobile modal, plus `/api/search/suggest` endpoint. (PR navbar-search-suggest)
- Mobile nav search uses Bootstrap modal attributes with legacy [data-action="open-search"] fallback listener and auto-hides modal on desktop resize. (PR mobile-search-modal-fix)
- Moved mobile search modal outside desktop-only navbar wrapper and included globally so it renders on mobile. (PR mobile-search-modal-visible)

- Namespaced global `CRUNEVO.debounce` to prevent duplicate search.js execution, fixed personal space block modal/backdrop with body-appended modal and single-click opener, added container layout to block detail views, and versioned assets with aria-label fixes. (PR personal-space-modal-debounce)
- Ajustado z-index de `.modal-backdrop.show` a 1050 para evitar doble sombra, diferenciados click simple y doble click en bloques ignorando botones internos, limpieza de backdrops huérfanos antes de mostrar el modal y .env listo para SQLite local. (PR personal-space-clicks-backdrop)
- Unified personal space block cards layout with responsive grid, restored single/double click interactions and fixed edit modal backdrop cleanup. (PR personal-space-blocks-layout)
- Linked shared stylesheet and added Tailwind typography classes in Bloque Personalizado and Nota Enriquecida views for consistent block design. (PR personal-space-block-styles)
- Added test covering creation and view rendering for all personal space block types and fixed 'bloque_personalizado' metadata to use structured subject data. (PR personal-space-block-tests)
- Fixed personal space note creation by switching the Bitácora Inteligente card to use `nota_enriquecida` blocks and updating related JS, routes and styles. (PR personal-space-nota-enriquecida)
- Simplified Nota Enriquecida block and view with Notion-like neutral styling using Tailwind utilities for improved readability. (PR personal-space-nota-notion-style)
- Created dedicated /espacio-personal/bitacora page listing Nota Enriquecida blocks with sorting, linked block cards and styles. (PR personal-space-logbook-view)
- Refactored Nota Enriquecida editor into a two-panel workspace with sidebar metadata, popover icon picker and responsive layout. (PR personal-space-note-editor-workspace)
- Rebuilt Nota Enriquecida editor blocks with drag handles, SortableJS reordering, hover controls, improved icon popover styles and ARIA labels. (PR nota-enriquecida-dnd-ui)
- Renamed objetivo_view.html to objective_detail_old.html and added objective_detail.html with accompanying objective.css and objective.js implementing focus mode and milestone/resource CRUD.
- Routed 'objetivo' blocks to objective_detail, updated block card links, and hardened objective.js with selector guards, ARIA synced progress and keyboard-accessible drag handles. (PR objective-routing-assets)

- Hid mobile search modal and backdrop on desktop with CSS/JS hardening, removing pointer events and orphaned overlays. Added back navigation fallback, config modal stubs, JSON export and focus mode scroll lock with overlay fixes on objective detail. (PR objective-modal-focus)
<<<<<<< HEAD
- Simplified tarea_view.html with semantic-only markup, removing comments/attachments and keeping forms, lists and resource links. (PR tarea-template-simplify)
=======
- Added objective metadata persistence with GET/PATCH API endpoints, template hydration and debounced front-end saves with error rollback. (PR objective-persistence)
>>>>>>> d3180d64
<|MERGE_RESOLUTION|>--- conflicted
+++ resolved
@@ -1296,8 +1296,5 @@
 - Routed 'objetivo' blocks to objective_detail, updated block card links, and hardened objective.js with selector guards, ARIA synced progress and keyboard-accessible drag handles. (PR objective-routing-assets)
 
 - Hid mobile search modal and backdrop on desktop with CSS/JS hardening, removing pointer events and orphaned overlays. Added back navigation fallback, config modal stubs, JSON export and focus mode scroll lock with overlay fixes on objective detail. (PR objective-modal-focus)
-<<<<<<< HEAD
 - Simplified tarea_view.html with semantic-only markup, removing comments/attachments and keeping forms, lists and resource links. (PR tarea-template-simplify)
-=======
-- Added objective metadata persistence with GET/PATCH API endpoints, template hydration and debounced front-end saves with error rollback. (PR objective-persistence)
->>>>>>> d3180d64
+- Added objective metadata persistence with GET/PATCH API endpoints, template hydration and debounced front-end saves with error rollback. (PR objective-persistence)