# Guidelines for Codex agents

## Consolidación de rutas de Perfil
- Se unificaron las rutas `/perfil` (perfil propio) y `/perfil/<username>` (perfil público) en una sola vista inteligente `view_profile`.
- Se redireccionaron las rutas antiguas a la nueva estructura unificada.
- Se actualizaron todas las referencias a `url_for('auth.perfil')` en las plantillas para usar `url_for('auth.view_profile', username=current_user.username)`.
- Se actualizaron los condicionales en las plantillas para detectar si el usuario es el propietario del perfil.
- Se eliminaron rutas redundantes como `/perfil_notas` y se redirigieron a la vista unificada con parámetros de tab.
- Se mantuvieron las funcionalidades existentes como actualización de avatar, banner y sección "about".


- Always run `make fmt` and `make test` before committing.
- Use Tailwind CSS utilities when updating templates, but keep Bootstrap components unless instructed otherwise.
- Do not modify models or database migrations unless explicitly requested.
- The notes blueprint exposes both `notes.detail` and `notes.view_note` for `/notes/<id>`.
- Merge duplicated `DOMContentLoaded` listeners into a single entry point in `main.js`.
- All `<form method="post">` must import `components/csrf.html` and call
  `csrf_field()` immediately after the `<form>` tag.
- Nunca hacer CREATE TYPE sin comprobar si el tipo ya existe; usa IF NOT EXISTS o checkfirst=True.
- Dependabot PRs should only be merged after CI passes (`make test`) and prefer squash merges.
- Se corrigió `Referral` para usar `referrer_id` y `referred_id` en las relaciones y evitar errores de nombre.
- Se corrigió la barra de navegación fija añadiendo padding global y mejorando el menú móvil (PR navbar fixes).
- Se ajustó el padding global mediante CSS en el body y se agregó z-index al navbar para evitar que tape el contenido.
- Se mejoró el cierre del menú móvil y se fijó la altura del navbar (PR navbar fixes 2).
- Se cierra el menú móvil al redimensionar la pantalla (PR navbar fixes 3).
- Se movió el padding-top global al archivo style.css y se eliminó el bloque de
  estilos embebidos en base.html (PR navbar fixes 4).
- Se ajustó el `main` con padding-top en móviles y se quitó en pantallas
  mayores (PR navbar fixes 5).
- Se agregó margen superior al `main` solo en escritorio con CSS
  (`@media (min-width: 992px)`)
- Se oculta `#mobileMenuOverlay` en escritorio y se ajusta el
  listener de redimensionado a 992px (PR overlay fix).
- Se establece `height` y `width` en 0 para `#mobileMenuOverlay` en
  escritorio y se asegura que `closeMenu()` añada `tw-hidden` (PR overlay fix 2).
- Se corrige la clase inicial de `#navLinks` para mostrarse horizontal en
  escritorio y se evita abrir el menú móvil en pantallas grandes
  (PR navbar desktop fix).
- Se establece `z-index: -1` y `position: static` para `#mobileMenuOverlay`
  en escritorio, previniendo que bloquee el contenido (PR overlay fix 3).
- Se asegura que `#navLinks` se coloque en `#desktopNavContainer` al cargar la
  página y se oculta `#mobileMenuPanel` en escritorio (PR navbar panel fix).
- Se fuerzan `display: none` y `pointer-events: none` para `#mobileMenuOverlay`
  y `#mobileMenuPanel` en escritorio, actualizando `main.js` para aplicar estos
  estilos al cargar la página y al cerrar el menú (PR overlay hide complete).

- Se agregó "navbar_crunevo_fixed.html" como ejemplo de navbar fijo con menú móvil.
- Navbar migrado completamente a Bootstrap sin Tailwind ni overlay. Se eliminó el script de Tailwind y se simplificó main.js (PR bootstrap-only navbar).
- Implemented Tabler-based admin dashboard with new templates and blueprint enforcement.
- Fixed PDF upload to Cloudinary storing URL and adjusted templates (PR pdf-upload-fix).
- Restored Cloudinary upload logic in `notes_routes.py` to fix undefined variable error (PR notes-upload-fix).
- Improved PDF handling in notes: use `resource_type='auto'`, display inline with `<iframe>` and direct download link (PR notes-pdf-view).
- Enhanced notes upload error handling and download route: validate title, catch Cloudinary errors and serve local files with `send_file` (PR notes-error-handling).
- Updated notes detail template to embed PDFs with an `<iframe>` wrapped in `.ratio`, added fallback download link and removed duplicate buttons (PR pdf-viewer-fix).

- Confirmed notes upload uses `resource_type='auto'` for Cloudinary; recommended verifying URL uses '/raw/upload' (answer to resource_type question).
- Forced Cloudinary URLs for notes to use `resource_type='raw'` when generating
  `secure_url` (PR notes-raw-url).
- Ajustado el flujo de subida de PDF a Cloudinary para almacenar `resource_type='image'` en la URL principal. Esto permite visualizar correctamente el archivo en un `<iframe>` sin bloqueos por `/raw/upload`.
- Reemplazado iframe de detalle de nota para usar Google gview y permitir visualización embebida (PR gview-iframe).
- Se integró PDF.js como visor en `detalle.html`, cargando el primer canvas con el PDF y manteniendo enlace de descarga. (PR pdfjs-viewer)
- Integrado PDF.js de forma local y configurado worker en detalle.html (PR pdfjs-local).
- Corregido el path de `pdf.worker.min.js` en `detalle.html` para que PDF.js renderice correctamente (PR pdfjs-worker-path).
- Mejorado `upload.html` para usar tarjeta Bootstrap con `form-floating` y botón primario (PR notes-upload-ui).
- Corregido include en manage_users.html eliminando 'with user=user' para evitar TemplateSyntaxError (PR manage-users-include-fix).
- Modernizado `upload.html` con tarjeta centrada y botón ancho usando Bootstrap 5 (PR notes-upload-modern-card).
- El CSP ahora permite frames desde Cloudinary (PR cloudinary-frame-src).
- Verificada presencia de PDF.js local y worker (>100KB) y correcta configuración del visor en detalle.html. CSP mantiene Cloudinary en `img-src` y `frame-src` (QA pdfjs-check).
- CSP ampliado: `connect-src` incluye Cloudinary y `script-src`/`style-src` permiten CDN (PR cloudinary-csp-connect).

- Actualizado `<header>` en `admin/partials/topbar.html` con clase `navbar-light` (PR admin-topbar-light).
- Navbar ahora usa clase `navbar-crunevo` y `navbar-expand-md`, con iconos en cada enlace (PR navbar-icons).
- Implementado input rápido en el feed para publicar texto e imagen o PDF, mostrando los últimos posts (PR feed-quick-input).
- Corregido url_for en pending.html para usar 'feed.index' y evitar BuildError (PR pending-home-link)
- Añadida sección de destacados en el feed con notas más vistas, posts populares y usuarios con logros recientes (PR featured-posts)
- Añadido ranking semanal y logros recientes en el feed (PR weekly-ranking)
- Corregidos formularios del panel de administración: `manage_users` acepta
  POST, `user_actions.html` importa `csrf_field` y envía `user_id` (PR admin-fixes)
- Fixed feed template to handle posts without an author (PR orphan-posts-fix).
- Simplified author checks in feed template using a local variable (PR feed-author-var).
- Corregido el query de usuarios destacados para agrupar por usuario y ordenar por el logro más reciente (PR top-users-orderby-fix).

- Agregado endpoint `feed.view_post` con plantilla `post_detail.html` para ver publicaciones individuales (PR post-detail-route).
- Se unificó la ruta alias de `feed.view_post` usando <int:post_id> para evitar BuildError en templates.
- Se añadió prueba unitaria para verificar el alias `/posts/<id>` de `feed.view_post` (PR view-post-alias-test).
- Verificadas rutas del feed y sin reproducir BuildError; alias '/posts/<id>' activo (QA feed-view-post-check).

- Revalidado enlace a `feed.view_post`; no se reproduce BuildError y se mantiene alias `/posts/<id>` (QA feed-view-post-check 2).
- Prueba adicional confirma url_for("feed.view_post") genera /post/<id> (QA feed-view-post-check 3).
- Endpoint `feed.view_post` se define explícitamente en la ruta y se comprueba que la blueprint está registrada (QA feed-view-post-check 4).
- Layout updated to use `container-fluid px-md-5` and sidebars distributed per page with row/col system (PR full-width-layout).
- Se corrigió la sección de destacados en feed.html usando filas y columnas Bootstrap para mostrar tarjetas en tres columnas (PR feed-layout-fix).
- Se ajustó 'feed.html' corrigiendo clases y confirmando las columnas de destacados (PR feed-layout-fix2).
- Ajustado el layout de destacados para distribuir correctamente las tarjetas en tres columnas (PR feed-layout-fix3).
- Verificada CSS global sin conflictos y la fila de destacados usa `row-cols-md-3` para asegurar las tres columnas (PR feed-layout-fix4).
- Ajustado layout de admin para separar navbar fijo y añadir padding al contenido (PR admin-spacing-fix).
- Mejorado `base_admin.html` con padding horizontal en el main y sidebar con enlaces actualizados (PR admin-spacing-fix2).
- Admin layout now uses `page` and `page-wrapper`; sidebar muestra Créditos y Estadísticas (PR admin-page-wrapper).
- Agregado bloque de noticias en el feed principal para mostrar anuncios de CRUNEVO (PR feed-news-section)
- Se añadieron likes y comentarios en las publicaciones del feed (PR feed-comments-likes)
- Panel admin rediseñado con Tabler: tema dinámico, sidebar ampliado y cards con shadow (PR admin-tabler-redesign).
- Sidebar del panel admin reorganizado con secciones y estilos para íconos alineados (PR admin-sidebar-design).
- Sidebar resalta enlace activo, toasts usan Bootstrap y topbar incluye botón de tema (PR admin-sidebar-active).
- Layout de admin en dos columnas con sidebar fijo y topbar dentro de main. Sidebar usa `nav flex-column` (PR admin-sidebar-col-fix).
- Añadido sistema de navegación de secciones por botones en el feed (PR feed-section-buttons).
- Estructura de admin modernizada con Tabler 1.3.x: sidebar fijo, topbar simplificada y soporte de tema oscuro (PR admin-modern-layout).
- Fixed like_post to initialize likes when null (PR post-like-null-fix).
- Navbar principal se oculta en /admin usando un condicional en base.html (PR admin-navbar-hide).
- Implementado filtros rápidos en el feed por query string (PR feed-quick-filters).
- Lista de apuntes ahora permite filtrar por recientes, más vistos y categorías y muestra tags en cada tarjeta (PR notes-filters).
- Apuntes admiten comentarios y reacción con likes que se pueden quitar (PR notes-comments-likes).
- Gestión de usuarios ahora incluye acciones rápidas por fila con dropdown y modal para cambiar rol (PR user-quick-actions).
- Panel de productos en admin incluye edición visual, eliminación segura y acceso directo a vista pública (PR admin-product-actions).

- Panel de administración muestra tarjetas con métricas de usuarios, apuntes, tienda, créditos y ranking (PR admin-dashboard-cards).
- Tienda actualizada con grilla Bootstrap y tarjetas con shadow en store.html y product_card.html (PR store-bootstrap-cards).
- Añadida vista de detalle de producto con ruta '/product/<id>' y enlace desde las tarjetas (PR store-product-detail).
- Carrito rediseñado con tabla responsive y controles de cantidad; nuevas rutas para modificar cantidades (PR cart-update).
- Panel de administración ahora incluye vista detallada de movimientos de créditos con tabla y razón (PR admin-credits-history).
- Panel de administración permite exportar usuarios, créditos y productos a CSV (PR admin-exports).
- En el panel de productos se corrigió el enlace a la vista pública usando `store.product_detail` (PR admin-product-link-fix).
- Eliminada la función `create_tables_once` en app.py para evitar timeouts; las tablas se gestionan con migraciones (PR app-init-fix).
- Added Fly.io troubleshooting steps for Postgres connection errors in README (PR fly-release-troubleshooting).
- Updated Fly.io docs to reference `crunevo-db.internal` (PR fly-db-internal-fix).
- Onboarding tokens now use `secrets.token_urlsafe(32)` and no longer encode the email (PR onboarding-token-length).
- Comment form listener now checks element existence with optional chaining in `detalle.html` (PR comment-form-null-check).
- Removed unused today variable from trending route in feed_routes.py (PR trending-today-remove).
- En `add_product` se castea `price` a float y `stock` a int antes de crear el producto (PR admin-add-product-cast).
- Dashboard incluye gráficas de usuarios, apuntes, créditos y productos usando Chart.js (PR admin-dashboard-charts)
- Corregido _fill_series en products_last_3_months pasando 'rows' (PR admin-stats-bugfix)
- Admin panel moved to subdomain burrito.crunevo.com with dedicated Fly app (PR admin-subdomain).
- Panel de administración aislado por completo en burrito.crunevo.com; /admin no se registra en el dominio principal y navbar público sin enlace Admin (PR admin-isolation).
- Pantalla de login exclusiva para admins en /login, redirige al dashboard y se bloquea /admin en www (PR admin-login-isolation).
- Verificada configuración ADMIN_INSTANCE=1 en fly-admin.toml y wsgi_admin.py; login redirige al dashboard y blueprint admin se registra solo en modo admin (QA admin-config-check).
- Confirmado FLASK_APP usa "crunevo.wsgi_admin:app" y create_app separa blueprints según ADMIN_INSTANCE (QA admin-env-check).
- wsgi_admin.py simplificado para importar create_app desde crunevo.app sin variables extra y se verificó FLASK_APP en fly-admin.toml (QA admin-wsgi-cleanup).

- Dockerfile now reads FLASK_APP to run gunicorn, enabling admin instance to use wsgi_admin (PR admin-gunicorn-env).
- Updated create_app to use `is_admin` flag and ensure admin blueprints load only when ADMIN_INSTANCE=1. wsgi_admin.py now sets this variable explicitly (PR admin-blueprint-filter).
- Updated wsgi.py to import create_app from crunevo.app and set FLASK_APP to 'crunevo.wsgi:app' in fly.toml to ensure Gunicorn loads the app correctly (PR wsgi-app-fix).
- Confirmed admin instance loads wsgi_admin via fly-admin.toml and blueprints register only in that mode (QA admin-deploy-fix).
- wsgi_admin.py ahora establece ADMIN_INSTANCE antes de importar create_app para evitar que el panel admin muestre el feed público (PR wsgi-admin-env-order).
- Health check blueprint registered globally and Fly admin HTTP checks configured. Added console log for instance mode (PR admin-health-check).
- Agregado PUBLIC_BASE_URL en config, context processor e enlace absoluto en manage_store para acceder a la tienda pública desde admin.
- Enlaces de perfil y productos en plantillas admin ahora usan PUBLIC_BASE_URL para apuntar al dominio público (PR admin-absolute-links2).
- Implementados logs de productos, notificaciones internas y rol de moderador con modo lectura en admin (PR admin-logs-moderator).
- Health check no redirige a HTTPS para pasar comprobaciones HTTP (PR health-check-http).
- Fixed inactive dropdowns on admin tables by initializing via main.js and adding tooltips (PR admin-dropdowns-init).
- Mejorado diseño visual del panel admin: contraste, colores y botones en modo claro/oscuro (PR admin-ui-polish).
- Sidebar dark theme polished and dropdowns reinitialized after DataTable events, with theme toggle icon updates (PR admin-dark-dropdown-fix).
- Arreglados dropdowns en tablas con getOrCreateInstance y fondo oscuro uniforme en main y tarjetas (PR admin-dropdown-dark-bg).
- Mejorados badges de rol, icono de tema, padding inferior y estilos de main según tema (PR admin-ui-accessibility-fix).
- Ajustados estilos oscuros de cards y badges, y se forzó fondo oscuro en sidebar para cubrir franjas blancas (PR admin-dark-ui-tweak).
- Dropdown de "Más opciones" ocultando tooltip activo y reinicializado tras DataTables; fondo oscuro global en body y container (PR admin-dropdown-tooltip-fix).
- Contraste de hover en el sidebar oscuro, min-height para page-content y textos muted claros; funciones de dropdowns y datatables movidas a admin_ui.js (PR admin-layout-tweak).
- Reparado dropdown de "Más opciones" en tablas admin, corrigiendo conflictos con DataTables y tooltips (PR admin-dropdown-final-fix).
- Ajustado soporte de modo oscuro en feed, apuntes y tienda (PR dark-theme-fix)
- Ensured dropdown containers use position-relative to properly render menus (QA admin-dropdown-container).
- Prevented duplicate dropdown instances by checking getInstance first (QA admin-dropdown-instance-check).
- Avoided tooltip duplication by verifying getInstance and binding show event once (QA admin-tooltip-instance-fix).
- Implemented ranking with tabs and achievements section (PR ranking-achievements).
- Integrado Resend como proveedor de emails y verificación en registro (PR resend-email-provider).
- Fixed feed weekly ranking query removing nonexistent achievement join (PR achievement-table-fix).
- Fixed profile achievements include syntax and feed loop for recent achievements (PR profile-feed-jinja-fix).
- Updated profile templates to use a.badge_code and redesigned personal profile with activity dashboard (PR profile-redesign).
- Fixed slice syntax in perfil.html loops by assigning sorted lists before slicing to avoid TemplateSyntaxError (PR profile-slice-fix).
- Registro permite subir avatar opcional y username único; perfil muestra @username y acepta nueva foto (PR profile-avatar-upload).
- Avatar por defecto se asigna automáticamente si no se sube imagen en el registro (PR default-avatar).
- Registro renovado con tarjeta responsiva, vista previa de avatar y aviso si falla Resend (PR registro-ui-email-fix).
- Implemented secure admin route to send custom emails with preview and sidebar link (PR admin-email-sender).
- Onboarding finish page redesigned with avatar file/url preview and card layout (PR onboarding-finish-ui).
- Ruta /register no se registra en la instancia admin; el registro sólo está disponible en /onboarding/register del dominio público y el login del admin sigue limitado a roles admin o moderador (PR remove-admin-register).
- Pantalla de login renovada con tarjeta doble y estilos responsive; se añadió login.css (PR login-page-redesign).
- Login page updated with transparent card and centered mobile layout (PR login-transparent-blur).
- Register page redesigned with transparent card and additional fields (PR register-redesign).
- Unified registration under /onboarding/register and removed /register route (PR register-unification).
- Login y registro comparten fondo degradado, tarjetas traslúcidas centradas y soporte de modo oscuro (PR login-register-theme).
- Se corrigió el fondo oscuro en login y registro y se actualizó el logo en login (PR login-register-dark-logo).
- Nuevo correo de confirmación con plantilla HTML y confirm_url externo; asunto actualizado (PR confirm-email-html).
- Mejorado login y registro con tarjeta translúcida, ocultar navbar, alternar contraseña y soporte móvil (PR login-register-ux).
- Optimized login and register pages with smoother theme transitions, rotating welcome phrases and accessible password toggles using 🙊/🙈 icons. Dark mode styling fixed (PR login-register-polish).
- Adjusted dark theme backgrounds to true black, improved password toggle alignment and link contrast, added fading welcome phrase rotation and disabled page scrolling (PR login-register-tweak).
- Added theme toggle button on login and register pages, refined dark mode card translucency, extended welcome phrase interval and improved link contrast (PR login-register-theme-toggle).
- Fixed dark theme backgrounds on login and register: body black, wrappers transparent, cards darker (PR login-register-dark-fix).
- Ensured gradient removed in dark mode on login and register, toggle icon updates with stored preference (PR login-register-gradient-fix).
- Corrigidos estilos de login y registro: fondo negro sólido en modo oscuro, frase estable y tema guardado en localStorage (PR login-register-stability-fix).
- Tienda actualizada: precios en soles, canje con créditos y modelo Purchase; panel admin gestiona precio_creditos y flags (PR store-credits).
- Lista de productos rediseñada con tarjetas responsive y badges; agregado store.css para estilos de tienda (PR store-layout).
- Vista de producto rediseñada con imagen grande, badges y botones (PR store-product-page).
- Corregido enlace a detalle de producto en store.html usando 'store.view_product' para evitar BuildError (PR store-detail-link-fix).
- Vista del carrito modernizada con tabla responsive, totales y botones de acción (PR cart-ui-update).
- Documentada propuesta integral de rediseño de la tienda en docs/store_proposal.md.
- Vista de tienda rediseñada completamente con panel lateral de filtros (categoría, precio, créditos), cuadrícula moderna de productos y layout limpio centrado en e-commerce educativo (PR store-redesign-ux).
- Sidebar de tienda reemplazado por menú exclusivo con enlaces de carrito, compras y filtros rápidos (PR store-sidebar).
- Ficha de producto modernizada con sección de características y stock (PR store-product-detail-redesign).
- Sistema de favoritos funcional con modelo FavoriteProduct, rutas y iconos de corazón (PR store-favorites).
- Filtros por categoría y precio habilitados en la tienda (PR store-filters).
- Historial de compras accesible en /store/compras con tarjetas de detalle y opción de descarga (PR store-purchases-page).
- Checkout real crea registros en Purchase y descuenta stock; botón "Comprar ahora" en productos (PR real-checkout).
- Corregido enlace de eliminar del carrito para usar store.remove_item y evitar BuildError (PR fix-cart-remove-link).
- Agregados alias price_paid y credits_used en Purchase, página de éxito para checkout y botones de tienda deshabilitados si no hay stock o créditos insuficientes (PR checkout-success-ui).
- Canje con créditos descuenta stock y previene duplicados usando allow_multiple; checkout desde carrito requiere confirmación (PR store-redeem-cart-checkout).
- Botón 'Más opciones' en /admin/store permite editar y eliminar productos con modal de confirmación (QA admin-store-options).
- Eliminadas duplicaciones de Bootstrap quitando tabler.min.js y moviendo modales fuera de las tablas (PR admin-dropdown-conflict-fix).
- Historial de compras permite descargar comprobante en PDF y compartir enlace; productos comprados muestran badge "Adquirido" y deshabilitan compra/canje si no se permiten duplicados. Tras comprar o canjear se ofrece descarga directa cuando hay archivo (PR purchased-badge-download).
- Corregido enlace 'Ver en tienda' en manage_store.html a /store/product/<id> para evitar redirección rota (PR admin-store-view-link-fix).
- Mejorada sección de favoritos con botones rápidos, badges y descarga integrada (PR store-favorites-actions).
- Sidebar de tienda muestra categorías dinámicas y filtros rápidos Top/Free/Pack; ruta store_index admite ?top=1, ?free=1 y ?pack=1 (PR store-sidebar-filters).
- Botón de descarga disponible en tarjetas de tienda, favoritos y página de producto si ya fue adquirido (PR store-download-btn).
- Historial de compras filtrable por fecha (7 días, mes actual, 3 meses) (PR purchases-date-filter).
- En edición de productos se sube imagen a Cloudinary y el enlace "Ver en tienda" apunta a /store/product/<id> (PR product-cloudinary-fix).
- Implementado sistema de reseñas y preguntas en productos con filtros en favoritos y visual especial para Packs (PR store-reviews-qa).
- Corregida vista de tienda para mostrar product.image_url con imagen por defecto si falta (PR store-image-url)
- Feed redesign: avatar en formulario de publicación, filtros como pestañas y fechas relativas (PR feed-v1-improved)
- Corregida plantilla store.html para usar product.image si existe, con alt y title; botón "Ver detalle" evita desbordes con tw-whitespace-nowrap (PR store-image-check)
- Added SavedPost model, donation endpoints and mobile nav.
- Añadido soporte de tema oscuro para textos grises en tarjetas del feed (PR dark-text-support).
- Feed principal reorganizado para mostrar solo publicaciones recientes con paginación básica y sin secciones de apuntes (PR feed-wall-redesign).
- Restaurado sistema de pestañas en el feed con secciones dinámicas y etiqueta "📢 Publicación" en lugar de "📝 Apunte" (PR feed-tabs-restore).
- Rediseñada página /trending con vista propia y posts ordenados por likes (PR trending-redesign)
- Vista individual de post ahora incluye botón de compartir y enlace a más publicaciones del autor; se añadió ruta feed.user_posts y se muestran 0 likes por defecto (PR post-page-share).
- Added share buttons, dynamic comments via AJAX and bottom-right toasts with Open Graph meta (PR feed-share-toasts).
- Sidebar right now highlights weekly top posts and shows achievements on mobile; posts include "Ver publicación" button and badge restyled (PR feed-highlights).
- Public profile links now use usernames, new profile page lists notes, posts and achievements, and feed posts include a "Ver perfil" button. Added user notes route (PR feed-profile-links).
- Redesigned public profile with larger avatar, achievements grid and posts/notes sections. Added /perfil/<username>/apuntes route and updated templates to use profile_by_username links (PR public-profile-redesign).
- Fixed public profile template to avoid Jinja 'with' syntax (PR profile-jinja-fix).
- Implemented basic user notification system with model, utility, routes and navbar indicator (PR notifications-basic).
- Added migration for notifications table to fix runtime errors (QA notifications-migration).

- Added quick filter sidebar on feed, PDF preview on upload form, chat messages with timestamps and notifications on comments/messages (PR feed-sidebar-chat-preview).
- Sidebar derecho unificado: apuntes, logros y ranking en una sola card; se eliminó bloque duplicado de logros en el feed (PR sidebar-right-unify).
- Removed mobile duplicate notes/achievements block from feed (PR feed-mobile-cleanup).
- Added weekly missions feature with models, routes, template and navbar link (PR missions-basic).
- Chat page now shows an 'En construcción' message and no longer provides messaging UI (PR chat-placeholder).
- Precios en store.html ahora muestran "S/ 0" cuando el producto es gratuito (PR store-free-price).

- Corrigio plantillas de tienda para usar `product.price` en lugar de `price_soles` evitando UndefinedError (PR store-price-fix).
- Se movió la sección "Últimos apuntes" del feed a /apuntes y se mejoró el sidebar con botones. Las tarjetas de apuntes cargan vista previa PDF usando PDF.js. Productos de la tienda muestran "Desde S/ 0", badge de categoría y botón de compartir (PR feed-store-pdf-preview).
- Implementado sistema completo de ranking y logros con página /ranking, asignación automática y panel admin (PR achievements-ranking-v1).
- Reestructurado el feed con sección de apuntes en la barra lateral, logros con iconos y /trending mostrando publicaciones destacadas de la semana (PR feed-restructure-notes).
- Añadido dropdown de notificaciones con actualización AJAX y botón "Marcar todo como leído" (PR dynamic-notifications).
- Mejora de subida de apuntes: admite imágenes, vista previa y spinner en el botón (PR notes-upload-preview).
- Mejorados filtros rápidos del feed con botones toggle y carga AJAX (PR feed-toggle-filters)
- Added ChatCrunevo page using OpenRouter API, shortcut /notes/populares and share link button on note detail (PR ia-chat-popular-notes).
- Feed principal limpiado quitando secciones de apuntes, logros y ranking; /notes rediseñado como catálogo con tarjetas de vista previa, filtros por likes y ruta /notes/tag/<tag> (PR notes-catalog-redesign).
- SEO meta description actualizada y ruta '/' muestra login o feed seg\u00fan autenticaci\u00f3n (PR root-login-seo-fix).
- Rediseño del feed con barra lateral de iconos, filtros móviles y tarjetas de publicaciones mejoradas (PR feed-redesign-v2).
- Feed index moved to /feed with new sidebar and post card templates (PR modern-feed).
- Corregido view_feed para retornar feed_items y sidebar derecho simplificado (PR feed-view-feed-fix).
- Navbar cleaned removing missions link and verification badge; missions now reside under /perfil with new tab and verification check shown next to usernames (PR profile-missions-verification).
- Mejorada subida de imágenes en el feed con vista previa y spinner; filtros rápidos rediseñados y se eliminó HTML obsoleto al final del feed (PR feed-todo-fix).
- Corregido tamaño del preview de imágenes, se ajustaron las publicadas y se limpiaron restos de HTML en el feed (PR feed-image-preview-fix).

- Verificada ruta view_feed y plantillas para usar solo feed_items sin apuntes extra (QA feed-view-feed-admin-check).
- Filtrado de "apuntes" en FeedItem: el feed y la API ahora omiten notas antiguas incluso para administradores (PR feed-skip-notes).
- Se añadió opción para eliminar publicaciones propias en el feed, removiendo FeedItem y cache (PR post-delete).
- Añadida funcionalidad para que los usuarios eliminen sus propios apuntes desde /notes y /perfil (PR notes-delete-user).
- Botón "Editar" agregado en publicaciones del feed con marca visual (Editado) y control de permisos (PR post-edit).
- Estilo CSS actualizado para centrar imágenes del feed y mejorar visualización móvil (PR feed-image-center).
- Se añadió botón "Reportar" en apuntes y publicaciones con modal y notificación al admin. Se habilitó ruta /notes/edit/<id> para editar título, descripción, categoría y etiquetas (PR note-edit-report).
- Sidebar de /feed/trending simplificado: solo filtros rápidos, formulario de publicación igual al feed y filtros móviles (PR trending-sidebar-cleanup).
- Ajustado ancho de detalle de apunte con container-xl y botón de descarga centrado (PR note-detail-width-fix).
- Actualizado diseño de la tienda con grilla responsiva y tarjetas con borde morado; footer incluye acciones de detalle y compartir (PR store-grid)
- Mejorado layout de tienda y favoritos usando container-fluid, textos truncados con line-clamp y tarjetas pulidas (PR store-layout-polish)
- Nombres de productos con hasta 3 líneas y tamaño 1rem; sección derecha muestra tarjetas de destacados con mensaje vacío y botón "Ver" (PR store-featured-redesign)
- Límite de 3 productos destacados con aviso en add_edit_product y verificación al guardar (PR featured-limit).
- Página de administración de tienda muestra badges de Destacado, Popular, Nuevo y Stock bajo en una columna "Etiquetas" con tooltips. Productos se ordenan por etiquetas (PR admin-store-badges-enhancement).
- Sección de destacados en la tienda convertida en carrusel horizontal con scroll y sin límite de productos (PR store-featured-carousel).
- Eliminado límite de 3 productos destacados en admin; ahora se pueden marcar todos los que se deseen (PR admin-featured-limit-removed).
- Carrusel de destacados movido antes del título de tienda y tarjetas más compactas (PR store-featured-move-reduce).
- Corrección de ordenamiento en admin/manage_store para manejar valores None (PR admin-store-sort-none-fix).
- Mejorado carrusel de destacados con tarjetas modernas, imágenes cuadradas y contenedor con sombra (PR store-featured-card-style).
- Input de imagen del feed usa id "feedImageInput" y contenedor "previewContainer" con vista previa instantánea (PR feed-image-preview-fix).
- Implementado modo oscuro en feed y tienda, scroll infinito e overlay móvil con offcanvas. Añadidas imágenes lazy (PR dark-scroll-overlay).
- Ajustado modo oscuro en tienda y feed: bg-light adaptativo, botones claros y navbar inferior con bg-body (PR dark-mode-fixes).
- Feed mejorado: filtros por categoría, buscador interno y sidebar móvil en offcanvas con botón flotante. Animaciones desactivadas en dispositivos lentos y carga infinita usando categoría. (PR feed-mobile-overlay)
- Corregido include en feed/index.html eliminando 'with categoria=categoria' para evitar TemplateSyntaxError (PR feed-sidebar-with-fix).
- Menú móvil del navbar ahora usa fondo morado con clase `offcanvas-crunevo` y los dropdowns comparten ese color. Botones flotantes de sidebar móvil cambian a icono de filtro y clase `mobile-overlay-btn` (PR overlay-menu-color).
- Tienda muestra precios en destacados, botón "+ Carrito" con AJAX y contador en el navbar y botón flotante (PR store-cart-indicators).
- Fondo del offcanvas m\xc3\xb3vil del navbar ahora cubre todo el cuerpo y enlaces permanecen en blanco; clase ajustada en navbar.html (PR offcanvas-bg-full).

- Menú móvil del navbar actualizado para cubrir toda la pantalla con fondo morado translúcido y texto legible; estilos en navbar.css. (PR mobile-offcanvas-fix)
- Menú hamburguesa y offcanvas del navbar eliminados en móviles; botones ocultos con CSS y marcado retirado. (PR remove-mobile-offcanvas)
- Navbar inferior móvil implementado con mobile_bottom_nav.html e incluido en base.html. (PR bottom-nav-mobile)
- Navbar inferior móvil mejorado con ícono activo, animación de toque y scroll horizontal en pantallas pequeñas (PR bottom-nav-enhanced).
- Altura reducida y tooltips añadidos al navbar inferior, con espacio inferior global para que no tape contenido (PR bottom-nav-improvements).
- Navbar superior ahora se oculta al hacer scroll y reaparece al subir, implementado en main.js y transición CSS (PR navbar-autohide).
- Corregido selector de autohide para '.navbar-crunevo' y botón flotante movido sobre el navbar inferior con bottom:72px (PR overlay-autohide-fix).

- Navbar ajustada a top:0 con CSS y botón de tema añadido en perfil (PR navbar-top-fix-theme).
- Autohide del navbar funciona en todas las vistas y se quitó el botón de tema del navbar, moviéndolo solo al perfil (PR navbar-autohide-mobile).
- Autohide del navbar reescrito para detectar scroll táctil y se limpiaron márgenes globales. Se añadió clase .navbar-hidden (PR navbar-autohide-touch-fix).
- Se añadió página /terms con los Términos y Condiciones y checkboxes obligatorios en registro y subida de apuntes (PR terms-conditions).
- Mejorado formulario de subida de apuntes con categoría, nivel académico, privacidad y etiquetas con sugerencias (PR notes-upload-enhanced).

- wsgi.py importa create_app desde el paquete crunevo nuevamente y se actualiz\xF3 wsgi_admin para mantener consistencia.
- Redesigned note detail with two-column layout, PDF/image viewer via viewer.js and file type detection in notes_routes (PR note-detail-redesign).
- Expanded notes model with language, reading_time, content_type, summary, course and career; upload form modernized with collapse "Más ajustes" (PR notes-upload-form-v2).
- Formulario de publicación ahora usa un modal emergente activado por un botón estilo Facebook en el feed (PR fb-style-modal).
- Refactorizada la sección inferior de los posts con dropdown y reacciones múltiples (PR reactions-ui).
- Sistema de reacciones actualizado con conteo por emoji y compatibilidad móvil (PR reactions-ui-counts).
- Reacciones optimizadas para móviles, con tooltip por emoji y reemplazo de 😎 por 😲 (PR reactions-ui-final).
- Comentarios ahora se abren en un modal con la publicación centrada y las reacciones ordenadas; se eliminó el ícono de corazón (PR reactions-modal-update).
- Manejo de IntegrityError en like_post para evitar fallas de logs por duplicados.
- Corregido template de reacciones convirtiendo sorted_counts a lista para evitar UndefinedError (PR reaction-container-fix).
- Filtros rápidos ocultos en móviles (<=768px) y disponibles solo en el menú flotante azul (PR feed-mobile-filters-hide).
- Reacciones muestran el emoji seleccionado de inmediato y panel accesible con pulsación prolongada; campo "Escribe un comentario..." abre el modal y evita el ícono previo (PR feed-reactions-final-touch).
- Feedback instantáneo al reaccionar: la interfaz actualiza al instante y revierte si falla la petición (PR feed-reactions-ux-instant-feedback).
- Sistema de reacciones final ajustado: un clic agrega o quita, conteo correcto y botón sin estilo visible (PR reaction-toggle-final).
- Reacciones mejoradas: panel 4x2 en móvil, estado del usuario en data-my-reaction y actualización instantánea con reversión (PR reactions-toggle-ux).
- Se evitó que el scroll dispare reacciones; el panel siempre muestra las 8 opciones y se puede volver a abrir sin bloqueos (PR reactions-touch-fix).
- Se ignora el movimiento del cursor o la rueda para evitar reacciones accidentales (PR reaction-scroll-fix).
- Long press fix for mobile reactions: preventDefault en touchstart y umbral de movimiento para mostrar panel correctamente (PR mobile-longpress-reactions-fix).
- Rediseñado el sistema de notificaciones con dropdown claro, íconos por tipo, timestamps amigables y resaltado al abrir (PR notifications-redesign).
- Sistema de comentarios mejorado con carga vía AJAX, enfoque automático en el modal y estilos modernos (PR comments-live-ui).

- Se documenta la hoja de ruta "Mejoras Fase 2": comentarios avanzados, transferencias de créditos, notificaciones ampliadas, logros y ranking, pulido móvil y pruebas de usabilidad.
- Corregido icono de campana en lista de notificaciones usando emoji real para evitar UnicodeEncodeError (hotfix notifications-emoji).
- Ajustado fondo del dropdown de notificaciones a colores neutros con modo oscuro y botón 'Marcar todo como leído' con estilo btn-outline-secondary. Se añadió flecha decorativa (PR notifications-bg-fix).
- Añadida animación pop a los botones de reacciones y en cada emoji del panel (PR reactions-anim-pop).
- Vista previa de imagen muestra spinner de subida en el modal de publicación (PR feed-upload-spinner).
- Filtros rápidos rediseñados como badges con scroll horizontal en móviles (PR feed-quickfilters-redesign).
- Sistema de rachas de inicio de sesión que otorga créditos crecientes cada día (PR login-streak-rewards).
- Recompensa de racha ahora se reclama manualmente con /api/reclamar-racha y widget flotante en el feed (PR login-streak-claim).
- Página /crolars con explicación de la moneda y enlaces desde navbar y footer (PR crolars-info-page).
- Añadido script scripts/generar_misiones.py para insertar misiones en lote.
- compute_mission_states detecta dinámicamente el progreso según code y category (PR mission progress dynamic).
- Perfil muestra misiones con progreso, estado y botón para reclamar créditos manualmente (PR missions-claim-ui).
- Ruta /misiones/reclamar_mision permite reclamar créditos por misión (PR mission-reclaim-route).
- Añadido modelo Referral y pestaña de referidos en el perfil con registro básico en onboarding (PR referral-system).
- Reimplementado endpoint /misiones/reclamar_mision y añadida prueba automática (PR mission-claim-route-test).
- Notificaciones ahora usan tarjetas con íconos por color y filtro rápido; se añadieron estilos y JS para filtrar (PR notifications-cards-filter).
- Se otorgan créditos por referido al confirmar el correo y la pestaña muestra tarjetas con total de créditos (PR referral-rewards).
- Misiones de referidos detectan los completados, nuevos niveles y maratón añadidos. Se premia al invitado con créditos y se desbloquean insignias de "Embajador" y "Aliado". Ranking mensual opcional (PR referral-missions).
- Se agregaron rutas de administrador para eliminar publicaciones y apuntes con notificación al autor y limpieza de feed. La página de reportes permite marcar como resuelto y eliminar posts reportados (PR admin-delete-post).
- Se manejan consultas a Referidos con try/except para evitar errores cuando falta la tabla (PR referral-safe-query).
- Botón 'Eliminar (admin)' en post_card solo se muestra si ADMIN_INSTANCE está habilitado para evitar BuildError (PR admin-delete-post-link-fix).

- Ocultado enlace a /crolars en admin para evitar BuildError (PR admin-crolars-link-fix).
- Renombrado el término 'cr\xc3\xa9ditos' a 'Crolars' en plantillas y mensajes visibles sin cambiar la base de datos (PR rename-credits-crolars).
- Ocultado el menú inferior móvil en la instancia de administración para evitar BuildError al resolver 'feed.feed_home' (PR admin-bottom-nav-fix).
- Botón de carrito y fetch de recuento condicionados a la existencia de rutas de tienda para evitar BuildError en la instancia admin (PR admin-store-route-check).
- Agregadas vistas /admin/misiones y alias /admin/creditos; manage_credits admite filtros por usuario y razón y los usuarios muestran enlace a su historial (PR admin-missions-page).
- Added device token header from localStorage via main.js and stored in auth events (PR device-token-logging).
- Added AdminLog model, comentarios y estadísticas en admin con alerta de reportes urgentes (PR admin-logs-stats).

- Validación de token de dispositivo al reclamar misiones para evitar duplicados y tabla device_claims (PR device-claim-dup-check).

- Added static /cookies page with footer links to cookies, privacidad and terminos (PR cookies-page).
- Botón para eliminar apuntes por admin solo visible si ADMIN_INSTANCE está habilitado para evitar BuildError (PR note-delete-admin-fix).
- Logros ahora otorgan crolars y muestran popup al desbloquear (PR achievements-credits-popup).
- Post cards redesigned with hover effect, reaction panel animation and comment counts (PR post-ui-polish).

- Fixed default boolean in achievement_popup migration using server_default="false" to prevent deployment failure (PR logs-migration-fix).
- Restored comment input below reactions and kept reaction count line unchanged (PR post-comment-input-return).
- Added close listener for achievement popup with fade animations and accessibility tweaks (PR achievement-popup-fix).
- Achievement popup hidden on admin instance, closes properly marking as shown and clearing state with button handler set dynamically (PR achievement-popup-bugfix).
- Popup and window.NEW_ACHIEVEMENTS only load for authenticated users, injecting CURRENT_USER_ID and clearing achievements after successful mark-shown request (PR achievement-popup-login-check).
- Achievement popup only triggered when backend response includes "new_achievement"; DOMContentLoaded check removed and csrfFetch now handles showing popup automatically (PR achievement-popup-runtime).
- Delegated close handler for achievement popup ensuring button works even if regenerated, and removing inline style on close (PR achievement-popup-delegate-close).
- Popup overlay fully hidden with `d-none` when closed and restored on show to prevent blocking clicks (PR achievement-popup-display-fix).
- Achievement popup clears `session['new_achievements']` on mark-shown and `base.html` only defines `NEW_ACHIEVEMENTS` for logged-in users (PR achievement-popup-session-clear).
- Popup shown only once: JS waits for successful mark-shown response before clearing `window.NEW_ACHIEVEMENTS` and base template omits the variable when empty (PR achievement-popup-once).
- Session cleanup reinforced: before_app_request clears `session['new_achievements']` when no pending records and mark-shown logs username (PR achievement-popup-session-cleanup).
- Popup state reset on `beforeunload` and `showAchievementPopup` checks `NEW_ACHIEVEMENTS`; session log prints current value (PR achievement-popup-beforeunload).
- Backend mark-shown endpoint loops through each record and handles errors to ensure achievements are updated (PR achievement-popup-mark-shown-fix).
- Context processor serializes pending achievements and returns an empty list when none to avoid regenerating `window.NEW_ACHIEVEMENTS` (PR achievement-popup-context-fix).
- Context processor syncs session['new_achievements'] and JS clears global variable after marking shown (PR achievement-popup-session-reset).
- Popup now shown on DOMContentLoaded only when NEW_ACHIEVEMENTS has items and mark-shown updates immediately via API (PR achievement-popup-auto-mark)
- Verified new design commit d3b38ae; reviewed templates and CSS, no conflicts detected. make test shows failing BuildError in routes.
- Fixed missing endpoints for navbar links: added legacy aliases for feed and ranking blueprints and updated notifications link (PR feed-route-aliases).
- Fixed indentation in create_app to resolve deployment error (hotfix indentation).
- Updated enhanced_chat_system migration to set booleans using `false` instead of `0` to fix upgrade error (hotfix boolean-migration).
- Sidebar feed links now use tailwind text color classes for better readability (PR feed-sidebar-color).
- Fixed ambiguous join in chat global view to avoid AmbiguousForeignKeysError (hotfix chat-active-users-join).
- Registered Crunebot and saved blueprints for public instance and removed unreachable code; added merge migration to unify heads (hotfix crunebot-blueprint).
- Renamed the assistant blueprint to Crunebot across routes, templates and attachments (PR crunebot-rename).
- Fixed sidebar credits display and search link endpoint to prevent template errors (PR feed-sidebar-credits-fix).
- Updated notes links to use 'notes.list_notes' in bottom nav, sidebar and saved list to avoid BuildError (PR notes-list-alias-fix).
- Fixed bottom nav notifications link to 'noti.ver_notificaciones' and used `|length` for notes count in sidebar (hotfix notifications-link-count).
- Updated profile links to use 'auth.perfil' instead of deprecated 'auth.profile' to avoid BuildError (hotfix profile-link-fix).
- Replaced forum sidebar link with 'forum.list_questions' and wrapped referral ranking query in try/except; achievement session log now uses logger (PR logs-bugfixes).
- Corrected sidebar club link to use 'club.list_clubs' and avoid BuildError (hotfix club-link-fix).
- Fixed sidebar event link and refactored search notes to use existing fields (hotfix search-notes-fields).
- Fixed store links pointing to deprecated endpoints in navbar, feed sidebar and store.html (hotfix store-endpoint-fix).
- Fixed missions sidebar link to use 'auth.perfil' with tab instead of nonexistent 'misiones.index' (hotfix missions-link).
- Fixed AI chat sidebar link to use 'ia.ia_chat' endpoint and avoid BuildError (hotfix ia-chat-link).
- Added aliases for achievements, notifications, onboarding and certificate blueprints to fix ImportError (PR blueprint-alias-fix).
- Corregido feed: eliminado return duplicado, actualizado CSRF en index y enlaces en trending a feed.view_post (PR feed-fix-routes).
- Fixed migration to avoid errors when columns or tables already exist by using `if_not_exists` and `checkfirst=True` (hotfix migration-transaction-failure).
- Removed root '/' alias for auth.login to prevent infinite redirect (hotfix login-loop).
- Updated templates to access current_app via url_for.__globals__ and replaced inspector.has_column with helper in migration (hotfix templates-current_app).

- Replaced `checkfirst` with `if_not_exists` in create_table ops to fix deployment error (hotfix create-table-checkfirst).
- Fixed missing `render_template` import in `__init__.py` causing 500 errors (hotfix render-template-import).
- Added `if_not_exists=True` and `if_exists=True` to `add_courses_system` migration to avoid duplicate table errors (hotfix courses-migration-fix).
- Fixed navbar store link to use 'store.store_index' and avoid BuildError (hotfix navbar-store-link)
- Fixed navbar courses link to use 'courses.list_courses' and avoid BuildError (hotfix navbar-courses-link)
- Fixed notifications dropdown link to 'noti.ver_notificaciones' to resolve BuildError (hotfix notifications-dropdown-link).
- Fixed navbar missions link to use 'auth.perfil' with tab to avoid BuildError (hotfix navbar-missions-link).
- Fixed saved link to use 'saved.list_saved' and corrected notes detail endpoints in templates (hotfix endpoint-fixes).
- Fixed forum link in feed sidebar and profile quick actions to use 'forum.ask_question' (hotfix forum-ask-link).
- Public instance blocks /admin again by using create_app from app and hiding the dropdown link; fixed perfil route user variable, float conversion in store template and saved feed link (hotfix admin-block-route).
- Registered main blueprint and removed redundant home route to restore `main.index` endpoint (hotfix main-blueprint-register).
- Added endpoint checks for footer and error pages to avoid BuildError when blueprints are missing (hotfix endpoint-checks).
- Fixed sidebar links to terms/privacy, trending post includes item context, optional missions list and mobile nav endpoint checks. Added user_level calculation in perfil view (hotfix template-errors).
- Fixed sidebar links: privacy uses 'main.privacidad' and removed obsolete admin.manage_comments link (hotfix template-link-fixes).
- Fixed about link in sidebar to use 'about.about' and avoid BuildError (hotfix about-link-fix).
- Registered courses blueprint and added English path aliases; updated sidebar link (PR courses-aliases).
- Trimmed duplicate content in search/index.html to fix 'block title' error (hotfix search-template).
- Added courses search support and moved search page JS to main.js for single DOMContentLoaded handler (hotfix search-modern)
- Updated feed UI: replaced heart icons with fire, improved filter contrast and lighter gradient background (PR feed-ui-fire-icon)
- Fixed streak claim button to call /api/reclamar-racha and redesigned main navbar:
  centered links, smaller search bar, removed Crunebot link, added theme toggle
  in user menu and softened the "Publicar" button color (PR navbar-streak-fix).
- Fixed navbar template conditional and cleaned ruff errors across routes (PR navbar-template-fix).
- Dark mode improvements: solid dark background, dark search input, sidebar username color and navbar dark style. Trending posts now use the full post card with like/comment/share actions (PR dark-mode-fixes).
- Further dark mode tweaks: override bg-light classes and navbar primary color, ensure textarea and badges adapt to dark theme (PR dark-mode-tweak).
- Fixed dark mode selectors in style.css to target html[data-bs-theme], enabling consistent theme across pages (PR dark-mode-selector-fix).
- Dark mode overhaul: unified dark backgrounds and comment box styles across templates (PR dark-mode-overhaul)
- Feed dark mode: removed gradient background and set solid #0D1117 for feed section (PR dark-feed-solid-bg).
- Fixed remaining dark mode issues: unified body and feed backgrounds, updated card and input styles, and forced text-dark to white (PR dark-mode-bugfix).
- Adjusted feed selectors to use `html[data-bs-theme]` and ensured feed section background stays solid in dark mode (PR dark-mode-feed-css).
- Reemplazadas plantillas de publicaciones con 'components/post_card.html' y eliminado diseño anterior y la clase hover-scale (PR post-card-modernization).
- Added /health endpoint in wsgi.py and updated fly.toml to check it via HTTP (PR fix-health-check).
- Restored admin.logs and product_history routes to fix BuildError
- Simplified health endpoint to return plain tuple as instructed (PR fix-health-return).
- Removed references to deprecated admin.manage_store endpoint, linking to PUBLIC_BASE_URL/store instead (hotfix admin-store-links).
- Registered static_pages blueprint to enable /cookies page and added /events alias to /eventos with updated sidebar link (PR events-cookies-fix).
- Navbar redesigned: centered search bar, mobile modal search, trending links updated in sidebar and ranking hero (PR trending-navbar-update).
- Prevented BuildError in templates by checking 'feed.view_feed' exists before linking (hotfix feed-link-check).
- Fixed links to 'notes.list_notes' in navbar and sidebar templates with endpoint checks to avoid BuildError on admin instance (hotfix notes-sidebar-link).
- Unified AI chat under /ia and removed /crunebot routes and templates; /crunebot now redirects to /ia (PR ia-chat-unification).
- Ocultado navbar y navegación inferior en login y registro; se calcula padding superior dinámico con JS para la navbar fija (hotfix login-navbar-padding).
- Verificado enlace al foro en navbar, feed sidebar y club list con comprobación de endpoint para evitar BuildError (hotfix forum-link-check).
- Moved 'Ver tendencias 🔥' button from hero to ranking tabs next to 'Top Referidores' and styled as nav-link (PR trending-button-move).
- Redirected main.index to admin dashboard when ADMIN_INSTANCE and guarded store and stats links to avoid BuildError (hotfix admin-root-builderror).

- Restored /admin/credits routes and export CSV to fix BuildError (hotfix manage-credits-route).
- Fixed comment modal to display complete post detail via new /feed/api/post endpoint and ensured closing works correctly (PR comment-modal-full-post).
- Added environment variable overrides in create_app and implemented admin delete routes. Fixed missing csrf_field in club detail. Migrations use if_not_exists and safe drop to avoid errors.
- Wrapped admin sidebar link to 'admin.manage_achievements' with endpoint check to avoid BuildError when route is absent (hotfix admin-sidebar-achievements).
- Imported reactions macro in _post_modal.html to fix UndefinedError (hotfix reactions-import).
- Fixed dashboard template variable names to match admin route and replaced stats.users usage with new_users_week (hotfix admin-dashboard-stats).
- Redesigned comment modal using feed post card layout and fixed share modal backdrop removal (PR share-modal-redesign).
- Updated IA route to use OpenRouter chat completions API, added OPENROUTER_API_KEY config and CSP connect-src entry (PR openrouter-api-fix).
- Added admin.run_ranking route invoking calculate_weekly_ranking and linked from dashboard (hotfix admin-run-ranking-route).
- Updated IA route headers to include Content-Type and switched model to "deepseek-chat" via OpenRouter (PR deepseek-openrouter).
- Improved IA route error handling and added extra padding to chat messages to avoid footer overlap (PR deepseek-openrouter-ui-fix).
- Added HTTP-Referer and X-Title headers when calling OpenRouter to satisfy API requirements (hotfix openrouter-headers).
- Fixed manage_users links to avoid BuildError when admin endpoints are missing (hotfix admin-user-links).
- Adjusted IA referer header fallback to request.url_root and added OPENROUTER_MODEL config (hotfix openrouter-referer-model).
- Guarded Crunebot button and route on admin instance; restored admin store alias and verification routes; updated migrations with existence checks (PR admin-crunebot-fix).
- Fixed TemplateSyntaxError in club list and added safety checks in migrations (PR template-migration-fixes).
- Replaced OpenRouter integration with direct OpenAI ChatCompletion API and updated config, requirements and .env (PR openai-integration).
- Updated ia_routes to use new openai.chat.completions API and fix crash (hotfix openai-api-call).
- Improved chat layout: added footer padding, dynamic year and footer styling (PR chat-footer-fix).
- Added CreditReasons.ACTIVIDAD_SOCIAL constant, handled OpenAI RateLimitError in ia_routes and skipped migration test when SQLite lacks IF NOT EXISTS support (hotfix social-credit-constant).
- Store index uses Bootstrap carousel for hero, ofertas and premium blocks; product cards show first_image or default placeholder, navbar displays cart icon with badge and JS calls /store/api/cart_count (PR store-carousel-fixes).
- Unified store carousel height, squared product images and improved dark mode styles (PR store-ui-consistency).
- Replaced IP rate limit on login with per-user attempt tracking using Redis or memory cache, showing countdown on the login page (PR login-attempt-limit).

- Replaced notes sidebar in notes list with modern feed sidebar and adjusted layout (PR notes-modern-sidebar).
- Added trending posts section to feed sidebar with weekly top posts (PR feed-sidebar-trending).
- Added settings page '/configuracion' with authenticated route and sidebar. Updated user dropdown with copy, edit and configuración options (PR settings-page).
- Removed copy and edit options from user dropdown and related JS listener (PR profile-menu-cleanup).
- Added password change form and backend route under settings (PR settings-change-password).
- Fixed logout event logging using _get_current_object and added test for logout event.
- Split personal settings into separate username and description forms with real-time availability check and page reload on success. Updated profile header to show username overlay on banner (PR settings-username-fix).
- Cleaned feed left sidebar: removed trending posts and added link card (PR feed-sidebar-cleanup).
- Styled feed sidebar trend card with bi-fire icon before text (PR feed-sidebar-fire-icon).
- Diagnóstico de carpeta components realizado; listado de archivos y detección de duplicados funcionales. Se sugirió refactorización (QA components-diagnosis).
- Unificada la barra lateral del feed, eliminando la versión duplicada y actualizando las vistas a usar components/sidebar_left_feed.html (PR feed-sidebar-unify).
- Introducida cola de tareas con RQ y worker para insertar publicaciones de feed asincrónamente; create_feed_item_for_all ahora encola la tarea (PR feed-queue-worker).

- Consolidated script initialization: moved DOMContentLoaded handlers from feed.js, notifications.js, share.js and chatia.js into main.js; modules expose init functions (PR unify-js-entry).

- Removed "Misiones" link from navbar, added mobile offcanvas sidebar toggle, redirected /register to onboarding and relaxed password policy to 6+ chars with letters and numbers (PR mobile-sidebar-register-fix).
- Removed duplicate 'reportlab' entry from requirements.txt (PR requirements-cleanup).
- Moved login/register theme and countdown scripts, admin table datatables and navbar search logic into main.js; templates now use data attributes and initAuthPage/initNavbarSearchLegacy (PR domloaded-refactor).
- Added user-facing club creation route, form template and updated sidebar button (PR create-club-route).
- Added test for '/health' endpoint asserting 200 response (PR health-endpoint-test).
- Corregido formulario de reseña en view_product.html eliminando repetición de 'Comentario' y texto 'div>' sobrante.
- Replaced print statements in crunevo/utils/image_optimizer.py with logging and added logger import (PR image-logging-fix).
- Fixed profile header overlay by raising username z-index and moving styles to perfil.css. Computed club and mission counts in auth.perfil, showing participation percentage (PR profile-fixes).
- Improved chat: sanitized messages, active user ping with Redis fallback, real-time UI updates and message button on profiles (PR chat-enhancements-phase1).
- Added dynamic link previews for pasted URLs using BeautifulSoup and Redis cache (PR link-preview).
- Refined mobile sidebar toggle button with fixed 48px circle and removed excessive click area (PR mobile-menu-button-fix).
- Added graceful fallback to in-memory task queue when Redis unavailable (PR redis-fallback).
- Wrapped ranking sidebar links with endpoint checks to prevent BuildError on admin instance (hotfix ranking-sidebar-link).

- Improved error templates: centered with limited width, added close button and responsive wrapper (PR error-page-responsive).
- Fixed club post creation form to import csrf macro and use csrf_field() (hotfix club-csrf).
- Adjusted footer colors for dark theme, ensuring readable text and subtle border (PR dark-footer-fix).
- Wrapped IA chat link in feed sidebar with endpoint check and added /favicon.ico route to serve static icon (hotfix ia-sidebar-favicon).
- Reemplazado formulario en el feed por botón que abre modal de creación con opciones de imagen, video, apunte o foro. Formulario usa POST a /feed y botón se habilita solo con contenido. (PR feed-post-modal)
- Añadida ruta '/feed/post' para aceptar POST y modificado index del feed con caja de entrada y modal de publicación tipo Facebook. (PR feed-post-overlay)
- Rediseñado input rápido del feed con botones visibles de Live, Foto/Video y Apuntes; botón Foto/Video abre el modal y selecciona imagen automáticamente. (PR feed-input-redesign)
- Wrapped trending links with endpoint check to prevent BuildError when feed routes are missing (hotfix feed-trending-link).
- Activado botón 'Publicar' si hay texto o archivo en el feed (hotfix feed-post-button).
- Wrapped notes upload quick action link with endpoint check and added favicon files (hotfix notes-upload-link).
- Permitir múltiples imágenes en el modal de publicación con vista previa y botón de eliminar fijo. (PR feed-multi-image)
- Added /notifications/api/count endpoint and updated mobile badge script with error handling (PR notifications-count-fix).
- Implemented profile page improvements: repositioned username header, added real recent activity feed, new sidebar cards and tooltips. (PR perfil-enhancements)
- Solucionados warnings de autofocus oculto, soporte Safari de backdrop-filter y fuentes en CSP (PR accessibility-fixes).
- Eliminado script en index del feed para usar feed.js y evitar vistas duplicadas; se habilitan publicaciones solo texto (PR feed-final-polish)
- Corrigido preview de imágenes en el feed eliminando lógica duplicada en main.js y
  añadiendo aria-label al botón de borrar. Se ajustó la sección de estadísticas
  del perfil con layout horizontal scrollable. (PR profile-feed-fix)
- Habilitada verificación con tooltip en perfil, removida tarjeta redundante y menú móvil ajustado más arriba. Vista previa de imágenes evita duplicados y botón de eliminar no dispara doble acción. (PR feed-profile-adjustments)
- Fixed SQLAlchemy case usage in search routes, replacing func.case with case to avoid TypeError logs (PR search-case-fix).

- Removed unused `perfil_sidebar.html` after verifying no includes or routes reference it. (QA perfil-sidebar-diagnosis)
- Adjusted verified badges in feed posts to check `verification_level >= 2` and added tooltip. Removed duplicate image preview initialization in main.js. (PR feed-verify-fix)
- Wrapped forum quick action link with endpoint check to avoid BuildError when forum routes are missing (hotfix forum-ask-link).

- Displayed verified badge in own profile page using same markup as post cards and checking `verification_level >= 2`. (PR perfil-own-verify)
- Moved username header with verification badge above description without interfering with avatar. (PR perfil-username-check)
- Fixed feed form button enabling for text-only posts by adjusting feed.js textarea handler and removing default disabled attribute. (hotfix feed-text-posts)
- Repositioned profile stats below username on desktop with responsive duplication. (PR perfil-stats-below)
- Cleaned profile header layout removing stats block, hiding sidebar numbers on /perfil and improving modal text post validation. (PR perfil-layout-cleanup)
- Positioned username overlay with dark background over banner on desktop. (hotfix perfil-username-overlay)
- Reorganized profile header placing username next to avatar on desktop and showing stats in a gray block. (hotfix perfil-header-restore)
- Improved email confirmation logging and resend feedback; send_email returns detailed errors and register links to reenviar (PR email-resend-debug)
- Eliminada vista central de stats en perfil, mostradas en la barra lateral con puntos, crolars y apuntes como en el feed. Portada reducida y margen ajustado para mostrar el nombre sin superposición; columna principal centrada en móviles (PR perfil-sidebar-restore).
- Sanitized recipient handling in `send_email` ensuring Resend receives a list of addresses (PR resend-to-list-fix).
- Ajustado nombre de usuario a la izquierda en móviles dentro de perfil y descripción centrada. (PR perfil-mobile-name-align)
- Mostrar múltiples imágenes en cada tarjeta de publicación con galería modal y estilos en feed.css. (PR feed-gallery-display)
- Añadido enlace para cambiar email en pending.html debajo de 'Volver al inicio' (PR pending-change-email-link).
- Validación de formato de correo en /onboarding/register y prueba unitaria correspondiente (PR email-format-validation).
- Mejorado diseño del correo de confirmación con imagen, botón con sombra y pie responsive (PR confirmation-email-design).
- Añadido flujo de eliminación de cuenta con botón en configuración, ruta protegida y test (PR delete-account).
- Corregido enlace en pending.html para usar 'onboarding.register' y evitar BuildError (hotfix pending-register-link).
- Reestructurado sistema de imágenes en feed con componente unificado y galería navegable (PR feed-gallery-rework).
- Galería del feed rediseñada con cuadrícula dinámica, modal con contador y unificación de file_url como imágenes (PR feed-gallery-facebook-style).
- Reemplazado image_gallery.html y modal global con diseño tipo Facebook, nuevas clases y funciones JS simplificadas (PR feed-gallery-ui-fix).
- Rediseñado el feed principal con tarjetas centradas "feed-post-card" y oculto el sidebar derecho en móviles (PR feed-facebook-style).
- Galería de publicaciones adaptada con clase `.post-gallery`, navegación por publicación y padding reducido en móviles (PR feed-gallery-grid).
- Eliminado Redis por completo; caches ahora usan memoria y se actualizó README y pruebas (PR redis-removal).
- Galería del feed ajustada con límite de altura 300px, cuadrícula de hasta cuatro miniaturas y overlay de más imágenes; modal lee URLs desde data attribute (PR feed-image-grid-fix).
- Incluido feed.css globalmente en base.html para activar la cuadrícula de la galería en todas las vistas (PR feed-gallery-css-fix).
- Ajustados estilos del feed: imágenes del modal preservan proporciones, tarjetas ocupan todo el ancho y márgenes móviles eliminados (PR feed-responsive-fixes).
- Convertido generador a lista en image_gallery.html para mantener JSON del modal. (PR gallery-list-fix)

- post_card.html now uses a local `author` variable and shows 'Usuario eliminado' when missing (PR post-card-orphan-fix).
- Updated profile tabs to use query string navigation, ensuring missions and achievements load correctly (PR perfil-tabs-fix).
- Fixed edit and delete actions on feed posts with modal form and fetch logic (PR feed-edit-delete-fix).
- Resolved feed.js syntax error and exposed post action functions to window (hotfix feed-js-buttons).
- /health endpoint now returns JSON {"status": "ok"}; updated test accordingly (PR health-json-endpoint).
- Fixed deleting posts with saved records; removal now deletes SavedPost entries to prevent IntegrityError (PR delete-savedpost-fix).
- Implementado visor de imágenes con URL dinámica tipo Facebook y navegación en feed.js y base.html (PR photo-modal-dynamic).
- Rediseñado modal de imágenes estilo Facebook con botones accesibles, tarjeta informativa y ruta compartible "/feed/post/<id>/photo/<n>" que establece OG:image (PR photo-modal-redesign).
- Añadidos metadatos OpenGraph dinámicos en `post_detail` con título y descripción derivados del contenido, enviados desde `feed_routes.py` (PR feed-og-tags).
- Se extrajo el CSS del visor de imágenes a `photo-modal.css`, se incluyó en `base.html` y se añadieron mejoras de accesibilidad: role="dialog", botones type="button" y enlace para abrir la imagen en nueva pestaña. (PR photo-modal-css)
- Galería macro ahora siempre define data-images para todas las publicaciones y trending incluye botón "Volver al Feed" (PR feed-gallery-data-images).
- Mejorado visor de imágenes con fondo oscuro, controles de zoom y flechas centradas. Tarjeta lateral ocupa 100% hasta 400px y botón para abrir imagen en nueva pestaña. (PR photo-modal-pro-style)
- Separación de plantillas escritorio/móvil para el feed con detección de user-agent y script de recarga. (PR mobile-desktop-separation)
- Added PWA manifest and service worker with offline caching; registered in base.html (PR pwa-support).
- Updated service worker caching: removed '/feed', excluded JS from dynamic cache and bumped version to crunevo-v2 (PR pwa-cache-update).
- Pending email confirmation page redesigned with gradient background, modern card and bouncing envelope icon (PR pending-ui-refresh).
- Fixed duplicate isMobile constant in main.js that prevented feed buttons from working (PR feed-buttons-bugfix).
- Implemented route `onboarding.change_email` with new template and updated pending page with disabled resend button (PR pending-change-email-route).
- Updated onboarding confirm page with modern card, email change and AJAX resend endpoint; added `/auth/resend-confirmation` route (PR confirm-resend-change).
- Onboarding now redirects to feed after email verification, profile completion is optional with default bio text when empty (PR optional-onboarding-fix).
- Onboarding finish page updated with modern card, dynamic avatar preview and bio counter (PR onboarding-finish-refresh)
- Added /api/user endpoint returning activation status and JS redirect in pending.html to avoid being stuck after verification (PR pending-verify-redirect).
- Ensured email confirmation logs the user in after activation to refresh session (PR confirm-login-user).
- Pending page now polls `/api/user` every few seconds and redirects once the account is activated to avoid getting stuck (PR pending-refresh-status).
- Mejorado visor de imágenes del feed con fondo oscuro, zoom accesible y flechas internas al estilo de redes sociales (PR photo-modal-advanced).
- Added real-time online user count with Flask-SocketIO; navbar shows dynamic badge (PR online-count-socket).

- Added bounce/fade animations for mission status changes and achievement cards with unified DOMContentLoaded handler (PR mission-achievement-animations).
- Added weather widget on user dashboard fetching data from OpenWeather API with caching via requests. (PR weather-dashboard-widget)
- Añadido sonido opcional para nuevas notificaciones con control en configuración (PR sound-notifications).
- Added keyboard shortcuts Shift+H (home) and Shift+N (new post) with a help dialog accessible from a question icon. (PR keyboard-shortcuts-help)
- Added quick-notes modal with Shift+Q shortcut storing notes in localStorage. (PR quick-notes-modal)
- Fixed OnlineNamespace.on_disconnect to accept optional sid and avoid TypeError causing worker restarts (PR socketio-disconnect-fix).
- Gunicorn now uses the eventlet worker and SocketIO async_mode is set to eventlet to prevent timeouts. (PR socketio-eventlet-worker)
- errors blueprint registered once in create_app for admin and public modes (PR errors-blueprint-once).

- Config class now logs DB URI with logging.getLogger when DEBUG is enabled (PR config-debug-log)
 
- Added TwoFactorToken model with 2FA login flow and backup codes. (PR twofactor-auth)
- Added MAINTENANCE_MODE flag with admin toggle and maintenance blueprint (PR maintenance-mode).
- Added VerificationRequest model with admin approval workflow and profile badges. (PR verification-requests)
- Added UserActivity model tracking posts, comments and logins with new dashboard activity page. (PR user-activity-tracking)
- Added weekly database backup job uploading to S3 via apscheduler (PR db-backup).
- SiteConfig table stores MAINTENANCE_MODE loaded on startup (PR maintenance-db-flag).

- Dashboard charts now use real registration and content metrics; docs added (PR admin-dashboard-metrics).
- Added PageView model to log requests and admin heatmap analytics (PR pageview-analytics).
- Chat ahora admite mensajes de audio cortos en formatos MP3/OGG con validación de duración y subida a Cloudinary o carpeta local (PR chat-audio-support).
- Widget de apuntes embebible con ruta /notes/<id>/embed y botón de copiado en detalle (PR notes-embed-widget).
- Consolidated DOMContentLoaded handlers from courses, events and private chat into main.js (PR domcontent-consolidation).
- PageView logging commits after each request and skips health endpoints (PR pageview-commit-after-request).

- Patched eventlet websocket close to ignore EBADF and prevent noisy 'Bad file descriptor' logs (PR websocket-ebadf-fix).
- Added tests for PageView logging, admin pageviews analytics and maintenance mode persistence (PR pageviews-maintenance-tests).
- Cleared stale flash messages on email confirmation (PR confirm-flash-clear).
- Auth routes now verify the `two_factor_token` table exists before using TwoFactorToken to prevent login failures when migrations are missing (PR twofactor-table-check).
- Consolidated DOMContentLoaded handlers from store/store.html, chat/global.html, ia/chat.html and dashboard/_weather.html into main.js (PR domcontent-store-chat).
- Added test ensuring users can access the feed after confirming their email (PR confirm-feed-access-test).
- Added automatic note categorization suggestions when uploading notes (PR note-categorizer).
- Posts now support a `comment_permission` setting (`all`, `friends`, `none`) with forms and comment endpoint enforcing it (PR comment-permission).
- Introduced Story model with expiry, /stories routes and scheduled cleanup (PR stories-feature).
- Onboarding confirm route refreshes user before login to fix feed redirect issue (PR confirm-login-refresh).
- Events now include notification_times and recurring; calendar JSON endpoint and missions auto-activate before linked events (PR events-calendar-missions)
- Fixed is_active column migration using server_default=sa.text('true') to avoid PostgreSQL type mismatch (PR mission-boolean-default-fix).
- Added migration ensuring two_factor_token table is created if missing (PR twofactor-migration-fix).
- Migration fix for comment_permission column using op.add_column with if_not_exists (PR comment-permission-migration-fix)
- Added fullscreen toggle and annotation hook in viewer.js with button in note detail (PR note-viewer-fullscreen)
- Added GroupMission model with shared progress and UI elements for group objectives (PR missions-group-objectives).
- Added UserBlock model with chat blocking and attachment uploads for images and files (PR user-blocks-attachments).
- Purchase model now stores optional shipping address and message; checkout form collects them (PR purchase-shipping)
- Added PrintRequest model with /notes/<id>/print queue and admin tools to mark prints as cumplidos (PR notes-print-queue)
- Comments admit anonymous posting stored as pending; admin queue allows approving or rejecting them (PR anonymous-comment-review)
- Added optional video conference URLs on events with Jitsi/Zoom embed (PR event-video-links).
- Added note translation helper using Google Translate API with language switcher in viewer (PR note-translate-switcher)
- Added scheduled cleanup job for inactive posts with admin-configurable retention days (PR inactive-post-cleanup)
- Integrated Sentry error monitoring with logging integration and setup docs (PR sentry-monitoring)
- Added local SHA-256 hashing on note uploads to detect duplicates, blocking the upload and notifying moderators (PR note-plagiarism-check).
- Added OAuth import from Google Drive and Dropbox allowing file import to notes (PR drive-dropbox-import).
- Exposed read-only API endpoints with rate limiting and added developer API key generation (PR developer-api-endpoints).
- Added `career` and `interests` fields to users with notifications filtered by these attributes (PR user-career-interests).
- Added LinkedIn sharing and posting for certificates with OAuth integration (PR linkedin-share)
- Added Internship model with application routes and filters by field/location (PR internship-system).
- Generated PDF invoices after each purchase and added profile tab to download them (PR invoice-download).
- Shortened Alembic revision ID to `user_block_attachment` and updated dependencies to fit varchar(32) limit (PR revision-length-fix).
- Dropped leftover sequence before creating `user_block` table to avoid UniqueViolation on repeated migrations (PR user-block-sequence-fix).
- Admin prints and comments now link to PUBLIC_BASE_URL/notes/<id> since notes blueprint isn't loaded in admin.
- Fixed invoice path resolution using current_app.root_path to avoid FileNotFoundError when downloading receipts (PR invoice-path-fix).
- Renamed PersonalBlock.metadata column to _metadata with property and fixed mobile navbar store link (PR personal-block-metadata-fix).
- Added Tailwind utility classes to personal space templates and ensured formatting/tests pass (PR personal-space-tailwind-fix).
- Dropped leftover sequence before creating `personal_block` table to avoid UniqueViolation errors (PR personal-block-sequence-fix).
- Patched RFC6455WebSocket.close to ignore EBADF errors and remove remaining "Bad file descriptor" logs (PR websocket-rfc6455-fix).
- Forzamos login con force=True en la ruta de confirmación para evitar sesiones desactualizadas y redirecciones al pending. (PR confirm-force-login)
- Added test to ensure only success flash after email confirmation and no pending redirect (PR confirm-feed-flash-test).

- Reordered sidebar item "Mi Espacio Personal" under "Mi Perfil" and centered profile icon on mobile navbar while removing "Buscar" and "Mi Espacio" links (PR mobile-nav-sidebar-reorder).
- Implemented comprehensive 'Mi Carrera' module with career-filtered posts, notes, courses, clubs, events, chat and featured students tabs, with JS and CSS integration (PR career-module).
- Fixed Replit gamification feature errors, restored sidebar template, removed empty migration and ensured tests pass (PR replit-gamification-fixes).
- Handled missing crolars_hall_member table with get_hall_membership helper and template update (PR hall-membership-safe).
- Added table_exists helper and login requirement to activated_required; routes skip queries if tables are missing (PR log-error-fix).
- Relaxed default Flask-Limiter to 1000/day and removed limits from store and developer routes, keeping limits only on login and onboarding (PR rate-limit-tweak).
- Improved email confirmation flow: activated_required refreshes user from DB, added 429 error page, and removed 'Mi Espacio' from mobile nav (PR email-activation-fix).
- Added missing templates for Ghost Mentor challenge and League team creation; fixed backpack template when table missing (PR log-fixes-templates).
- Fixed optional alias update to avoid NULL username and added /onboarding/confirm page with redirect after register. Updated test expectations (PR register-confirm-redirect).
- Onboarding confirm ahora redirige a /onboarding/finish si el perfil usa datos por defecto y se actualizan las pruebas (PR onboarding-finish-redirect).

- Actualizado correo de confirmación indicando que el enlace es válido por 1 hora (PR confirm-link-validity).
- Finish route activates user and refreshes session to prevent stuck pending state (PR onboarding-finish-activate-login).
- Finish route refreshes user and clears flashes; added test ensuring feed access after completing profile (PR finish-refresh-test).
- Fixed UnboundLocalError in onboarding register GET by only sending email after POST and returning template on GET (PR register-user-fix).
- Mobile bottom nav store link uses fallback to "/" when store blueprint missing to prevent BuildError (PR store-link-fallback).
- Mobile bottom nav and navbar career links use fallback to '/micarrera' when the career blueprint is missing (PR career-link-fallback).
- Enhanced personal space with Notion-style notes, Trello-style tasks and dashboard metrics (PR personal-space-workspace).
- Activated and fixed personal space: suggestions create blocks, initial template via "Comenzar" button, dark mode syncs with global theme and API routes require activated login (PR personal-space-activation).
- Focus mode hides navbars and sidebars, includes floating exit button (PR focus-mode-ui).
- Suggestion buttons now redirect to personal_space.create_goal and personal_space.create_kanban routes instead of creating blocks directly (PR personal-space-suggestions-routes).
- Confirmed personal_block table represents personal_space; no additional model added (PR personal-space-schema-review).
- Added API tests for creating, updating, deleting and reordering personal space blocks (PR personal-space-api-tests).
- Documented personal space dashboard and shortcuts in README (PR docs-personal-space-dashboard).
- Added recommended_products variable in store.view_product to fix template error and show related products (PR store-recommend-fix).
- Fixed undefined csrf macro in store.html and added missing imports in duel, event and poll routes (PR csrf-macro-fix).
- Imported csrf macro in view_product.html to fix template error (PR store-view-product-csrf-import).
- Extracted inline JS from store/store.html to static/js/store.js and loaded via extra_js block (PR store-js-extract).
- Moved sidebar filter markup into #filterOffcanvas with a floating button on mobile; off-canvas styles and JS toggling added (PR store-filter-offcanvas).
- Added advanced filters with price range slider, stock checkbox, tag list and AJAX refresh (PR store-advanced-filters).
- Implemented store.search_products API with AJAX search and infinite scroll; removed 'Cargar más' button (PR ajax-store-search).
- Implementado sistema de solicitudes de productos con modelo ProductRequest, formulario para estudiantes y panel admin de aprobación. Botón flotante en tienda para solicitar. (PR store-product-requests)
- Added dark-mode variables in store.css and updated components to use them, ensuring theme toggle works (PR store-dark-mode).
- Precios en soles estandarizados y visibles solo si product.price > 0 en plantillas de tienda (PR store-price-standard)
- Ajustadas reglas de .product-image y contenedor para que las imágenes se mantengan cuadradas con object-fit: cover (PR product-image-square).
- Importación de macro CSRF añadida en store.html para evitar UndefinedError (PR store-csrf-import-fix).
- Reviewed redesigned marketplace; tests passed (116) and functionality stable. Suggest optimizing CSS/JS size and modularizing store.js (PR store-design-review).
- Fixed store.css not loading by using head_extra block and removed stray </meta> tag in store.html (PR store-css-load-fix).
- Restored product grid layout, limited card width to 320px and corrected cart count endpoint (PR store-grid-js-fix).
- Mejorada accesibilidad del marketplace: botones con íconos tienen title, campos de dirección con placeholder y overlays usan role="button" (PR accessibility-html-fix).
- Exposed openProductRequestModal and clearAllFilters on window to avoid ReferenceError when used inline (PR store-js-global-functions).
- Added note to README explaining how to resolve Fly.io warning about the app not listening on 0.0.0.0:8080 (PR fly-port-doc).
- Clarified troubleshooting steps for the Fly port warning, suggesting `fly logs -a crunevo2` to verify Gunicorn starts (QA fly-port-troubleshoot).
- Sidebar in store page can be collapsed with a new button, hero header removed and product grid shows up to 5 items per row (PR store-collapse-sidebar).
- Permite publicar productos desde la tienda con modal y ruta /store/publicar-producto; productos se crean con is_approved=False (PR store-user-publish).
- Added gradient header and basic tab navigation for Mi Carrera; initialization moved to main.js to avoid extra DOMContentLoaded listener (PR career-header-fix).
- Moved publish product button to header and fixed store initialization for sidebar toggle (PR store-publish-btn-pos).
- Restored /admin/store management view and added user actions (historial, rol y activación). Mobile nav se oculta en modo admin para evitar 404 de notificaciones (PR admin-panel-fixes).
- Fixed Mi Carrera header gradient visibility in light mode, added dark theme styles and footer now adapts to theme automatically (PR career-header-gradient-fix).
- Backpack routes now check table_exists to avoid errors when tables are missing (PR backpack-table-check).
- Fixed store.js initialization block and moved sidebar toggle button next to page title; added extra_js block in base template (PR store-js-init-fix).
- Updated career header gradient and dark-mode footer styles; defined new CSS tokens (PR career-footer-style-fix).
- Permitidas compras repetidas en la tienda eliminando el bloqueo "Ya lo tienes" y mostrando aviso informativo (PR store-rebuy-allow).
- Tarjetas uniformes con flexbox y espacios reducidos; botón anclado y textos compactos (PR store-card-spacing).
- Filtro de precios ahora usa rango doble hasta S/10,000 y botón "Aplicar filtros" para ejecutar búsqueda (PR store-filter-range-btn).
- Reinstated edit_product route in admin panel to fix manage_store errors (PR admin-edit-link-fix).
- Added desktop application launcher menu with grid icon, links to profile, personal space, missions, ranking, league, backpack and challenges; CSS and JS integrated (PR desktop-launcher-menu).
- Added missing backpack templates (journal, new_entry, view_entry) to fix TemplateNotFound errors (PR backpack-templates-fix).
- Fixed mobile header overlap, restored notes icon in bottom nav and improved notification filters for responsiveness (PR mobile-visual-fixes).
- Rediseñadas /onboarding/pending y /onboarding/change_email con tarjeta centrada e íconos Bootstrap (PR onboarding-pages-redesign).
- Mejorados formularios de verificación y botones flotantes reposicionados sobre la barra inferior (PR onboarding-floating-fix).
- Tarjetas del feed sin 'Vista rápida' y apuntes con Vista Rápida y botones unificados (PR notes-feed-card-fix).
- Mejorado perfil con carga de avatar y vista previa; botón flotante "Guardar cambios" y nueva ruta /perfil/avatar (PR profile-avatar-preview).
- Fixed notes list template to avoid Jinja 'with' syntax using variable assignment (QA notes-list-jinja-fix).
- Updated 429 error page to fallback to '/' when 'feed.feed_home' route is missing, preventing BuildError (QA 429-feed-link-fallback).
- Foro usa Quill.js para formato enriquecido e imágenes subidas a Cloudinary; preguntas y respuestas guardan HTML limpio (PR forum-rich-editor).
- Galería de imágenes del feed adaptada: primera imagen grande y cuadrícula responsiva para el resto; CSS ajustado (PR feed-gallery-responsive).
- Perfil mejorado: botones de avatar y banner con previsualización y estadísticas completas (PR profile-banner-fixes)
- Added test ensuring /notes loads correctly with updated include syntax (QA notes-page-test).
- Feed gallery fully redesigned for responsive grids and like icon now uses `bi-fire` by default (PR fire-icon-gallery-fix).
- Gallery layout polished with adaptive heights and overlay for extra images using new two-images/four-images classes (PR feed-gallery-polish).
- Unified gallery item border-radius and added cursor pointer on overlays (PR feed-gallery-tuning).
- Improved gallery overlay condition for 5+ images, pointer cursor and modal navigation via window key events (PR fb-gallery-modal-fix).
- Fixed modal navigation index handling and added missing image alt attributes (PR gallery-modal-index-fix).
- Updated main.js selector so photo routes load correctly with new gallery classes (PR gallery-modal-selector-fix).
- Ensured gallery images stretch properly and modal selection stays within each post (PR gallery-layout-fix).
- Added grid-row rules for post-image-grid to avoid collapsed layouts (QA post-image-grid-rows).
- Fixed multi-image preview layout and ensured modal only shows images from the selected post (PR gallery-preview-fix).
- Ajustada altura de .facebook-gallery con aspect-ratio para evitar recortes de imagenes en escritorio (PR gallery-aspect-ratio-fix).
- Uniformizado collage de imágenes del feed con aspect-ratio y grid-auto-rows; las imágenes se adaptan sin dejar espacios grises (PR feed-gallery-consistent).
- Galería ahora detecta orientación de imágenes al haber dos fotos y aplica clases `.two-horizontal` o `.two-vertical` para evitar recortes (PR gallery-orientation-detect).
- Improved accessibility: added alt text to various images, aria-labels to icon-only buttons and removed gray background from `.facebook-gallery` (PR accessibility-alt-labels).
- Galería ajustada como Facebook: dos verticales lado a lado, preview máximo 5 imágenes con overlay '+X' (PR fb-gallery-improve)
- Multi-image layouts now adapt height automatically without forced aspect ratio (PR gallery-auto-height)
- Talisman ahora no fuerza HTTPS en modo de pruebas para evitar redirecciones (task feed fix).
- Restored base.html to fix blank feed after redesign (PR feed-base-restore).
- Unificada carga de posts en /feed usando un solo template moderno y API HTML (PR feed-post-unify).
- Limpieza de plantillas del feed: eliminado feed_mobile, list.html y CSS antiguo. feed_routes usa solo feed/feed.html. (PR feed-templates-cleanup)
- Revisado feed por duplicados y añadido console.log de currentPage en feed.js (PR feed-duplicate-debug).
- Corregida duplicación de posts antiguos verificando existencia en el DOM y en api_feed; se añadieron headers de seguridad y mejoras de accesibilidad. (PR feed-dup-accessibility-fix)
- Ajustado .fb-post y .fb-gallery para que la tarjeta crezca con imágenes múltiples (PR post-card-auto-height).
- Fixed trending.html variables to weekly_posts and top_notes to avoid UndefinedError (PR trending-variable-fix).
- Replaced moment.js filters with timesince/strftime and ensured CSRF macros in producto.html (PR moment-usage-removal).
- Comment modal moved to new component, comment.js created, fb-action-btn classes renamed and dark mode fixes for feed and store. JS errors cleaned (PR feed-store-comment-modal).
- Corregido el botón "Reclamar" de la racha diaria enlazando el evento en feed.js y actualizando los crolars con toast de confirmación (PR streak-claim-btn-fix).
- Eliminado modal de comentarios antiguo duplicado, quedando solo la versión con galería completa (PR comment-modal-cleanup).

- Visor de imágenes actualizado con panel lateral y zoom estilo Facebook (PR fb-photo-viewer).
- Comment modal now uses vertical gallery with fullscreen view on mobile (PR comment-modal-vertical)
- Fixed comments not loading in photo view by aligning markup and gallery lookup (PR comment-photo-view-fix)
- Photo view route now passes photo_index and loads comments dynamically via dataset (PR photo-view-comments-fix)
- /health endpoint now returns plain "ok" with status 200 and test updated (PR health-endpoint-plain).
- Photo view and API endpoints now allow anonymous access; comment form displays login prompt when not authenticated (PR photo-view-anon-fix).
- Removed duplicate image modal markup from base.html to ensure photo view loads post details correctly (PR photo-modal-duplicate-fix).
- Comment modal now reuses image_gallery macro for consistent gallery layout with feed (PR gallery-modal-unify).
- Navbar cleaned: removed Ranking link, backpack moved into personal space with new block. Launcher menu redesigned with grid of app icons. (PR grid-launcher-refresh)
- Launcher menu modernized with new component and CSS; floating options icon removed from profile via main.js (PR profile-launcher-redesign)
- Removed empty 'misiones' item from user dropdown and styled verified badge in purple (PR perfil-menu-badge-fix).
- Rediseñados logros en perfil público e interno con tarjetas responsivas, progreso y logros bloqueados; perfil_publico incluye perfil.css y feed.py usa import diferido de tasks (PR achievements-ui-fix).
- Módulo de logros renovado: tarjetas con tooltips, secciones de desbloqueados y bloqueados, botón 'Ver todos' y soporte responsivo/dark (PR achievements-redesign-modern).
- Public profile achievements now use modern cards with show-more and icons (PR achievements-public-profile-update).
- Added Word (.docx) and PowerPoint (.pptx) viewer for notes. Uses Mammoth.js for
  DOCX and converts PPTX to PDF with LibreOffice for inline display (PR notes-office-viewer).
- Notes upload now accepts DOCX and PPTX, storing original files and generating PDF previews. Added download of original PPTX (PR docx-pptx-upload).
- Added notes_count helper and updated templates to use it, preventing database errors when column missing (PR notes-count-helper).
- Nota detail ahora usa includes para visor según tipo de archivo y se guarda note.file_type en la base de datos (PR note-file-type-viewer).
- fly.toml now runs 'flask db upgrade' automatically so new columns like file_type are applied (QA fly-release-db-upgrade).
- Auto-creation del campo note.file_type si falta en la base de datos para evitar errores en /notes (QA note-file-type-hotfix).
- Vista previa de archivos en /notes/upload unificada: viewer.js maneja detección y muestra solo pdfPreview, docxPreview, imgPreview o pptPreview. Backend valida un único archivo por nota. (PR notes-upload-preview-fix)
- Toasts de la tienda ya no se muestran al cargar; main.js solo auto-muestra los que tienen data-autoshow (PR store-toast-trigger-fix).
- Feed now returns is_saved and user_reaction, keeping save button and reactions active on reload (PR feed-save-reaction-persist).
- Feed desktop now shows expandable '+' button with search, notifications and chat shortcuts (PR feed-desktop-fab)
- Floating '+' button now expands to the left showing quick notes, shortcuts and Crunebot (PR feed-fab-left-buttons)
- FAB buttons unified: quick notes, shortcuts and Crunebot merged into single floating menu; old buttons removed (PR feed-fab-unify)
- Corregido bloque extra_css en trending.html reemplazándolo por head_extra para que cargue estilos.
- Added prototype personal space with localStorage blocks and focus/dark modes (PR personal-space-proto).
- Banner superior eliminado en cursos para que la página inicie con "Mis Cursos Inscritos" (PR courses-banner-remove).
- Se corrigió la previsualización y subida de imágenes en el modal de publicaciones, limitando tamaño con CSS y enviando los archivos en feed.js (PR feed-upload-image-fix).
- Habilitado el blueprint personal_routes en /espacio-personal y enlace en menú de usuario (PR personal-space-enable).
- Restaurado diseño avanzado de espacio personal y eliminado blueprint personal_routes (PR personal-space-restore).
- Mejoradas funcionalidades del espacio personal: modo oscuro y enfoque persisten, sugerencias inteligentes ocultan tras usarse, y todos los bloques pueden crearse, editarse, eliminarse y reordenarse (PR personal-space-functional).

- Focus mode now persists using localStorage and starting the personal space creates Nota, Kanban and Objetivo blocks. Added aria-labels for accessibility. (PR personal-space-persistence)
- Theme color meta tag updates with dark mode and various buttons have aria-labels and titles for accessibility. (PR personal-space-ui-fixes)
- Added Block model, migration and /api/create-block endpoint with JS integration for suggestions (PR personal-space-db-blocks).
- Personal space now loads blocks from the new Block model, rendering them dynamically with drag & drop and suggestions creating database records. (PR personal-space-blocks-ui)
- Fully activated personal space blocks using the database: JS calls /api/create-block, block cards use data-block-type, PersonalBlock routes replaced with Block and helper for overdue items. (PR personal-space-full-fix)
- Fixed personal space buttons: script loads via extra_js, listeners added for #createFirstBlock and smart suggestions using handleSuggestionAction. (PR personal-space-buttons-fix)
- Unified personal space initialization: removed DOMContentLoaded handlers, exported initPersonalSpace and called from main.js; empty-state button now calls startPersonalSpace. (PR personal-space-init-fix)
- Renamed getCSRFToken calls to getCsrfToken to avoid JS errors in personal-space.js (PR personal-space-csrf-func-fix).
- Personal space layout refreshed with compact cards, top metrics and disappearing suggestions. startPersonalSpace waits for API responses (PR personal-space-ui-refresh).
- Added SortableJS script via extra_js block to ensure drag-and-drop works (PR personal-space-sortablejs-fix).
- Block model regained progress calculation and overdue check to prevent template errors (PR block-methods-fix).
- Corregido visor de fotos: las flechas actualizan la imagen usando #modalImage y el panel lateral evita overflow con comentarios scrollables (PR photo-modal-navigation-fix).
- Added generic block viewer with placeholder page and Kanban view; cards now feature an 'Entrar' button and double-click navigation (PR personal-space-access-improvements).
- Upload form now uses Tom Select with expanded categories and academic levels (PR notes-category-select).
- Added IA_ENABLED config flag, disabled OpenAI calls when off and provided static quick responses with status badge (PR crunebot-fake-mode).
- Previsualización de imágenes en el chat, corrección de mensajes privados y diseño más compacto (PR chat-image-preview).
- Eliminada votación y reacciones al borrar apuntes y publicaciones para evitar violación de claves foráneas (PR fix-cascade-delete).
- Eliminación de apuntes y posts ahora borra votos/reacciones asociados y maneja IntegrityError para evitar fallos (PR delete-related-cleanup).
- Corregido scroll infinito del feed: nueva ruta /feed/load con paginación, loader con mensajes y JS que evita peticiones duplicadas (PR feed-scroll-fix).
- Posts cargados via scroll ya no desaparecen y se eliminó el texto "Cargando más..." dejando solo el spinner (PR feed-loader-text-remove).
- Añadidos logs de depuración en loadFilteredFeed y loadMorePosts y condición para no limpiar el feed al recargar con el mismo filtro (PR feed-scroll-disappearing-fix).
- Ajustado loadFilteredFeed para respetar currentPage>1, proteger innerHTML y registrar actualización; loadMorePosts incluye timeout de seguridad y /feed/load muestra mensaje cuando no hay más publicaciones (PR feed-scroll-empty-fix).
- Añadidos console logs en loadMorePosts para depurar HTML y elementos, se inserta cuando falta data-post-id y se muestra mensaje cuando no hay más publicaciones (PR feed-scroll-debug-fix).
- Marketplace filters toggle: sidebar oculto por defecto y categorías completas en modal con Tom Select (PR store-filters-toggle)
- Fixed store routes to pass STORE_CATEGORIES dictionary and removed duplicate precio_min logic to avoid Jinja errors (PR store-categories-dict).
- Fixed publish product modal using category groups via categories_dict (QA store-category-dict-fix).
- Fixed Filters button in /store: sidebar toggles correctly with rotating icon and mobile IDs renamed to avoid duplicates (PR store-filters-btn-fix).
- Mobile navbar: removed 'Carrera', moved 'Perfil' to the rightmost slot and added accessibility/headers fixes (PR mobile-nav-carrera-remove).
- Enlaces a Liga, Desafíos y Mi Carrera ocultos para usuarios normales y rutas redirigen al feed si el rol no es admin (PR restrict-incomplete-pages).
- Vista /notes redise\u00f1ada como galer\u00eda A4: alias /apuntes, tarjetas verticales con t\u00edtulo arriba, sidebar removido y responsive (PR notes-a4-gallery).
- Fixed account deletion by removing related records, added confirmation and flash message (PR delete-account-fix).
- Tarjetas de apuntes modernizadas con sección de autor, etiquetas y menú de opciones; incluyen skeleton de carga y métricas inferiores (PR note-card-redesign).
- Indicadores de verificación rediseñados: se quitan badges verdes, icono junto al nombre y efecto glow en tarjetas (PR notes-verified-ui).
- Generado filtro `cl_url` y helper optimize_url para insertar `f_auto`, `q_auto` y tamaños al construir URLs de Cloudinary; se actualizaron avatares, galerías y tienda (PR cloudinary-optimizations).
- Fixed comment null errors and share modal duplicates, styled inactive feed buttons, improved note-card layout with flexbox and added optimistic save (PR feed-bugfixes-ui).
- Scoped comment event delegation to #feedContainer to avoid modal conflicts (PR comment-events-scope).
- Fixed comment rendering in gallery modal: API now returns avatar and JS uses valid selector for modal inputs (PR gallery-modal-comment-fix).
- Filtro "Apuntes" en /feed muestra tarjetas en cuadrícula añadiendo la clase
  `feed-as-grid` y estilos grid en CSS (PR feed-notes-grid).
- notes.css ahora se carga globalmente desde base.html para mantener el diseño
  de note-card consistente en el feed (PR feed-note-card-css).
- Estilos de note-card unificados en notes.css y eliminados de carrera.css; selectores fortalecidos con prefijo .note-card. (PR note-card-centralize)
- Vistas previas de notas ahora se inicializan con `initNotePreviews`, llamado tras cargar contenido dinámico en el feed y otras páginas. (PR note-preview-reinit)
- Toggle filters sidebar via filter-toggle-btn and CSS transform (PR marketplace-filters-fix).
- Marketplace sidebar now fixed-position with overlay; button toggles body class for smooth slide (PR marketplace-sidebar-bugfix).
- Refactored post modal layout with fixed header and footer so comment input stays visible and comments scroll separately (PR post-modal-layout-fix).
- Updated fly.toml with http_service health check grace period and performance VM to avoid startup 503 errors (PR fly-health-vm).
- Reverted Gunicorn to synchronous worker for reliable startup (PR gunicorn-sync-worker).
- Simplified fly.toml and Dockerfile to use a single gunicorn command with 3 workers and no services block (PR fly-config-cleanup).
- os.makedirs("instance") now uses exist_ok=True to avoid startup error (PR db-instance-exist-ok).
- min_machines_running set to 1 in fly.toml to keep one machine running (PR fly-autostop-fix).
- Added dedicated /healthz endpoint returning 'ok' and updated fly.toml health check path (PR healthz-endpoint).
- Modernized notes list with purple filter buttons, Bootstrap icons and DOMContentLoaded wrappers for initNotePreviews (PR notes-ui-refresh).
- Improved healthz endpoint to validate DB connection and increased timeout to 15s (PR health-check-db-timeout).
- Ajustados estilos de filtros y barra de búsqueda en /notes para respetar la paleta morada y mejorar el contraste (PR notes-filters-css-refactor).
- Lightweight wsgi health check via Dispatcher; removed DB access from health blueprint (PR wsgi-light-health).
- Reacciones y modales actualizados con panel flotante y long press; feed.js maneja hover y textos personalizados (PR reactions-refactor).
- Función de compartir restaurada con navigator.share y copia como respaldo; botón único sin extras (PR share-native-restore).
- Reverted to eventlet Gunicorn worker to fix 'Bad file descriptor' socket errors (PR gunicorn-eventlet-fix).
- Adopted Option 2: eventlet worker with healthz and min_machines_running improvements (PR eventlet-option2)
- Removed dynamic share option overlay and related CSS; share buttons now use built-in navigator.share only (PR share-options-remove).
- Fase 2: reconstruido botón Me Gusta con conteo estable, handleLike actualiza solo el contador y color activo igual a Guardar.
- Fase 3: panel de reacciones con long press flotante, scroll horizontal y contador clickeable.
- Added csrf macro import in store/_product_cards.html to fix UndefinedError in search_products (hotfix product-cards-csrf).
- Fixed note upload failing with invalid integer when "reading_time" empty; route now parses it to int when provided (PR notes-reading-time-int).
- Fixed notes filter buttons active color to white via .notes-filters .btn-outline-primary.active rule (PR notes-filters-contrast-fix).
- Fixed like button icon disappearing; consistent structure with count in post card and modals, safe JS updates and global search check (PR like-button-fix).
- Restored fire icon in like buttons and guarded legacy search click handler (PR like-icon-restore)
- Consolidated DOMContentLoaded handlers from comment.js, forum_editor.js, enhanced-ui.js, store.js, league.js and feed.js into main.js; modules expose init functions (PR domcontent-modules-consolidation).
- Guarded reaction button initialization to prevent TypeError on pages without .btn-reaction (PR feed-reaction-null-check).
- Feed routes split into subpackage crunevo/routes/feed with views.py and api.py; feed_routes.py now re-exports for compatibility (PR feed-subpackage).
- Guarded streak claim button event listener to prevent errors when element is missing (PR feed-missing-element-guard).
- Guarded reaction button initialization to prevent TypeError on pages without .btn-reaction (PR feed-reaction-null-check).
- Created api package with JWT-authenticated endpoints and updated README with usage instructions (PR feed-api-blueprint).
- frontend directory contains a decoupled Next.js SPA built with Tailwind.
- FeedPage under `frontend/app/feed/page.tsx` consumes `/api/feed` using `fetch`.
- Build the SPA separately with `docker build -t crunevo-frontend -f frontend/Dockerfile frontend`.
- Deploy frontend and backend containers independently; the SPA communicates with the Flask API via HTTP.
- Session cookies default to `SESSION_COOKIE_SECURE=True` and `SESSION_COOKIE_SAMESITE='Lax'` in `config.py`. Production sets `SESSION_COOKIE_HTTPONLY=true` in `fly.toml` and `fly-admin.toml` (PR session-cookie-security).
- Enabled Dependabot weekly updates for pip packages and added CI workflow running 'make test' on PRs (PR dependabot-ci).
- CI workflow runs 'make fmt' and 'make test' on every push (PR workflow-fmt-test).
- SECRET_KEY now required from environment; config warns in debug and errors in
  production (PR secret-key-env).
- Split auth.login and feed.view_feed logic into new services for authentication and feed data retrieval (PR login-feed-services).
- Added paginated comments API and load-more button in modals; feed.js handles fetching additional pages (PR comments-pagination).
- Comment modal logic consolidated into feed.js; comment.js reduced to a stub and main.js initializes the unified code (PR comment-module-unify).
- Added reactions list modal with /feed/api/reactions/<post_id> endpoint and JS handler (PR reactions-list-modal).
- Comment and photo modals now include ARIA labelling and keyboard focus for improved accessibility (PR modals-aria-accessibility).
- Comment submission now inspects fetch errors and shows friendly messages; buttons re-enable on failure (PR comment-error-messages).
- Replaced manual CSRF inputs with `csrf_field()` and imported csrf macro in comment and post modals (PR csrf-template-fix).
- Release command sets random SECRET_KEY to avoid missing env error (PR release-secret-fix).
- Added comment deletion endpoint `/feed/comment/delete/<id>` with author/moderator authorization (PR comment-delete-endpoint).
- Consolidated openCommentsModal, submitModalComment and addCommentToModalUI into comment.js; feed.js references them and main.js calls initCommentModals once (PR comment-modal-refactor).
- Defined .bi-fire-fill in fix-bootstrap.css to keep the fire icon visible when liking posts (PR like-fire-icon-fix)
- Perfil público ahora reutiliza el banner y el formulario de publicaciones; enlaces de perfil en navbar, sidebar y navegación móvil usan profile_by_username (PR public-profile-banner-modal).
- Replaced "Editar perfil" button with "Detalles personales" fixed inside the profile header and ensured achievements section spacing and mobile grid (PR profile-details-btn).
- Reemplazado botón "Editar perfil" por "Detalles personales" solo visible en el perfil propio; ajustada redirección a /perfil en lugar de configuración (PR perfil-detalles-fix).
- Fixed Jinja if/else in perfil_publico.html to avoid TemplateSyntaxError and show actions for other users (hotfix perfil-conditional-fix).
- Se implementó sistema de errores para admins en /admin/errores. Captura automática, vista filtrable y botón de resolución.
- Detecta 'no-more-posts' en feed.js para detener el infinite scroll y ocultar el loader (PR feed-load-end).
- loadFilteredFeed muestra mensaje si data.html está vacío sin limpiar el contenedor y reinicia reachedEnd/currentPage (hotfix quickfeed-empty)
- loadMorePosts y loadFilteredFeed ahora ocultan el loader y muestran un alert si ocurre un error; registran el status HTTP y respuesta para depuración (PR feed-error-handling).
- Removed unused global comment modal in feed.html; each post modal now uniquely references commentsModal-<post.id> (PR comment-modal-id-cleanup).
- Improved notifications dropdown reload: shows error toast when request fails, keeps previous entries when empty with message 'No hay notificaciones nuevas' and refreshes only if tab visible (PR notifications-error-toast).
- Updated notifications.js to query #notificationsDropdown and #notifications-list; replaced .notification-container selector (PR notifications-dropdown-selector).
- Removed legacy initNotifications from main.js; dropdown updates now rely on initNotificationManager (PR remove-initNotifications).
- loadFilteredFeed ahora verifica response.ok, registra errores y conserva el contenido previo en caso de fallo; solo actualiza el contenedor cuando data.html no está vacío (hotfix feed-filter-ok-check).
- removeSkeletonPosts ahora registra los skeleton eliminados; loadFilteredFeed y loadMorePosts muestran el HTML recibido y solo limpian el contenedor si cambia el filtro. notifications.js registra conteos y si el dropdown se actualiza o se conserva (PR feed-notif-logging).
- removeSkeletonPosts and deletePost now log the selectors of elements before applying fade-out or removal. Actual posts use the 'facebook-post' class; '.post-skeleton' is only for loading placeholders.
- Verified post_card.html renders articles with class 'facebook-post' only; no 'post-skeleton' or 'fade-out' classes found in templates or server logic.
- Searched repo for any rules hiding '.facebook-post' elements; none found beyond normal styles. Confirmed removeSkeletonPosts() only selects '.post-skeleton'. Documented findings for future reference.
- Added diagnostic CSS borders for `.facebook-post` at end of feed.css to visualize opacity and fade-out behaviors during testing.
- Inserted diagnostic borders after `.facebook-post` styles in feed.css to debug hidden posts.
- toggleComments now logs the element being hidden before applying the `fade-out` class and showToast logs the toast element before fade-out for easier debugging.

- Added raw HTML logs in feed.js for debugging rendered posts.
- Added temporary CSS borders for `.facebook-post` diagnostics.
- Added console logs when applying `fade-out` to track element removal.
- Removed debugging borders and logs from feed.js; fade-in/out animations now use
  `forwards` fill mode and loader hides after successful load to fix invisible
  posts issue.
- Updated reaction panel with floating overlay and modern emojis; adjusted templates and JS.
- Restored CRUNEVO emojis in floating reaction panel; kept overlay JS improvements (PR modern-floating-reactions-fix).
- Enhanced floating reaction panel design with fade animations, hover bounce and higher z-index; updated CSS, JS and templates (PR reactions-panel-style-improve).
- Updated reactions macro to use like-btn markup, added blur backdrop and prevented default on long press to fix overlay bug (PR reaction-panel-bugfix).
- Ensured floating reaction panel is visible by removing overflow restriction on `.facebook-post` (PR fix-reaction-panel-not-showing-v2).
- ModernFeedManager initializes when any .like-btn is present to restore floating reactions on post detail pages (hotfix floating-reactions-init).
- Fix position and style of floating reaction panel above "Me gusta" button (PR reactions-panel-position-fix).
- Fixed reaction panel placement by measuring after display; removed horizontal scrollbar and wrapped buttons; panel now positions reliably above the like button (PR reaction-panel-enhancements).
- Unified reaction panel logic in main.js and feed.js with dynamic positioning, simplified CSS and templates (PR reaction-panel-unify-fix).
- Corrected floating reaction panel to appear centered above the pressed "Me gusta" button and reset styles on hide (PR reaction-panel-button-align).
- Improved mobile reaction panel positioning to center over the tapped like button with screen margins and click-outside close handler (PR mobile-reaction-panel).
- Restored repository to pre-replit state and removed stray metrics migration to fix Alembic heads (hotfix revert-replit)
- Restored Fly volume mount in fly.toml to match existing machine configuration (PR fix-fly-volume-config)
- Confirmed Next.js SPA under `frontend/` remains as the official frontend. Documented build and deployment instructions in README (QA spa-integration-doc).
- Cleaned unnecessary console.log statements in static JS and guarded service worker logs with self.DEBUG (PR remove-console-logs).
- Added audit logging in require_admin before_request to track admin page visits (PR admin-require-logging).
- Added /admin/api/analytics endpoint and improved applyFilters to send selected filters and redraw charts (PR analytics-filters-api).
- Replaced debug `console.log` statements in base.html and ranking/index.html with `console.info` for clearer logging (PR template-console-cleanup).
- Replaced mobile bottom nav with a translucent top mobile navbar on small screens, kept hamburger menu intact and removed obsolete component includes (PR facebook-mobile-navbar).
- Redesigned mobile navbar with purple translucent background, circular icon buttons and updated order (Inicio, Personas, Chat, Apuntes, Notificaciones, Tienda), removing the perfil link (PR mobile-navbar-facebook-style).
- Ajustado navbar móvil para fondo morado sólido, altura mínima 64px y sombra sutil; modal de búsqueda visible en móviles (PR mobile-navbar-fix).
- Trending page now lists top posts, notes and popular forum questions with a link to ranking. Added Tailwind classes for modern layout (PR trending-forum-ranking).
- Rediseño completo de la página Trending con layout moderno y atractivo: hero section con estadísticas, cards mejoradas con rankings, badges de estado, efectos hover, diseño responsive optimizado y mejor UX (PR trending-complete-redesign).
- Trending page accessible without login; trending route no longer requires activation and handles guests. (hotfix trending-public)
- Trending route now skips forum query when forum tables missing and logs exception (hotfix trending-forum-missing-table).


## Rediseño completo del foro como "Centro de Matemáticas" (Diciembre 2024)

Se realizó una mejora integral del foro transformándolo en un "Centro de Matemáticas" con temática educativa y elementos visuales atractivos:

### Cambios realizados:

**CSS y estilos (`crunevo/static/css/forum_editor.css`):**
- Agregados estilos matemáticos con variables CSS para colores temáticos
- Implementadas animaciones y transiciones suaves
- Creados efectos hover y gradientes matemáticos
- Soporte para modo oscuro y responsive design
- Estilos especiales para badges de categorías con colores específicos

**Página principal del foro (`crunevo/templates/forum/list.html`):**
- Transformado el título a "Centro de Matemáticas" con header animado
- Agregados iconos matemáticos (🧮, ∑, π, ∞, ∆, ∫) 
- Implementados filtros de categoría mejorados con iconos específicos
- Creadas cards de preguntas con efectos hover y bordes decorativos
- Sidebar mejorado con estadísticas, consejos matemáticos y herramientas
- Panel de insights matemáticos contextual

**Vista de pregunta individual (`crunevo/templates/forum/question.html`):**
- Rediseño completo con breadcrumbs matemáticos
- Header de pregunta mejorado con mejor información del autor
- Separador matemático decorativo (∞)
- Botones de ordenamiento para respuestas múltiples
- Formulario de respuesta mejorado con consejos
- Sidebar expandido con herramientas matemáticas y quote inspiracional

**Formulario para hacer preguntas (`crunevo/templates/forum/ask.html`):**
- Interfaz completamente rediseñada con progreso visual
- Pasos numerados para guiar al usuario
- Tips matemáticos interactivos y consejos de calidad
- Vista previa y validación en tiempo real
- Header matemático inspiracional con emojis
- Mensajes de aliento y símbolos matemáticos

**Componente de respuestas (`crunevo/templates/forum/partials/answer_card.html`):**
- Diseño mejorado con avatares destacados
- Badges informativos para colaboradores
- Botones de voto rediseñados con efectos
- Mensaje especial para respuestas aceptadas
- Mejor organización visual y espaciado

**Navegación:**
- Actualizado enlaces en navbar (`crunevo/templates/components/navbar.html`)
- Modificado sidebar izquierdo (`crunevo/templates/components/sidebar_left_feed.html`)
- Cambiado de "Foro" a "Centro Matemático" con icono de calculadora

### Características destacadas:
- Temática matemática coherente en toda la interfaz
- Iconos específicos para cada categoría académica
- Animaciones CSS suaves y efectos de hover
- Diseño responsive optimizado para móviles
- Elementos de gamificación (progreso, badges, puntos)
- Herramientas matemáticas integradas (Desmos, GeoGebra, Wolfram Alpha)
- Mensajes motivacionales y tips educativos
- Soporte completo para modo oscuro

Todos los cambios mantienen la funcionalidad original mientras mejoran significativamente la experiencia visual y educativa del foro.

- Reverted forum to general "Foro Estudiantil", removing math-only branding. Updated navbar, sidebar, templates and CSS variables. (PR forum-general-qa)

- Modernized Club system with comprehensive feature enhancements including banner/avatar uploads, social media integration, creator permissions and modern UI design. Added banner_url, facebook_url, whatsapp_url and creator_id fields to Club model with proper relationships. Enhanced ClubForm with file upload fields and URL validation. Updated create_club route with Cloudinary integration for image uploads and proper creator assignment. Added edit_club functionality restricted to creators and admins. Implemented banner display with gradient overlays, social link buttons, and creator information in detail view. Enhanced list view with banner previews and social media indicators. Applied modern styling with smooth animations, hover effects and responsive design. All forms follow CSRF protection and established styling guidelines.
- Fixed missing Alembic dependency by pointing `club_modernization_fields` to `new_sections_2024` and created merge revision `f516460c56d7` to unify heads with `add_system_error_log`. (PR fix-migrations-heads)
- Verified feed management features in admin routes and templates, confirming post deletion and comment moderation. (QA feed-admin-functions-check)
- Added notes management page in admin with CSV export and deletion options (PR admin-notes-management).

- **Major Forum Modernization with Brainly-like Features (2024-01-XX)**: Completely redesigned the student forum to be better than Brainly with comprehensive enhancements across all aspects:

  **Backend Enhancements:**
  - Extended ForumQuestion model with difficulty_level, subject_area, grade_level, bounty_points, is_urgent, is_featured, quality_score, homework_deadline, exam_date, context_type fields
  - Extended ForumAnswer model with explanation_quality, has_step_by_step, has_visual_aids, is_expert_verified, confidence_level, helpful_count, word_count, estimated_reading_time, contains_formulas, contains_code fields
  - Added ForumTag model with many-to-many relationship to questions for better categorization
  - Added ForumReport model for community moderation and content reporting
  - Added ForumBadge model for gamification with user achievements system
  - Created association tables for user bookmarks, answer votes, and user badges
  - Enhanced forum routes with advanced filtering, sorting, search, tags system, and bounty management
  - Added bookmark functionality, improved voting system with vote tracking, and expert verification
  - Implemented comprehensive search with multi-criteria filtering and tag support
  - Added automatic answer quality detection and content analysis

  **Visual Design Overhaul:**
  - Removed old forum header and "Did you know" banner elements as requested
  - Completely redesigned list.html with modern, mobile-first, minimal interface
  - Implemented card-based layout with clean typography and responsive design
  - Added advanced filters panel with collapsible interface and real-time updates
  - Created modern search interface with live statistics and quick action buttons
  - Designed comprehensive tag system with color-coded categories and auto-complete
  - Added difficulty level badges, urgency indicators, and bounty system visualization
  - Implemented modern pagination with improved navigation

  **Enhanced Ask Question Experience:**
  - Redesigned ask.html as a 4-step wizard with progress tracking
  - Added title character counter and real-time validation
  - Implemented comprehensive categorization with difficulty levels and grade levels
  - Added context selection (homework, exam, curiosity, project)
  - Created modern tag input system with suggestions and auto-complete
  - Added advanced options including urgency flags and deadline setting
  - Implemented bounty system where users can offer points for better answers
  - Added sidebar with tips, examples, and community statistics
  - Created step-by-step navigation with completion validation

  **Search & Discovery:**
  - Created search_results.html template for advanced search results
  - Added search statistics dashboard with result metrics
  - Implemented applied filters display with easy removal options
  - Added comprehensive result cards with all question metadata
  - Created tag-based navigation and filtering system

  **Mobile Optimization:**
  - Designed fully responsive interface optimized for mobile devices
  - Implemented touch-friendly controls and swipe gestures
  - Added collapsible sections and optimized spacing for small screens
  - Created adaptive layouts that work seamlessly across all device sizes

  **Quality & Features:**
  - Added automatic answer quality scoring based on multiple factors
  - Implemented step-by-step detection and visual aids recognition
  - Added expert verification system for high-quality answers
  - Created helpful votes separate from regular voting
  - Added automatic word count and reading time estimation
  - Implemented formula and code detection in answers

  **User Experience:**
  - Added bookmark system for saving interesting questions
  - Implemented share functionality with native mobile sharing
  - Created live progress tracking in question creation
  - Added real-time character counters and validation feedback
  - Implemented auto-save and form persistence
  - Added comprehensive error handling and user feedback

  This modernization transforms the forum into a comprehensive learning platform that rivals and exceeds Brainly's functionality while maintaining a clean, minimal design optimized for both desktop and mobile use.
- Added migration 'add_forum_modernization_fields' to create missing tables and columns for the modern forum.
- Handled missing forum tables gracefully in list_questions to avoid 500 errors (PR forum-500-fix).
- Added migration 'forum_modernization_schema' and removed temporary error handling from forum routes.
- Fixed popular sort in forum by counting answers via join instead of property (hotfix forum-popular-sort).
- Improved forum list route with robust DB error handling and orphan author fallbacks (PR forum-list-stability).
- Added ensure_forum_tables helper and manual 500 error for missing schema; created test for /foro (PR forum-table-check).
- Fixed description validation on /foro/hacer-pregunta with char counter, drag-drop images and backend length check (PR forum-editor-enhancements).
- Removed duplicate Quill initialization on /foro/hacer-pregunta, ensuring single editor with image uploads and accurate character counter (PR forum-editor-single).
- Improved /foro/hacer-pregunta editor with precise whitespace-trimmed character validation, richer Quill toolbar, resizable images with tooltip and click-to-expand, and enforcement of 20-character minimum before advancing (PR forum-editor-validation-fix).
- Fixed character counter on /foro/hacer-pregunta using Quill text content and ignoring punctuation, enabling 20-character validation without errors (PR forum-editor-charcount-bugfix).
- Ensured /foro/hacer-pregunta editor enables "Siguiente" after 20 real characters by waiting for Quill initialization and using robust content validation (PR forum-editor-next-btn-fix).
- Fixed modal navigation by managing history state with a stack and popstate listener, preventing unintended page back navigation when closing new Facebook-style modals (PR modal-history-fix).
- Unified Facebook-style post modal: added color variables, refactored feed.js with createModal/closeModal helpers, and trimmed _post_modal.html to panel-only content (PR facebook-modal-refactor).
- Full-screen Facebook-style modal restored zoom, navigation, download and options controls with scroll-safe info panel (PR facebook-modal-controls).
- Introduced dual modal system: full-screen photo modal with advanced controls and restored Bootstrap comment modal, removing comments-only styles and logic (PR dual-modal-system).
- Unified comment input across photo and comment modals with fixed bottom form and reusable CSS for Facebook-like design (PR unified-comment-input).
- Made photo modal responsive for mobile, added unique IDs per post and ARIA-labelled controls to address accessibility warnings (PR photo-modal-mobile-fix).
- Fixed comment modal layout with flexbox to keep header and input fixed and added compact comment form styles reused in photo modal for consistency (PR comment-modal-compact-form).
- Removed Bootstrap's extra scroll class from comment modal to ensure a single scroll area and matched photo modal comment form width using w-100 (PR comment-modal-single-scroll).
- Refactored comment and photo modals into single-page scrollable layouts, locked body scrolling and anchored comment input at bottom for consistency (PR modal-unified-scroll).
- Ensured modals remain within viewport using 90vh content height, moved all scroll to internal containers and kept comment input fixed to eliminate outer scrollbars (PR modal-scroll-layout-fix).
- Implemented single-scroll comment modal with compact comment CSS, load-more button fetching paginated comments with has_more flag, and updated tests to cover new API (PR comment-modal-infinite-scroll).
- Removed nested scroll by stripping overflow and height limits from `.modal-comments-section`, consolidating scrolling to the parent container (PR modal-comments-scroll-fix).
- Rebuilt post and comment modals with two-panel layout, fixed header and bottom comment form, and single scrollable info panel with responsive stacking (PR modal-two-panel-layout).
- Resolved double scroll in Facebook-style modal by enforcing flexbox layout with a single scrollable content area, updating comment modal markup and scroll handling (PR modal-single-scroll-fix).
- Eliminated remaining double scroll in comment modal by moving the comment form inside a single scrollable body, making it sticky at the bottom and removing inner comment list overflow (PR comment-modal-sticky-input).
- Consolidated comment modal layout by placing the comment form outside the scrollable body, cleaning duplicate comment styles and reinforcing single-scroll behavior with sticky input (PR comment-modal-css-cleanup).
- Centered comment modal horizontally on desktop, added responsive full-width behavior on mobile, and preserved sticky comment form (PR comment-modal-center).
- Optimized comment modal input with full-width auto-expanding textarea and minimal send button for better mobile usability (PR comment-input-opt).
- Fixed navbar macros: consolidated user auth conditional and guarded current_user usage to resolve TemplateSyntaxError and test failures (PR navbar-auth-conditional).
- Migrated mobile "NotBar" component to "MobileNavbar", renamed template and CSS class `.notbar` to `.mobile-navbar` and updated includes (PR mobile-navbar-rename).
- Documented mobile navigation bar usage and noted replacement of bottom nav (PR mobile-navbar-docs).
- Refined mobile navbar: new purple blur style with circular buttons, forum icon now question mark, and search input opens a full-screen modal with live suggestions (PR mobile-navbar-enhance).
- Mobile navbar badges and spacing fixed: icons spaced evenly, notification button links to full page with working badge, cart count now visible, and auto-hide/padding logic targets the mobile navbar (PR mobile-navbar-fixes).
- Calculated navbar height dynamically with CSS variable, updated sidebar offset and scroll padding, and unified auto-hide logic to ensure content isn't covered on any page (PR navbar-overlap-fix).
- Reapplied navbar height on load and resize, setting body padding and scroll offset to prevent content being hidden by fixed navbars (PR navbar-padding-load).
- Recalculated navbar height on DOMContentLoaded and window load to prevent fixed navbar from covering content on mobile and desktop (PR navbar-height-recalc).
- Fixed indentation of marketplace and related blueprint imports in `app.py` to resolve deployment error (hotfix marketplace-import-indent).
- Added missing marketplace utilities and models overhaul: created `utils/uploads` helper, simplified marketplace models, fixed conversation/message relations, updated routes and templates, and ensured CSRF tokens in forms (PR marketplace-fixes).
- Added migration to create marketplace tables and product fields and rolled back DB session before logging errors to avoid aborted transactions (PR marketplace-subcategory-fix).
- Fixed seller registration page 500 error by importing csrf macro and sanitized marketplace price filters to avoid "None" in numeric inputs (hotfix marketplace-become-seller).
- Handled `None` values in marketplace filter inputs to prevent invalid numeric field values (hotfix marketplace-filter-none).
- Fixed seller dashboard 500 by providing required context variables and timestamp alias for messages (hotfix seller-dashboard-context).
- Guarded seller dashboard template against missing product or sender references to prevent runtime errors (hotfix seller-dashboard-template-guards).
- Added `is_official` field to `Product` model with default `False` and migration to support official products (PR add-product-is_official).
- Restricted store index and related product queries to `is_official=True` so only official products appear (PR store-official-filter).
- Marketplace now displays a badge for official products and includes them alongside seller listings (PR marketplace-official-badge).
- Unified `Product` model across store and marketplace: removed duplicate favorite/purchase queries and enforced `is_official` filter in views `store.store_index`, `store.view_product`, `store.redeem_product`, `store.buy_product`, `store.add_to_cart`, `store.view_cart`, `store.checkout`, `store.toggle_favorite` and `marketplace.marketplace_index`.
- Added unified product route `/producto/<id>` with conditional template and redirects from legacy store and marketplace paths (PR product-view-unify).
- Added error handling and missing context for marketplace seller and message views to prevent 500 errors (hotfix marketplace-route-errors).
- Registered `timeago` and `date` template filters and imported CSRF macro in marketplace templates to prevent undefined filter errors and ensure proper form protection (hotfix marketplace-filters-csrf).
- Implemented pagination in seller_products view, passing pagination context and guarding template to avoid undefined errors (hotfix seller-products-pagination).
- Fixed marketplace messages link to use `marketplace.marketplace_index` and guarded optional image upload routes to avoid BuildError (hotfix marketplace-messages-link).
- Marketplace product detail view now renders `marketplace/view_product.html` with seller info, related products and CSRF macro (PR marketplace-product-detail-template).
- Fixed seller product editing by including unread message count in edit view and replaced delete links with POST forms and CSRF to enable product removal from seller panel (hotfix seller-product-actions).

## Store and Marketplace Unification

- Unified Store and Marketplace modules into a single Commerce module with shared templates and routes.

## Feed Interactions Improvement

- Mejorado el sistema de interacción con publicaciones en el feed:
  - Implementada funcionalidad para abrir el modal de comentarios al hacer clic en el contador de comentarios.
  - Añadida sincronización de datos en tiempo real para el modal de comentarios mediante API.
  - Creado endpoint `/feed/api/comments/<post_id>` para obtener comentarios actualizados.
  - Mejorada la accesibilidad de los modales con atributos ARIA adecuados.
  - Expandido el menú de opciones de publicaciones (tres puntos) con nuevas funcionalidades:
    - Copiar enlace de la publicación
    - Guardar publicación
    - Reportar publicación (existente)
  - Implementados controladores JavaScript para las nuevas opciones del menú.
  - Añadida función `copyToClipboard` con soporte para API moderna y fallback para navegadores antiguos.
  - Mejorada la experiencia de usuario con retroalimentación visual y notificaciones toast.

## Sidebar Optimization

- Optimizado el sidebar derecho del feed para mejorar la experiencia de usuario:
  - Rediseñada la sección de tendencias para mostrar publicaciones reales con sus estadísticas.
  - Mejorada la sección de contribuidores destacados para mostrar usuarios reales con sus puntos semanales.
  - Implementada la sección de logros recientes con datos dinámicos de la base de datos.
  - Añadido sistema de tips de estudio aleatorios para mayor variedad de contenido.
  - Reorganizada la sección de enlaces útiles con mejor distribución espacial.
  - Mejorada la estética general con efectos hover, transiciones suaves y mejor espaciado.
  - Implementada responsividad para dispositivos móviles.
  - Añadidos enlaces "Ver más" en cada sección para facilitar la navegación.
- Created new template `tienda/_product_cards.html` for displaying product cards with dynamic rendering of product information including images, names, descriptions, badges, ratings, prices, and action buttons.
- Created unified template `tienda/producto.html` for displaying detailed product information with breadcrumb navigation, image carousel, product details, action buttons, description, shipping information, and tabs for reviews and questions.
- Created template `tienda/carrito.html` for the shopping cart with product details, quantity controls, and order summary.
- Updated `app.py` to register the new unified commerce blueprint and removed the old store and marketplace blueprints.
- Added legacy redirects in `commerce_routes.py` for specific routes from the old store and marketplace modules to the new unified commerce module.
- Created template `tienda/checkout_confirm.html` for the checkout confirmation page with order summary and shipping options.
- Created template `tienda/checkout_success.html` for the checkout success page with order details and purchased products.
- Created template `tienda/compras.html` for displaying a user's purchases with search, sorting, and review options.
- Created template `tienda/favorites.html` for displaying a user's favorite products with search, sorting, and cart actions.
- Created template `tienda/request_product.html` for product requests with form and previous requests display.
- Created template `tienda/my_requests.html` for displaying a user's product requests with search, filtering, and detailed information.
- Created template `tienda/become_seller.html` for the "Become a Seller" page with benefits, guide, and registration form.
- Created comprehensive template `tienda/seller_dashboard.html` for the seller dashboard with navigation sidebar and sections for dashboard statistics, products, orders, messages, reviews, and settings.

## Sistema de Eventos y Panel Administrativo

- Implementado sistema completo de gestión de eventos con las siguientes características:
  - Extendidas las rutas en `event_routes.py` para incluir todas las funciones necesarias:
    - `crear_evento()` (existente, mejorado)
    - `editar_evento(event_id)` (nuevo)
    - `eliminar_evento(event_id)` (nuevo)
    - `ver_evento(event_id)` (existente)
    - `listar_eventos()` (existente)
    - `mark_attendance()` (nuevo) para marcar asistencia y otorgar créditos
  - Aplicados decoradores de permisos adecuados (`@admin_required`, `@login_required`) a todas las rutas
  - Integrado el sistema de eventos con el panel administrativo mediante `admin_routes.py`
  - Creadas plantillas administrativas:
    - `admin_event_list.html`: Lista de eventos con filtros, búsqueda y exportación CSV
    - `admin_event_form.html`: Formulario para crear y editar eventos
    - `admin_event_detail.html`: Detalles del evento y gestión de participantes
  - Integración con el sistema de créditos para recompensar la asistencia a eventos
  - Soporte para eventos destacados, próximos y pasados con filtros
  - Categorización de eventos (taller, seminario, feria, conferencia, etc.)
  - Acceso a eventos desde el menú de navegación del panel administrativo
- Created template `tienda/publish_product.html` for publishing or editing products with form fields and image upload.
- Replaced `auth.profile_by_username` links with `auth.view_profile` across templates to resolve navbar BuildError (hotfix profile-link).

- Added legacy blueprints to redirect /store and /marketplace paths to /tienda, restoring /store access and preventing 404 errors.

- Added CSRF macro usage to commerce and admin templates; implemented streak claim API, fixed profile route, paginated feed comments and renamed Referral fields for tests.
- Resolved /tienda 500 by pointing commerce_index to existing template and ensuring query parameters are handled safely.
- Hardened HTTP responses: removed legacy X-Frame-Options/Expires headers and enforced UTF-8 content type and nosniff policy.
- Added /login/verify route with two-factor code validation and corrected login redirect.
- Guarded post_reaction migration to check for posts table before altering and fixed admin sidebar events link.
- Guarded crolars price rendering across store and commerce templates to prevent 500 errors when price is missing (PR store-crolars-undefined).
- Wrapped favorite product price credits section with defined check and "No disponible" fallback to handle missing values.
- Wrapped product detail crolars price block with defined check and "No disponible" fallback (hotfix product-crolars-fallback).
- Guarded cart price credits display and total calculation with defined check and fallback placeholder in `carrito.html`.
- Wrapped product price credits in `store/view_product.html` with defined checks, added "No disponible" fallbacks and disabled actions when missing.
- Guarded product card price credits with defined check, added "No disponible" fallbacks and defaulted data-credits to 0 when undefined.
- Wrapped purchase price credits section with defined check and "No disponible" fallback in `compras.html`.
- Wrapped profile purchases tab price credits with defined check and "No disponible" fallback.
- Replaced `product.price_credits or ''` with `product.price_credits if product.price_credits is defined else ''` in `admin/manage_store.html`.
- Replaced `product.price_credits if product else ''` with `product.price_credits if product and product.price_credits is defined else ''` in `admin/add_edit_product.html`.
- Added Jinja macro `render_price_credits` in `components/price_credits.html` to display price credits or 'No disponible'; replaced templates to use it and set `Product.price_credits` default to 0. Use `render_price_credits(obj)` for future displays.
- Guarded product detail and card templates against undefined `price`, showing "Precio no disponible" when missing and hiding cart actions accordingly.
- Added accessible labels and hidden text to product card icon buttons to satisfy button accessibility checks.
- Wrapped `backdrop-filter` usage in `store.css` with `@supports` fallbacks for broader browser compatibility.
- Restored `X-Frame-Options` security header.
- Restored `/feed` URL after closing photo modal, added direct route cleanup and ensured back button closes modal (PR feed-modal-url-fix).
- Updated all navigation links and cart scripts to use `/tienda` directly, replacing legacy `/store` paths that filtered out marketplace products. Cart badge and search results now call commerce endpoints. (PR navbar-store-direct)
- Added placeholder migration cd14a01e631b to resolve missing revision during deployment.

- Guarded `complete_missing_models` migration against absent tables and aligned
  saved courses table name, preventing `NoSuchTableError` on deployments.
- Guarded `add_user_career_interests` migration against missing `users` table
  by checking for table existence before altering.
- Computed cart totals server-side and guarded price display to prevent /tienda/cart 500 errors.
- Logged missing profile users and returned 404 instead of 500; wrapped profile queries in try/except to handle absent tables gracefully (PR perfil-500-fix).
- Defaulted `verification_level` to 0 in profile logic and templates to prevent 500 errors when user records store NULL values.
- Guarded profile note statistics against missing ratings to avoid `/perfil/<username>` 500 errors.
- Filtered non-numeric note ratings and averaged safely to prevent division errors on profile; added tests for profiles with and without notes (PR profile-average-rating-fix).
- Fixed achievement progress on profile by counting unlocked achievements and avoiding list/int division; added test for logros tab (PR perfil-achievements-fix).
- Added fallback `rating` property on `Note` and strengthened profile stats calculations with numeric checks and safe queries to prevent `/perfil/<username>` 500 errors.

- Fixed profile purchases tab by replacing obsolete `commerce.marketplace` link with `commerce.commerce_index`, updating product URLs to `commerce.view_product` and skipping purchases missing a product to avoid BuildError on `/perfil/<username>`.

- Removed scroll-to-top button and associated styles and scripts, eliminating unused scroll event logic. (PR remove-scroll-top)
- Updated private and public profile views to reuse feed's post creation input and post cards, syncing reaction and save data for a consistent feed-style experience. (PR perfil-feed-sync)
- Added JSON upload endpoints `/auth/upload-profile-picture` and `/auth/upload-banner` to update avatar and banner with Cloudinary or local storage; frontend now hits these routes and updates the preview with toasts. (PR profile-upload-fix)
- Added JSON upload endpoints `/auth/upload-profile-picture` and `/auth/upload-banner` to update avatar and banner with Cloudinary or local storage; frontend now hits these routes and updates the preview with toasts. Marked legacy HTTP test scripts to skip in pytest. (PR profile-upload-fix)
- Ajustado límite inicial de `fetch_feed_data` a 10 para alinear la paginación y evitar duplicados en el scroll infinito del feed. Se añadió prueba que verifica que la segunda página devuelve nuevas publicaciones.
- Removed duplicate `head_extra` block in `forum/ask.html` to resolve template rendering error on `/foro/hacer-pregunta`. (PR forum-head-extra-dup)
- Reemplazado macro de reacciones en `post_detail.html` por acciones estilo Facebook con panel flotante y conteos con íconos; eliminado `components/reactions.html`. (PR facebook-reactions-detail)
- Corregido cambio de banner duplicado eliminando listeners antiguos, actualizando `uploadBanner` para usar `.profile-banner` y ruta JSON `/auth/upload-banner`, y agregando la clase correspondiente en plantillas de perfil.
- Inicializadas listas vacías para `upcoming_events` y estadísticas en el espacio personal, corrigiendo errores en `/espacio-personal/calendario` y `/espacio-personal/estadisticas`.
- Reemplazado `tojsonfilter` por `tojson` en `statistics_view.html`.
- Evitado comparación con `None` en `profile/tabs/compras.html` verificando precios definidos.
- Corregidos filtros de búsqueda utilizando `Product.is_approved` y removiendo `Post.is_deleted`.
- Registrado `event_bp` también en modo admin para habilitar la gestión de eventos.
- Optimized settings page navigation by auto-initializing scripts and moving animations CSS to template for faster load (PR settings-init-fix).
- Provided default user statistics in personal space settings view to prevent 500 errors and added view tests for main personal space pages. (PR personal-space-settings-fix)
- Improved profile dark mode and lazy image handling; added Tailwind dark variants, backdrop-filter fallback and IntersectionObserver fixes to mitigate console warnings. (PR perfil-darkmode-console-fix)
- Added slug-based template application endpoint and modernized personal space template cards with badges, dark mode, and accessible preview buttons; updated JS fetch error handling and tests. (PR personal-template-apply)

- Adjusted profile sidebar username and career text to inherit theme colors, ensuring readability on light and dark backgrounds. (PR perfil-sidebar-text-color)
- Fixed avatar edit button opening file dialog twice by removing duplicate listener and handling upload through the existing input. (PR perfil-avatar-dialog-fix)
- Validated feed post uploads by limiting files to safe extensions and 5MB max size, updated toast templates for flash categories and added tests. (PR feed-upload-validation)
- Limited feed post uploads to images only, enforced 5MB max per file, rejected more than 10 images and read `comment_permission` once. (PR feed-upload-limits)
- Improved forum question and answer pages with responsive layout, theme-aware card and badge colors, and dark/light compatible vote buttons. (PR forum-responsive-theme)
- Allowed uploading .webp note files and listed .webp in the upload form accept attribute. (PR notes-webp-upload)
- Comentarios en publicaciones requieren usuarios activados; intentos bloqueados se registran para monitoreo. (PR comment-auth-log)
<<<<<<< HEAD

- Moved tienda filters into a Bootstrap offcanvas with a mobile-only toggle button and updated store.js for cloning, events and focus return. (PR tienda-filter-offcanvas)
=======
- Integrado docx-preview para previsualizar DOCX con paginación y controles en viewer.js, viewer_docx.html y notes/detalle.html.
- Reemplazada recarga del feed tras publicar por inserción dinámica usando `_posts.html` retornado en JSON y prueba asociada. (PR feed-dynamic-insert)
>>>>>>> e6001804
<|MERGE_RESOLUTION|>--- conflicted
+++ resolved
@@ -1237,10 +1237,7 @@
 - Improved forum question and answer pages with responsive layout, theme-aware card and badge colors, and dark/light compatible vote buttons. (PR forum-responsive-theme)
 - Allowed uploading .webp note files and listed .webp in the upload form accept attribute. (PR notes-webp-upload)
 - Comentarios en publicaciones requieren usuarios activados; intentos bloqueados se registran para monitoreo. (PR comment-auth-log)
-<<<<<<< HEAD
 
 - Moved tienda filters into a Bootstrap offcanvas with a mobile-only toggle button and updated store.js for cloning, events and focus return. (PR tienda-filter-offcanvas)
-=======
 - Integrado docx-preview para previsualizar DOCX con paginación y controles en viewer.js, viewer_docx.html y notes/detalle.html.
-- Reemplazada recarga del feed tras publicar por inserción dinámica usando `_posts.html` retornado en JSON y prueba asociada. (PR feed-dynamic-insert)
->>>>>>> e6001804
+- Reemplazada recarga del feed tras publicar por inserción dinámica usando `_posts.html` retornado en JSON y prueba asociada. (PR feed-dynamic-insert)