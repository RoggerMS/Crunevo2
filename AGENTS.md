# Guidelines for Codex agents

## Consolidación de rutas de Perfil
- Se unificaron las rutas `/perfil` (perfil propio) y `/perfil/<username>` (perfil público) en una sola vista inteligente `view_profile`.
- Se redireccionaron las rutas antiguas a la nueva estructura unificada.
- Se actualizaron todas las referencias a `url_for('auth.perfil')` en las plantillas para usar `url_for('auth.view_profile', username=current_user.username)`.
- Se actualizaron los condicionales en las plantillas para detectar si el usuario es el propietario del perfil.
- Se eliminaron rutas redundantes como `/perfil_notas` y se redirigieron a la vista unificada con parámetros de tab.
- Se mantuvieron las funcionalidades existentes como actualización de avatar, banner y sección "about".


- Always run `make fmt` and `make test` before committing.
- Use Tailwind CSS utilities when updating templates, but keep Bootstrap components unless instructed otherwise.
- Do not modify models or database migrations unless explicitly requested.
- The notes blueprint exposes both `notes.detail` and `notes.view_note` for `/notes/<id>`.
- Merge duplicated `DOMContentLoaded` listeners into a single entry point in `main.js`.
- All `<form method="post">` must import `components/csrf.html` and call
  `csrf_field()` immediately after the `<form>` tag.
- Nunca hacer CREATE TYPE sin comprobar si el tipo ya existe; usa IF NOT EXISTS o checkfirst=True.
- Dependabot PRs should only be merged after CI passes (`make test`) and prefer squash merges.
- Se corrigió `Referral` para usar `referrer_id` y `referred_id` en las relaciones y evitar errores de nombre.
- Se corrigió la barra de navegación fija añadiendo padding global y mejorando el menú móvil (PR navbar fixes).
- Se ajustó el padding global mediante CSS en el body y se agregó z-index al navbar para evitar que tape el contenido.
- Se mejoró el cierre del menú móvil y se fijó la altura del navbar (PR navbar fixes 2).
- Se cierra el menú móvil al redimensionar la pantalla (PR navbar fixes 3).
- Se movió el padding-top global al archivo style.css y se eliminó el bloque de
  estilos embebidos en base.html (PR navbar fixes 4).
- Se ajustó el `main` con padding-top en móviles y se quitó en pantallas
  mayores (PR navbar fixes 5).
- Se agregó margen superior al `main` solo en escritorio con CSS
  (`@media (min-width: 992px)`)
- Se oculta `#mobileMenuOverlay` en escritorio y se ajusta el
  listener de redimensionado a 992px (PR overlay fix).
- Se establece `height` y `width` en 0 para `#mobileMenuOverlay` en
  escritorio y se asegura que `closeMenu()` añada `tw-hidden` (PR overlay fix 2).
- Se corrige la clase inicial de `#navLinks` para mostrarse horizontal en
  escritorio y se evita abrir el menú móvil en pantallas grandes
  (PR navbar desktop fix).
- Se establece `z-index: -1` y `position: static` para `#mobileMenuOverlay`
  en escritorio, previniendo que bloquee el contenido (PR overlay fix 3).
- Se asegura que `#navLinks` se coloque en `#desktopNavContainer` al cargar la
  página y se oculta `#mobileMenuPanel` en escritorio (PR navbar panel fix).
- Se fuerzan `display: none` y `pointer-events: none` para `#mobileMenuOverlay`
  y `#mobileMenuPanel` en escritorio, actualizando `main.js` para aplicar estos
  estilos al cargar la página y al cerrar el menú (PR overlay hide complete).

- Se agregó "navbar_crunevo_fixed.html" como ejemplo de navbar fijo con menú móvil.
- Navbar migrado completamente a Bootstrap sin Tailwind ni overlay. Se eliminó el script de Tailwind y se simplificó main.js (PR bootstrap-only navbar).
- Implemented Tabler-based admin dashboard with new templates and blueprint enforcement.
- Fixed PDF upload to Cloudinary storing URL and adjusted templates (PR pdf-upload-fix).
- Restored Cloudinary upload logic in `notes_routes.py` to fix undefined variable error (PR notes-upload-fix).
- Improved PDF handling in notes: use `resource_type='auto'`, display inline with `<iframe>` and direct download link (PR notes-pdf-view).
- Enhanced notes upload error handling and download route: validate title, catch Cloudinary errors and serve local files with `send_file` (PR notes-error-handling).
- Updated notes detail template to embed PDFs with an `<iframe>` wrapped in `.ratio`, added fallback download link and removed duplicate buttons (PR pdf-viewer-fix).

- Confirmed notes upload uses `resource_type='auto'` for Cloudinary; recommended verifying URL uses '/raw/upload' (answer to resource_type question).
- Forced Cloudinary URLs for notes to use `resource_type='raw'` when generating
  `secure_url` (PR notes-raw-url).
- Ajustado el flujo de subida de PDF a Cloudinary para almacenar `resource_type='image'` en la URL principal. Esto permite visualizar correctamente el archivo en un `<iframe>` sin bloqueos por `/raw/upload`.
- Reemplazado iframe de detalle de nota para usar Google gview y permitir visualización embebida (PR gview-iframe).
- Se integró PDF.js como visor en `detalle.html`, cargando el primer canvas con el PDF y manteniendo enlace de descarga. (PR pdfjs-viewer)
- Integrado PDF.js de forma local y configurado worker en detalle.html (PR pdfjs-local).
- Corregido el path de `pdf.worker.min.js` en `detalle.html` para que PDF.js renderice correctamente (PR pdfjs-worker-path).
- Mejorado `upload.html` para usar tarjeta Bootstrap con `form-floating` y botón primario (PR notes-upload-ui).
- Corregido include en manage_users.html eliminando 'with user=user' para evitar TemplateSyntaxError (PR manage-users-include-fix).
- Modernizado `upload.html` con tarjeta centrada y botón ancho usando Bootstrap 5 (PR notes-upload-modern-card).
- El CSP ahora permite frames desde Cloudinary (PR cloudinary-frame-src).
- Verificada presencia de PDF.js local y worker (>100KB) y correcta configuración del visor en detalle.html. CSP mantiene Cloudinary en `img-src` y `frame-src` (QA pdfjs-check).
- CSP ampliado: `connect-src` incluye Cloudinary y `script-src`/`style-src` permiten CDN (PR cloudinary-csp-connect).

- Actualizado `<header>` en `admin/partials/topbar.html` con clase `navbar-light` (PR admin-topbar-light).
- Navbar ahora usa clase `navbar-crunevo` y `navbar-expand-md`, con iconos en cada enlace (PR navbar-icons).
- Implementado input rápido en el feed para publicar texto e imagen o PDF, mostrando los últimos posts (PR feed-quick-input).
- Corregido url_for en pending.html para usar 'feed.index' y evitar BuildError (PR pending-home-link)
- Añadida sección de destacados en el feed con notas más vistas, posts populares y usuarios con logros recientes (PR featured-posts)
- Añadido ranking semanal y logros recientes en el feed (PR weekly-ranking)
- Corregidos formularios del panel de administración: `manage_users` acepta
  POST, `user_actions.html` importa `csrf_field` y envía `user_id` (PR admin-fixes)
- Fixed feed template to handle posts without an author (PR orphan-posts-fix).
- Simplified author checks in feed template using a local variable (PR feed-author-var).
- Corregido el query de usuarios destacados para agrupar por usuario y ordenar por el logro más reciente (PR top-users-orderby-fix).

- Agregado endpoint `feed.view_post` con plantilla `post_detail.html` para ver publicaciones individuales (PR post-detail-route).
- Se unificó la ruta alias de `feed.view_post` usando <int:post_id> para evitar BuildError en templates.
- Se añadió prueba unitaria para verificar el alias `/posts/<id>` de `feed.view_post` (PR view-post-alias-test).
- Verificadas rutas del feed y sin reproducir BuildError; alias '/posts/<id>' activo (QA feed-view-post-check).

- Revalidado enlace a `feed.view_post`; no se reproduce BuildError y se mantiene alias `/posts/<id>` (QA feed-view-post-check 2).
- Prueba adicional confirma url_for("feed.view_post") genera /post/<id> (QA feed-view-post-check 3).
- Endpoint `feed.view_post` se define explícitamente en la ruta y se comprueba que la blueprint está registrada (QA feed-view-post-check 4).
- Layout updated to use `container-fluid px-md-5` and sidebars distributed per page with row/col system (PR full-width-layout).
- Se corrigió la sección de destacados en feed.html usando filas y columnas Bootstrap para mostrar tarjetas en tres columnas (PR feed-layout-fix).
- Se ajustó 'feed.html' corrigiendo clases y confirmando las columnas de destacados (PR feed-layout-fix2).
- Ajustado el layout de destacados para distribuir correctamente las tarjetas en tres columnas (PR feed-layout-fix3).
- Verificada CSS global sin conflictos y la fila de destacados usa `row-cols-md-3` para asegurar las tres columnas (PR feed-layout-fix4).
- Ajustado layout de admin para separar navbar fijo y añadir padding al contenido (PR admin-spacing-fix).
- Mejorado `base_admin.html` con padding horizontal en el main y sidebar con enlaces actualizados (PR admin-spacing-fix2).
- Admin layout now uses `page` and `page-wrapper`; sidebar muestra Créditos y Estadísticas (PR admin-page-wrapper).
- Agregado bloque de noticias en el feed principal para mostrar anuncios de CRUNEVO (PR feed-news-section)
- Se añadieron likes y comentarios en las publicaciones del feed (PR feed-comments-likes)
- Panel admin rediseñado con Tabler: tema dinámico, sidebar ampliado y cards con shadow (PR admin-tabler-redesign).
- Sidebar del panel admin reorganizado con secciones y estilos para íconos alineados (PR admin-sidebar-design).
- Sidebar resalta enlace activo, toasts usan Bootstrap y topbar incluye botón de tema (PR admin-sidebar-active).
- Layout de admin en dos columnas con sidebar fijo y topbar dentro de main. Sidebar usa `nav flex-column` (PR admin-sidebar-col-fix).
- Añadido sistema de navegación de secciones por botones en el feed (PR feed-section-buttons).
- Estructura de admin modernizada con Tabler 1.3.x: sidebar fijo, topbar simplificada y soporte de tema oscuro (PR admin-modern-layout).
- Fixed like_post to initialize likes when null (PR post-like-null-fix).
- Navbar principal se oculta en /admin usando un condicional en base.html (PR admin-navbar-hide).
- Implementado filtros rápidos en el feed por query string (PR feed-quick-filters).
- Lista de apuntes ahora permite filtrar por recientes, más vistos y categorías y muestra tags en cada tarjeta (PR notes-filters).
- Apuntes admiten comentarios y reacción con likes que se pueden quitar (PR notes-comments-likes).
- Gestión de usuarios ahora incluye acciones rápidas por fila con dropdown y modal para cambiar rol (PR user-quick-actions).
- Panel de productos en admin incluye edición visual, eliminación segura y acceso directo a vista pública (PR admin-product-actions).

- Panel de administración muestra tarjetas con métricas de usuarios, apuntes, tienda, créditos y ranking (PR admin-dashboard-cards).
- Tienda actualizada con grilla Bootstrap y tarjetas con shadow en store.html y product_card.html (PR store-bootstrap-cards).
- Añadida vista de detalle de producto con ruta '/product/<id>' y enlace desde las tarjetas (PR store-product-detail).
- Carrito rediseñado con tabla responsive y controles de cantidad; nuevas rutas para modificar cantidades (PR cart-update).
- Panel de administración ahora incluye vista detallada de movimientos de créditos con tabla y razón (PR admin-credits-history).
- Panel de administración permite exportar usuarios, créditos y productos a CSV (PR admin-exports).
- En el panel de productos se corrigió el enlace a la vista pública usando `store.product_detail` (PR admin-product-link-fix).
- Eliminada la función `create_tables_once` en app.py para evitar timeouts; las tablas se gestionan con migraciones (PR app-init-fix).
- Added Fly.io troubleshooting steps for Postgres connection errors in README (PR fly-release-troubleshooting).
- Updated Fly.io docs to reference `crunevo-db.internal` (PR fly-db-internal-fix).
- Onboarding tokens now use `secrets.token_urlsafe(32)` and no longer encode the email (PR onboarding-token-length).
- Comment form listener now checks element existence with optional chaining in `detalle.html` (PR comment-form-null-check).
- Removed unused today variable from trending route in feed_routes.py (PR trending-today-remove).
- En `add_product` se castea `price` a float y `stock` a int antes de crear el producto (PR admin-add-product-cast).
- Dashboard incluye gráficas de usuarios, apuntes, créditos y productos usando Chart.js (PR admin-dashboard-charts)
- Corregido _fill_series en products_last_3_months pasando 'rows' (PR admin-stats-bugfix)
- Admin panel moved to subdomain burrito.crunevo.com with dedicated Fly app (PR admin-subdomain).
- Panel de administración aislado por completo en burrito.crunevo.com; /admin no se registra en el dominio principal y navbar público sin enlace Admin (PR admin-isolation).
- Pantalla de login exclusiva para admins en /login, redirige al dashboard y se bloquea /admin en www (PR admin-login-isolation).
- Verificada configuración ADMIN_INSTANCE=1 en fly-admin.toml y wsgi_admin.py; login redirige al dashboard y blueprint admin se registra solo en modo admin (QA admin-config-check).
- Confirmado FLASK_APP usa "crunevo.wsgi_admin:app" y create_app separa blueprints según ADMIN_INSTANCE (QA admin-env-check).
- wsgi_admin.py simplificado para importar create_app desde crunevo.app sin variables extra y se verificó FLASK_APP en fly-admin.toml (QA admin-wsgi-cleanup).

- Dockerfile now reads FLASK_APP to run gunicorn, enabling admin instance to use wsgi_admin (PR admin-gunicorn-env).
- Updated create_app to use `is_admin` flag and ensure admin blueprints load only when ADMIN_INSTANCE=1. wsgi_admin.py now sets this variable explicitly (PR admin-blueprint-filter).
- Updated wsgi.py to import create_app from crunevo.app and set FLASK_APP to 'crunevo.wsgi:app' in fly.toml to ensure Gunicorn loads the app correctly (PR wsgi-app-fix).
- Confirmed admin instance loads wsgi_admin via fly-admin.toml and blueprints register only in that mode (QA admin-deploy-fix).
- wsgi_admin.py ahora establece ADMIN_INSTANCE antes de importar create_app para evitar que el panel admin muestre el feed público (PR wsgi-admin-env-order).
- Health check blueprint registered globally and Fly admin HTTP checks configured. Added console log for instance mode (PR admin-health-check).
- Agregado PUBLIC_BASE_URL en config, context processor e enlace absoluto en manage_store para acceder a la tienda pública desde admin.
- Enlaces de perfil y productos en plantillas admin ahora usan PUBLIC_BASE_URL para apuntar al dominio público (PR admin-absolute-links2).
- Implementados logs de productos, notificaciones internas y rol de moderador con modo lectura en admin (PR admin-logs-moderator).
- Health check no redirige a HTTPS para pasar comprobaciones HTTP (PR health-check-http).
- Fixed inactive dropdowns on admin tables by initializing via main.js and adding tooltips (PR admin-dropdowns-init).
- Mejorado diseño visual del panel admin: contraste, colores y botones en modo claro/oscuro (PR admin-ui-polish).
- Sidebar dark theme polished and dropdowns reinitialized after DataTable events, with theme toggle icon updates (PR admin-dark-dropdown-fix).
- Arreglados dropdowns en tablas con getOrCreateInstance y fondo oscuro uniforme en main y tarjetas (PR admin-dropdown-dark-bg).
- Mejorados badges de rol, icono de tema, padding inferior y estilos de main según tema (PR admin-ui-accessibility-fix).
- Ajustados estilos oscuros de cards y badges, y se forzó fondo oscuro en sidebar para cubrir franjas blancas (PR admin-dark-ui-tweak).
- Dropdown de "Más opciones" ocultando tooltip activo y reinicializado tras DataTables; fondo oscuro global en body y container (PR admin-dropdown-tooltip-fix).
- Contraste de hover en el sidebar oscuro, min-height para page-content y textos muted claros; funciones de dropdowns y datatables movidas a admin_ui.js (PR admin-layout-tweak).
- Reparado dropdown de "Más opciones" en tablas admin, corrigiendo conflictos con DataTables y tooltips (PR admin-dropdown-final-fix).
- Ajustado soporte de modo oscuro en feed, apuntes y tienda (PR dark-theme-fix)
- Ensured dropdown containers use position-relative to properly render menus (QA admin-dropdown-container).
- Prevented duplicate dropdown instances by checking getInstance first (QA admin-dropdown-instance-check).
- Avoided tooltip duplication by verifying getInstance and binding show event once (QA admin-tooltip-instance-fix).
- Implemented ranking with tabs and achievements section (PR ranking-achievements).
- Integrado Resend como proveedor de emails y verificación en registro (PR resend-email-provider).
- Fixed feed weekly ranking query removing nonexistent achievement join (PR achievement-table-fix).
- Fixed profile achievements include syntax and feed loop for recent achievements (PR profile-feed-jinja-fix).
- Updated profile templates to use a.badge_code and redesigned personal profile with activity dashboard (PR profile-redesign).
- Fixed slice syntax in perfil.html loops by assigning sorted lists before slicing to avoid TemplateSyntaxError (PR profile-slice-fix).
- Registro permite subir avatar opcional y username único; perfil muestra @username y acepta nueva foto (PR profile-avatar-upload).
- Avatar por defecto se asigna automáticamente si no se sube imagen en el registro (PR default-avatar).
- Registro renovado con tarjeta responsiva, vista previa de avatar y aviso si falla Resend (PR registro-ui-email-fix).
- Implemented secure admin route to send custom emails with preview and sidebar link (PR admin-email-sender).
- Onboarding finish page redesigned with avatar file/url preview and card layout (PR onboarding-finish-ui).
- Ruta /register no se registra en la instancia admin; el registro sólo está disponible en /onboarding/register del dominio público y el login del admin sigue limitado a roles admin o moderador (PR remove-admin-register).
- Pantalla de login renovada con tarjeta doble y estilos responsive; se añadió login.css (PR login-page-redesign).
- Login page updated with transparent card and centered mobile layout (PR login-transparent-blur).
- Register page redesigned with transparent card and additional fields (PR register-redesign).
- Unified registration under /onboarding/register and removed /register route (PR register-unification).
- Login y registro comparten fondo degradado, tarjetas traslúcidas centradas y soporte de modo oscuro (PR login-register-theme).
- Se corrigió el fondo oscuro en login y registro y se actualizó el logo en login (PR login-register-dark-logo).
- Nuevo correo de confirmación con plantilla HTML y confirm_url externo; asunto actualizado (PR confirm-email-html).
- Mejorado login y registro con tarjeta translúcida, ocultar navbar, alternar contraseña y soporte móvil (PR login-register-ux).
- Optimized login and register pages with smoother theme transitions, rotating welcome phrases and accessible password toggles using 🙊/🙈 icons. Dark mode styling fixed (PR login-register-polish).
- Adjusted dark theme backgrounds to true black, improved password toggle alignment and link contrast, added fading welcome phrase rotation and disabled page scrolling (PR login-register-tweak).
- Added theme toggle button on login and register pages, refined dark mode card translucency, extended welcome phrase interval and improved link contrast (PR login-register-theme-toggle).
- Fixed dark theme backgrounds on login and register: body black, wrappers transparent, cards darker (PR login-register-dark-fix).
- Ensured gradient removed in dark mode on login and register, toggle icon updates with stored preference (PR login-register-gradient-fix).
- Corrigidos estilos de login y registro: fondo negro sólido en modo oscuro, frase estable y tema guardado en localStorage (PR login-register-stability-fix).
- Tienda actualizada: precios en soles, canje con créditos y modelo Purchase; panel admin gestiona precio_creditos y flags (PR store-credits).
- Lista de productos rediseñada con tarjetas responsive y badges; agregado store.css para estilos de tienda (PR store-layout).
- Vista de producto rediseñada con imagen grande, badges y botones (PR store-product-page).
- Corregido enlace a detalle de producto en store.html usando 'store.view_product' para evitar BuildError (PR store-detail-link-fix).
- Vista del carrito modernizada con tabla responsive, totales y botones de acción (PR cart-ui-update).
- Documentada propuesta integral de rediseño de la tienda en docs/store_proposal.md.
- Vista de tienda rediseñada completamente con panel lateral de filtros (categoría, precio, créditos), cuadrícula moderna de productos y layout limpio centrado en e-commerce educativo (PR store-redesign-ux).
- Sidebar de tienda reemplazado por menú exclusivo con enlaces de carrito, compras y filtros rápidos (PR store-sidebar).
- Ficha de producto modernizada con sección de características y stock (PR store-product-detail-redesign).
- Sistema de favoritos funcional con modelo FavoriteProduct, rutas y iconos de corazón (PR store-favorites).
- Filtros por categoría y precio habilitados en la tienda (PR store-filters).
- Historial de compras accesible en /store/compras con tarjetas de detalle y opción de descarga (PR store-purchases-page).
- Checkout real crea registros en Purchase y descuenta stock; botón "Comprar ahora" en productos (PR real-checkout).
- Corregido enlace de eliminar del carrito para usar store.remove_item y evitar BuildError (PR fix-cart-remove-link).
- Agregados alias price_paid y credits_used en Purchase, página de éxito para checkout y botones de tienda deshabilitados si no hay stock o créditos insuficientes (PR checkout-success-ui).
- Canje con créditos descuenta stock y previene duplicados usando allow_multiple; checkout desde carrito requiere confirmación (PR store-redeem-cart-checkout).
- Botón 'Más opciones' en /admin/store permite editar y eliminar productos con modal de confirmación (QA admin-store-options).
- Eliminadas duplicaciones de Bootstrap quitando tabler.min.js y moviendo modales fuera de las tablas (PR admin-dropdown-conflict-fix).
- Historial de compras permite descargar comprobante en PDF y compartir enlace; productos comprados muestran badge "Adquirido" y deshabilitan compra/canje si no se permiten duplicados. Tras comprar o canjear se ofrece descarga directa cuando hay archivo (PR purchased-badge-download).
- Corregido enlace 'Ver en tienda' en manage_store.html a /store/product/<id> para evitar redirección rota (PR admin-store-view-link-fix).
- Mejorada sección de favoritos con botones rápidos, badges y descarga integrada (PR store-favorites-actions).
- Sidebar de tienda muestra categorías dinámicas y filtros rápidos Top/Free/Pack; ruta store_index admite ?top=1, ?free=1 y ?pack=1 (PR store-sidebar-filters).
- Botón de descarga disponible en tarjetas de tienda, favoritos y página de producto si ya fue adquirido (PR store-download-btn).
- Historial de compras filtrable por fecha (7 días, mes actual, 3 meses) (PR purchases-date-filter).
- En edición de productos se sube imagen a Cloudinary y el enlace "Ver en tienda" apunta a /store/product/<id> (PR product-cloudinary-fix).
- Implementado sistema de reseñas y preguntas en productos con filtros en favoritos y visual especial para Packs (PR store-reviews-qa).
- Corregida vista de tienda para mostrar product.image_url con imagen por defecto si falta (PR store-image-url)
- Feed redesign: avatar en formulario de publicación, filtros como pestañas y fechas relativas (PR feed-v1-improved)
- Corregida plantilla store.html para usar product.image si existe, con alt y title; botón "Ver detalle" evita desbordes con tw-whitespace-nowrap (PR store-image-check)
- Added SavedPost model, donation endpoints and mobile nav.
- Añadido soporte de tema oscuro para textos grises en tarjetas del feed (PR dark-text-support).
- Feed principal reorganizado para mostrar solo publicaciones recientes con paginación básica y sin secciones de apuntes (PR feed-wall-redesign).
- Restaurado sistema de pestañas en el feed con secciones dinámicas y etiqueta "📢 Publicación" en lugar de "📝 Apunte" (PR feed-tabs-restore).
- Rediseñada página /trending con vista propia y posts ordenados por likes (PR trending-redesign)
- Vista individual de post ahora incluye botón de compartir y enlace a más publicaciones del autor; se añadió ruta feed.user_posts y se muestran 0 likes por defecto (PR post-page-share).
- Added share buttons, dynamic comments via AJAX and bottom-right toasts with Open Graph meta (PR feed-share-toasts).
- Sidebar right now highlights weekly top posts and shows achievements on mobile; posts include "Ver publicación" button and badge restyled (PR feed-highlights).
- Public profile links now use usernames, new profile page lists notes, posts and achievements, and feed posts include a "Ver perfil" button. Added user notes route (PR feed-profile-links).
- Redesigned public profile with larger avatar, achievements grid and posts/notes sections. Added /perfil/<username>/apuntes route and updated templates to use profile_by_username links (PR public-profile-redesign).
- Fixed public profile template to avoid Jinja 'with' syntax (PR profile-jinja-fix).
- Implemented basic user notification system with model, utility, routes and navbar indicator (PR notifications-basic).
- Added migration for notifications table to fix runtime errors (QA notifications-migration).

- Added quick filter sidebar on feed, PDF preview on upload form, chat messages with timestamps and notifications on comments/messages (PR feed-sidebar-chat-preview).
- Sidebar derecho unificado: apuntes, logros y ranking en una sola card; se eliminó bloque duplicado de logros en el feed (PR sidebar-right-unify).
- Removed mobile duplicate notes/achievements block from feed (PR feed-mobile-cleanup).
- Added weekly missions feature with models, routes, template and navbar link (PR missions-basic).
- Chat page now shows an 'En construcción' message and no longer provides messaging UI (PR chat-placeholder).
- Precios en store.html ahora muestran "S/ 0" cuando el producto es gratuito (PR store-free-price).

- Corrigio plantillas de tienda para usar `product.price` en lugar de `price_soles` evitando UndefinedError (PR store-price-fix).
- Se movió la sección "Últimos apuntes" del feed a /apuntes y se mejoró el sidebar con botones. Las tarjetas de apuntes cargan vista previa PDF usando PDF.js. Productos de la tienda muestran "Desde S/ 0", badge de categoría y botón de compartir (PR feed-store-pdf-preview).
- Implementado sistema completo de ranking y logros con página /ranking, asignación automática y panel admin (PR achievements-ranking-v1).
- Reestructurado el feed con sección de apuntes en la barra lateral, logros con iconos y /trending mostrando publicaciones destacadas de la semana (PR feed-restructure-notes).
- Añadido dropdown de notificaciones con actualización AJAX y botón "Marcar todo como leído" (PR dynamic-notifications).
- Mejora de subida de apuntes: admite imágenes, vista previa y spinner en el botón (PR notes-upload-preview).
- Mejorados filtros rápidos del feed con botones toggle y carga AJAX (PR feed-toggle-filters)
- Added ChatCrunevo page using OpenRouter API, shortcut /notes/populares and share link button on note detail (PR ia-chat-popular-notes).
- Feed principal limpiado quitando secciones de apuntes, logros y ranking; /notes rediseñado como catálogo con tarjetas de vista previa, filtros por likes y ruta /notes/tag/<tag> (PR notes-catalog-redesign).
- SEO meta description actualizada y ruta '/' muestra login o feed seg\u00fan autenticaci\u00f3n (PR root-login-seo-fix).
- Rediseño del feed con barra lateral de iconos, filtros móviles y tarjetas de publicaciones mejoradas (PR feed-redesign-v2).
- Feed index moved to /feed with new sidebar and post card templates (PR modern-feed).
- Corregido view_feed para retornar feed_items y sidebar derecho simplificado (PR feed-view-feed-fix).
- Navbar cleaned removing missions link and verification badge; missions now reside under /perfil with new tab and verification check shown next to usernames (PR profile-missions-verification).
- Mejorada subida de imágenes en el feed con vista previa y spinner; filtros rápidos rediseñados y se eliminó HTML obsoleto al final del feed (PR feed-todo-fix).
- Corregido tamaño del preview de imágenes, se ajustaron las publicadas y se limpiaron restos de HTML en el feed (PR feed-image-preview-fix).

- Verificada ruta view_feed y plantillas para usar solo feed_items sin apuntes extra (QA feed-view-feed-admin-check).
- Filtrado de "apuntes" en FeedItem: el feed y la API ahora omiten notas antiguas incluso para administradores (PR feed-skip-notes).
- Se añadió opción para eliminar publicaciones propias en el feed, removiendo FeedItem y cache (PR post-delete).
- Añadida funcionalidad para que los usuarios eliminen sus propios apuntes desde /notes y /perfil (PR notes-delete-user).
- Botón "Editar" agregado en publicaciones del feed con marca visual (Editado) y control de permisos (PR post-edit).
- Estilo CSS actualizado para centrar imágenes del feed y mejorar visualización móvil (PR feed-image-center).
- Se añadió botón "Reportar" en apuntes y publicaciones con modal y notificación al admin. Se habilitó ruta /notes/edit/<id> para editar título, descripción, categoría y etiquetas (PR note-edit-report).
- Sidebar de /feed/trending simplificado: solo filtros rápidos, formulario de publicación igual al feed y filtros móviles (PR trending-sidebar-cleanup).
- Ajustado ancho de detalle de apunte con container-xl y botón de descarga centrado (PR note-detail-width-fix).
- Actualizado diseño de la tienda con grilla responsiva y tarjetas con borde morado; footer incluye acciones de detalle y compartir (PR store-grid)
- Mejorado layout de tienda y favoritos usando container-fluid, textos truncados con line-clamp y tarjetas pulidas (PR store-layout-polish)
- Nombres de productos con hasta 3 líneas y tamaño 1rem; sección derecha muestra tarjetas de destacados con mensaje vacío y botón "Ver" (PR store-featured-redesign)
- Límite de 3 productos destacados con aviso en add_edit_product y verificación al guardar (PR featured-limit).
- Página de administración de tienda muestra badges de Destacado, Popular, Nuevo y Stock bajo en una columna "Etiquetas" con tooltips. Productos se ordenan por etiquetas (PR admin-store-badges-enhancement).
- Sección de destacados en la tienda convertida en carrusel horizontal con scroll y sin límite de productos (PR store-featured-carousel).
- Eliminado límite de 3 productos destacados en admin; ahora se pueden marcar todos los que se deseen (PR admin-featured-limit-removed).
- Carrusel de destacados movido antes del título de tienda y tarjetas más compactas (PR store-featured-move-reduce).
- Corrección de ordenamiento en admin/manage_store para manejar valores None (PR admin-store-sort-none-fix).
- Mejorado carrusel de destacados con tarjetas modernas, imágenes cuadradas y contenedor con sombra (PR store-featured-card-style).
- Input de imagen del feed usa id "feedImageInput" y contenedor "previewContainer" con vista previa instantánea (PR feed-image-preview-fix).
- Implementado modo oscuro en feed y tienda, scroll infinito e overlay móvil con offcanvas. Añadidas imágenes lazy (PR dark-scroll-overlay).
- Ajustado modo oscuro en tienda y feed: bg-light adaptativo, botones claros y navbar inferior con bg-body (PR dark-mode-fixes).
- Feed mejorado: filtros por categoría, buscador interno y sidebar móvil en offcanvas con botón flotante. Animaciones desactivadas en dispositivos lentos y carga infinita usando categoría. (PR feed-mobile-overlay)
- Corregido include en feed/index.html eliminando 'with categoria=categoria' para evitar TemplateSyntaxError (PR feed-sidebar-with-fix).
- Menú móvil del navbar ahora usa fondo morado con clase `offcanvas-crunevo` y los dropdowns comparten ese color. Botones flotantes de sidebar móvil cambian a icono de filtro y clase `mobile-overlay-btn` (PR overlay-menu-color).
- Tienda muestra precios en destacados, botón "+ Carrito" con AJAX y contador en el navbar y botón flotante (PR store-cart-indicators).
- Fondo del offcanvas m\xc3\xb3vil del navbar ahora cubre todo el cuerpo y enlaces permanecen en blanco; clase ajustada en navbar.html (PR offcanvas-bg-full).

- Menú móvil del navbar actualizado para cubrir toda la pantalla con fondo morado translúcido y texto legible; estilos en navbar.css. (PR mobile-offcanvas-fix)
- Menú hamburguesa y offcanvas del navbar eliminados en móviles; botones ocultos con CSS y marcado retirado. (PR remove-mobile-offcanvas)
- Navbar inferior móvil implementado con mobile_bottom_nav.html e incluido en base.html. (PR bottom-nav-mobile)
- Navbar inferior móvil mejorado con ícono activo, animación de toque y scroll horizontal en pantallas pequeñas (PR bottom-nav-enhanced).
- Altura reducida y tooltips añadidos al navbar inferior, con espacio inferior global para que no tape contenido (PR bottom-nav-improvements).
- Navbar superior ahora se oculta al hacer scroll y reaparece al subir, implementado en main.js y transición CSS (PR navbar-autohide).
- Corregido selector de autohide para '.navbar-crunevo' y botón flotante movido sobre el navbar inferior con bottom:72px (PR overlay-autohide-fix).

- Navbar ajustada a top:0 con CSS y botón de tema añadido en perfil (PR navbar-top-fix-theme).
- Autohide del navbar funciona en todas las vistas y se quitó el botón de tema del navbar, moviéndolo solo al perfil (PR navbar-autohide-mobile).
- Autohide del navbar reescrito para detectar scroll táctil y se limpiaron márgenes globales. Se añadió clase .navbar-hidden (PR navbar-autohide-touch-fix).
- Se añadió página /terms con los Términos y Condiciones y checkboxes obligatorios en registro y subida de apuntes (PR terms-conditions).
- Mejorado formulario de subida de apuntes con categoría, nivel académico, privacidad y etiquetas con sugerencias (PR notes-upload-enhanced).

- wsgi.py importa create_app desde el paquete crunevo nuevamente y se actualiz\xF3 wsgi_admin para mantener consistencia.
- Redesigned note detail with two-column layout, PDF/image viewer via viewer.js and file type detection in notes_routes (PR note-detail-redesign).
- Expanded notes model with language, reading_time, content_type, summary, course and career; upload form modernized with collapse "Más ajustes" (PR notes-upload-form-v2).
- Formulario de publicación ahora usa un modal emergente activado por un botón estilo Facebook en el feed (PR fb-style-modal).
- Refactorizada la sección inferior de los posts con dropdown y reacciones múltiples (PR reactions-ui).
- Sistema de reacciones actualizado con conteo por emoji y compatibilidad móvil (PR reactions-ui-counts).
- Reacciones optimizadas para móviles, con tooltip por emoji y reemplazo de 😎 por 😲 (PR reactions-ui-final).
- Comentarios ahora se abren en un modal con la publicación centrada y las reacciones ordenadas; se eliminó el ícono de corazón (PR reactions-modal-update).
- Manejo de IntegrityError en like_post para evitar fallas de logs por duplicados.
- Corregido template de reacciones convirtiendo sorted_counts a lista para evitar UndefinedError (PR reaction-container-fix).
- Filtros rápidos ocultos en móviles (<=768px) y disponibles solo en el menú flotante azul (PR feed-mobile-filters-hide).
- Reacciones muestran el emoji seleccionado de inmediato y panel accesible con pulsación prolongada; campo "Escribe un comentario..." abre el modal y evita el ícono previo (PR feed-reactions-final-touch).
- Feedback instantáneo al reaccionar: la interfaz actualiza al instante y revierte si falla la petición (PR feed-reactions-ux-instant-feedback).
- Sistema de reacciones final ajustado: un clic agrega o quita, conteo correcto y botón sin estilo visible (PR reaction-toggle-final).
- Reacciones mejoradas: panel 4x2 en móvil, estado del usuario en data-my-reaction y actualización instantánea con reversión (PR reactions-toggle-ux).
- Se evitó que el scroll dispare reacciones; el panel siempre muestra las 8 opciones y se puede volver a abrir sin bloqueos (PR reactions-touch-fix).
- Se ignora el movimiento del cursor o la rueda para evitar reacciones accidentales (PR reaction-scroll-fix).
- Long press fix for mobile reactions: preventDefault en touchstart y umbral de movimiento para mostrar panel correctamente (PR mobile-longpress-reactions-fix).
- Rediseñado el sistema de notificaciones con dropdown claro, íconos por tipo, timestamps amigables y resaltado al abrir (PR notifications-redesign).
- Sistema de comentarios mejorado con carga vía AJAX, enfoque automático en el modal y estilos modernos (PR comments-live-ui).

- Se documenta la hoja de ruta "Mejoras Fase 2": comentarios avanzados, transferencias de créditos, notificaciones ampliadas, logros y ranking, pulido móvil y pruebas de usabilidad.
- Corregido icono de campana en lista de notificaciones usando emoji real para evitar UnicodeEncodeError (hotfix notifications-emoji).
- Ajustado fondo del dropdown de notificaciones a colores neutros con modo oscuro y botón 'Marcar todo como leído' con estilo btn-outline-secondary. Se añadió flecha decorativa (PR notifications-bg-fix).
- Añadida animación pop a los botones de reacciones y en cada emoji del panel (PR reactions-anim-pop).
- Vista previa de imagen muestra spinner de subida en el modal de publicación (PR feed-upload-spinner).
- Filtros rápidos rediseñados como badges con scroll horizontal en móviles (PR feed-quickfilters-redesign).
- Sistema de rachas de inicio de sesión que otorga créditos crecientes cada día (PR login-streak-rewards).
- Recompensa de racha ahora se reclama manualmente con /api/reclamar-racha y widget flotante en el feed (PR login-streak-claim).
- Página /crolars con explicación de la moneda y enlaces desde navbar y footer (PR crolars-info-page).
- Añadido script scripts/generar_misiones.py para insertar misiones en lote.
- compute_mission_states detecta dinámicamente el progreso según code y category (PR mission progress dynamic).
- Perfil muestra misiones con progreso, estado y botón para reclamar créditos manualmente (PR missions-claim-ui).
- Ruta /misiones/reclamar_mision permite reclamar créditos por misión (PR mission-reclaim-route).
- Añadido modelo Referral y pestaña de referidos en el perfil con registro básico en onboarding (PR referral-system).
- Reimplementado endpoint /misiones/reclamar_mision y añadida prueba automática (PR mission-claim-route-test).
- Notificaciones ahora usan tarjetas con íconos por color y filtro rápido; se añadieron estilos y JS para filtrar (PR notifications-cards-filter).
- Se otorgan créditos por referido al confirmar el correo y la pestaña muestra tarjetas con total de créditos (PR referral-rewards).
- Misiones de referidos detectan los completados, nuevos niveles y maratón añadidos. Se premia al invitado con créditos y se desbloquean insignias de "Embajador" y "Aliado". Ranking mensual opcional (PR referral-missions).
- Se agregaron rutas de administrador para eliminar publicaciones y apuntes con notificación al autor y limpieza de feed. La página de reportes permite marcar como resuelto y eliminar posts reportados (PR admin-delete-post).
- Se manejan consultas a Referidos con try/except para evitar errores cuando falta la tabla (PR referral-safe-query).
- Botón 'Eliminar (admin)' en post_card solo se muestra si ADMIN_INSTANCE está habilitado para evitar BuildError (PR admin-delete-post-link-fix).

- Ocultado enlace a /crolars en admin para evitar BuildError (PR admin-crolars-link-fix).
- Renombrado el término 'cr\xc3\xa9ditos' a 'Crolars' en plantillas y mensajes visibles sin cambiar la base de datos (PR rename-credits-crolars).
- Ocultado el menú inferior móvil en la instancia de administración para evitar BuildError al resolver 'feed.feed_home' (PR admin-bottom-nav-fix).
- Botón de carrito y fetch de recuento condicionados a la existencia de rutas de tienda para evitar BuildError en la instancia admin (PR admin-store-route-check).
- Agregadas vistas /admin/misiones y alias /admin/creditos; manage_credits admite filtros por usuario y razón y los usuarios muestran enlace a su historial (PR admin-missions-page).
- Added device token header from localStorage via main.js and stored in auth events (PR device-token-logging).
- Added AdminLog model, comentarios y estadísticas en admin con alerta de reportes urgentes (PR admin-logs-stats).

- Validación de token de dispositivo al reclamar misiones para evitar duplicados y tabla device_claims (PR device-claim-dup-check).

- Added static /cookies page with footer links to cookies, privacidad and terminos (PR cookies-page).
- Botón para eliminar apuntes por admin solo visible si ADMIN_INSTANCE está habilitado para evitar BuildError (PR note-delete-admin-fix).
- Logros ahora otorgan crolars y muestran popup al desbloquear (PR achievements-credits-popup).
- Post cards redesigned with hover effect, reaction panel animation and comment counts (PR post-ui-polish).

- Fixed default boolean in achievement_popup migration using server_default="false" to prevent deployment failure (PR logs-migration-fix).
- Restored comment input below reactions and kept reaction count line unchanged (PR post-comment-input-return).
- Added close listener for achievement popup with fade animations and accessibility tweaks (PR achievement-popup-fix).
- Achievement popup hidden on admin instance, closes properly marking as shown and clearing state with button handler set dynamically (PR achievement-popup-bugfix).
- Popup and window.NEW_ACHIEVEMENTS only load for authenticated users, injecting CURRENT_USER_ID and clearing achievements after successful mark-shown request (PR achievement-popup-login-check).
- Achievement popup only triggered when backend response includes "new_achievement"; DOMContentLoaded check removed and csrfFetch now handles showing popup automatically (PR achievement-popup-runtime).
- Delegated close handler for achievement popup ensuring button works even if regenerated, and removing inline style on close (PR achievement-popup-delegate-close).
- Popup overlay fully hidden with `d-none` when closed and restored on show to prevent blocking clicks (PR achievement-popup-display-fix).
- Achievement popup clears `session['new_achievements']` on mark-shown and `base.html` only defines `NEW_ACHIEVEMENTS` for logged-in users (PR achievement-popup-session-clear).
- Popup shown only once: JS waits for successful mark-shown response before clearing `window.NEW_ACHIEVEMENTS` and base template omits the variable when empty (PR achievement-popup-once).
- Session cleanup reinforced: before_app_request clears `session['new_achievements']` when no pending records and mark-shown logs username (PR achievement-popup-session-cleanup).
- Popup state reset on `beforeunload` and `showAchievementPopup` checks `NEW_ACHIEVEMENTS`; session log prints current value (PR achievement-popup-beforeunload).
- Backend mark-shown endpoint loops through each record and handles errors to ensure achievements are updated (PR achievement-popup-mark-shown-fix).
- Context processor serializes pending achievements and returns an empty list when none to avoid regenerating `window.NEW_ACHIEVEMENTS` (PR achievement-popup-context-fix).
- Context processor syncs session['new_achievements'] and JS clears global variable after marking shown (PR achievement-popup-session-reset).
- Popup now shown on DOMContentLoaded only when NEW_ACHIEVEMENTS has items and mark-shown updates immediately via API (PR achievement-popup-auto-mark)
- Verified new design commit d3b38ae; reviewed templates and CSS, no conflicts detected. make test shows failing BuildError in routes.
- Fixed missing endpoints for navbar links: added legacy aliases for feed and ranking blueprints and updated notifications link (PR feed-route-aliases).
- Fixed indentation in create_app to resolve deployment error (hotfix indentation).
- Updated enhanced_chat_system migration to set booleans using `false` instead of `0` to fix upgrade error (hotfix boolean-migration).
- Sidebar feed links now use tailwind text color classes for better readability (PR feed-sidebar-color).
- Fixed ambiguous join in chat global view to avoid AmbiguousForeignKeysError (hotfix chat-active-users-join).
- Registered Crunebot and saved blueprints for public instance and removed unreachable code; added merge migration to unify heads (hotfix crunebot-blueprint).
- Renamed the assistant blueprint to Crunebot across routes, templates and attachments (PR crunebot-rename).
- Fixed sidebar credits display and search link endpoint to prevent template errors (PR feed-sidebar-credits-fix).
- Updated notes links to use 'notes.list_notes' in bottom nav, sidebar and saved list to avoid BuildError (PR notes-list-alias-fix).
- Fixed bottom nav notifications link to 'noti.ver_notificaciones' and used `|length` for notes count in sidebar (hotfix notifications-link-count).
- Updated profile links to use 'auth.perfil' instead of deprecated 'auth.profile' to avoid BuildError (hotfix profile-link-fix).
- Replaced forum sidebar link with 'forum.list_questions' and wrapped referral ranking query in try/except; achievement session log now uses logger (PR logs-bugfixes).
- Corrected sidebar club link to use 'club.list_clubs' and avoid BuildError (hotfix club-link-fix).
- Fixed sidebar event link and refactored search notes to use existing fields (hotfix search-notes-fields).
- Fixed store links pointing to deprecated endpoints in navbar, feed sidebar and store.html (hotfix store-endpoint-fix).
- Fixed missions sidebar link to use 'auth.perfil' with tab instead of nonexistent 'misiones.index' (hotfix missions-link).
- Fixed AI chat sidebar link to use 'ia.ia_chat' endpoint and avoid BuildError (hotfix ia-chat-link).
- Added aliases for achievements, notifications, onboarding and certificate blueprints to fix ImportError (PR blueprint-alias-fix).
- Corregido feed: eliminado return duplicado, actualizado CSRF en index y enlaces en trending a feed.view_post (PR feed-fix-routes).
- Fixed migration to avoid errors when columns or tables already exist by using `if_not_exists` and `checkfirst=True` (hotfix migration-transaction-failure).
- Removed root '/' alias for auth.login to prevent infinite redirect (hotfix login-loop).
- Updated templates to access current_app via url_for.__globals__ and replaced inspector.has_column with helper in migration (hotfix templates-current_app).

- Replaced `checkfirst` with `if_not_exists` in create_table ops to fix deployment error (hotfix create-table-checkfirst).
- Fixed missing `render_template` import in `__init__.py` causing 500 errors (hotfix render-template-import).
- Added `if_not_exists=True` and `if_exists=True` to `add_courses_system` migration to avoid duplicate table errors (hotfix courses-migration-fix).
- Fixed navbar store link to use 'store.store_index' and avoid BuildError (hotfix navbar-store-link)
- Fixed navbar courses link to use 'courses.list_courses' and avoid BuildError (hotfix navbar-courses-link)
- Fixed notifications dropdown link to 'noti.ver_notificaciones' to resolve BuildError (hotfix notifications-dropdown-link).
- Fixed navbar missions link to use 'auth.perfil' with tab to avoid BuildError (hotfix navbar-missions-link).
- Fixed saved link to use 'saved.list_saved' and corrected notes detail endpoints in templates (hotfix endpoint-fixes).
- Fixed forum link in feed sidebar and profile quick actions to use 'forum.ask_question' (hotfix forum-ask-link).
- Public instance blocks /admin again by using create_app from app and hiding the dropdown link; fixed perfil route user variable, float conversion in store template and saved feed link (hotfix admin-block-route).
- Registered main blueprint and removed redundant home route to restore `main.index` endpoint (hotfix main-blueprint-register).
- Added endpoint checks for footer and error pages to avoid BuildError when blueprints are missing (hotfix endpoint-checks).
- Fixed sidebar links to terms/privacy, trending post includes item context, optional missions list and mobile nav endpoint checks. Added user_level calculation in perfil view (hotfix template-errors).
- Fixed sidebar links: privacy uses 'main.privacidad' and removed obsolete admin.manage_comments link (hotfix template-link-fixes).
- Fixed about link in sidebar to use 'about.about' and avoid BuildError (hotfix about-link-fix).
- Registered courses blueprint and added English path aliases; updated sidebar link (PR courses-aliases).
- Trimmed duplicate content in search/index.html to fix 'block title' error (hotfix search-template).
- Added courses search support and moved search page JS to main.js for single DOMContentLoaded handler (hotfix search-modern)
- Updated feed UI: replaced heart icons with fire, improved filter contrast and lighter gradient background (PR feed-ui-fire-icon)
- Fixed streak claim button to call /api/reclamar-racha and redesigned main navbar:
  centered links, smaller search bar, removed Crunebot link, added theme toggle
  in user menu and softened the "Publicar" button color (PR navbar-streak-fix).
- Fixed navbar template conditional and cleaned ruff errors across routes (PR navbar-template-fix).
- Dark mode improvements: solid dark background, dark search input, sidebar username color and navbar dark style. Trending posts now use the full post card with like/comment/share actions (PR dark-mode-fixes).
- Further dark mode tweaks: override bg-light classes and navbar primary color, ensure textarea and badges adapt to dark theme (PR dark-mode-tweak).
- Fixed dark mode selectors in style.css to target html[data-bs-theme], enabling consistent theme across pages (PR dark-mode-selector-fix).
- Dark mode overhaul: unified dark backgrounds and comment box styles across templates (PR dark-mode-overhaul)
- Feed dark mode: removed gradient background and set solid #0D1117 for feed section (PR dark-feed-solid-bg).
- Fixed remaining dark mode issues: unified body and feed backgrounds, updated card and input styles, and forced text-dark to white (PR dark-mode-bugfix).
- Adjusted feed selectors to use `html[data-bs-theme]` and ensured feed section background stays solid in dark mode (PR dark-mode-feed-css).
- Reemplazadas plantillas de publicaciones con 'components/post_card.html' y eliminado diseño anterior y la clase hover-scale (PR post-card-modernization).
- Added /health endpoint in wsgi.py and updated fly.toml to check it via HTTP (PR fix-health-check).
- Restored admin.logs and product_history routes to fix BuildError
- Simplified health endpoint to return plain tuple as instructed (PR fix-health-return).
- Removed references to deprecated admin.manage_store endpoint, linking to PUBLIC_BASE_URL/store instead (hotfix admin-store-links).
- Registered static_pages blueprint to enable /cookies page and added /events alias to /eventos with updated sidebar link (PR events-cookies-fix).
- Navbar redesigned: centered search bar, mobile modal search, trending links updated in sidebar and ranking hero (PR trending-navbar-update).
- Prevented BuildError in templates by checking 'feed.view_feed' exists before linking (hotfix feed-link-check).
- Fixed links to 'notes.list_notes' in navbar and sidebar templates with endpoint checks to avoid BuildError on admin instance (hotfix notes-sidebar-link).
- Unified AI chat under /ia and removed /crunebot routes and templates; /crunebot now redirects to /ia (PR ia-chat-unification).
- Ocultado navbar y navegación inferior en login y registro; se calcula padding superior dinámico con JS para la navbar fija (hotfix login-navbar-padding).
- Verificado enlace al foro en navbar, feed sidebar y club list con comprobación de endpoint para evitar BuildError (hotfix forum-link-check).
- Moved 'Ver tendencias 🔥' button from hero to ranking tabs next to 'Top Referidores' and styled as nav-link (PR trending-button-move).
- Redirected main.index to admin dashboard when ADMIN_INSTANCE and guarded store and stats links to avoid BuildError (hotfix admin-root-builderror).

- Restored /admin/credits routes and export CSV to fix BuildError (hotfix manage-credits-route).
- Fixed comment modal to display complete post detail via new /feed/api/post endpoint and ensured closing works correctly (PR comment-modal-full-post).
- Added environment variable overrides in create_app and implemented admin delete routes. Fixed missing csrf_field in club detail. Migrations use if_not_exists and safe drop to avoid errors.
- Wrapped admin sidebar link to 'admin.manage_achievements' with endpoint check to avoid BuildError when route is absent (hotfix admin-sidebar-achievements).
- Imported reactions macro in _post_modal.html to fix UndefinedError (hotfix reactions-import).
- Fixed dashboard template variable names to match admin route and replaced stats.users usage with new_users_week (hotfix admin-dashboard-stats).
- Redesigned comment modal using feed post card layout and fixed share modal backdrop removal (PR share-modal-redesign).
- Updated IA route to use OpenRouter chat completions API, added OPENROUTER_API_KEY config and CSP connect-src entry (PR openrouter-api-fix).
- Added admin.run_ranking route invoking calculate_weekly_ranking and linked from dashboard (hotfix admin-run-ranking-route).
- Updated IA route headers to include Content-Type and switched model to "deepseek-chat" via OpenRouter (PR deepseek-openrouter).
- Improved IA route error handling and added extra padding to chat messages to avoid footer overlap (PR deepseek-openrouter-ui-fix).
- Added HTTP-Referer and X-Title headers when calling OpenRouter to satisfy API requirements (hotfix openrouter-headers).
- Fixed manage_users links to avoid BuildError when admin endpoints are missing (hotfix admin-user-links).
- Adjusted IA referer header fallback to request.url_root and added OPENROUTER_MODEL config (hotfix openrouter-referer-model).
- Guarded Crunebot button and route on admin instance; restored admin store alias and verification routes; updated migrations with existence checks (PR admin-crunebot-fix).
- Fixed TemplateSyntaxError in club list and added safety checks in migrations (PR template-migration-fixes).
- Replaced OpenRouter integration with direct OpenAI ChatCompletion API and updated config, requirements and .env (PR openai-integration).
- Updated ia_routes to use new openai.chat.completions API and fix crash (hotfix openai-api-call).
- Improved chat layout: added footer padding, dynamic year and footer styling (PR chat-footer-fix).
- Added CreditReasons.ACTIVIDAD_SOCIAL constant, handled OpenAI RateLimitError in ia_routes and skipped migration test when SQLite lacks IF NOT EXISTS support (hotfix social-credit-constant).
- Store index uses Bootstrap carousel for hero, ofertas and premium blocks; product cards show first_image or default placeholder, navbar displays cart icon with badge and JS calls /store/api/cart_count (PR store-carousel-fixes).
- Unified store carousel height, squared product images and improved dark mode styles (PR store-ui-consistency).
- Replaced IP rate limit on login with per-user attempt tracking using Redis or memory cache, showing countdown on the login page (PR login-attempt-limit).

- Replaced notes sidebar in notes list with modern feed sidebar and adjusted layout (PR notes-modern-sidebar).
- Added trending posts section to feed sidebar with weekly top posts (PR feed-sidebar-trending).
- Added settings page '/configuracion' with authenticated route and sidebar. Updated user dropdown with copy, edit and configuración options (PR settings-page).
- Removed copy and edit options from user dropdown and related JS listener (PR profile-menu-cleanup).
- Added password change form and backend route under settings (PR settings-change-password).
- Fixed logout event logging using _get_current_object and added test for logout event.
- Split personal settings into separate username and description forms with real-time availability check and page reload on success. Updated profile header to show username overlay on banner (PR settings-username-fix).
- Cleaned feed left sidebar: removed trending posts and added link card (PR feed-sidebar-cleanup).
- Styled feed sidebar trend card with bi-fire icon before text (PR feed-sidebar-fire-icon).
- Diagnóstico de carpeta components realizado; listado de archivos y detección de duplicados funcionales. Se sugirió refactorización (QA components-diagnosis).
- Unificada la barra lateral del feed, eliminando la versión duplicada y actualizando las vistas a usar components/sidebar_left_feed.html (PR feed-sidebar-unify).
- Introducida cola de tareas con RQ y worker para insertar publicaciones de feed asincrónamente; create_feed_item_for_all ahora encola la tarea (PR feed-queue-worker).

- Consolidated script initialization: moved DOMContentLoaded handlers from feed.js, notifications.js, share.js and chatia.js into main.js; modules expose init functions (PR unify-js-entry).

- Removed "Misiones" link from navbar, added mobile offcanvas sidebar toggle, redirected /register to onboarding and relaxed password policy to 6+ chars with letters and numbers (PR mobile-sidebar-register-fix).
- Removed duplicate 'reportlab' entry from requirements.txt (PR requirements-cleanup).
- Moved login/register theme and countdown scripts, admin table datatables and navbar search logic into main.js; templates now use data attributes and initAuthPage/initNavbarSearchLegacy (PR domloaded-refactor).
- Added user-facing club creation route, form template and updated sidebar button (PR create-club-route).
- Added test for '/health' endpoint asserting 200 response (PR health-endpoint-test).
- Corregido formulario de reseña en view_product.html eliminando repetición de 'Comentario' y texto 'div>' sobrante.
- Replaced print statements in crunevo/utils/image_optimizer.py with logging and added logger import (PR image-logging-fix).
- Fixed profile header overlay by raising username z-index and moving styles to perfil.css. Computed club and mission counts in auth.perfil, showing participation percentage (PR profile-fixes).
- Improved chat: sanitized messages, active user ping with Redis fallback, real-time UI updates and message button on profiles (PR chat-enhancements-phase1).
- Added dynamic link previews for pasted URLs using BeautifulSoup and Redis cache (PR link-preview).
- Refined mobile sidebar toggle button with fixed 48px circle and removed excessive click area (PR mobile-menu-button-fix).
- Added graceful fallback to in-memory task queue when Redis unavailable (PR redis-fallback).
- Wrapped ranking sidebar links with endpoint checks to prevent BuildError on admin instance (hotfix ranking-sidebar-link).

- Improved error templates: centered with limited width, added close button and responsive wrapper (PR error-page-responsive).
- Fixed club post creation form to import csrf macro and use csrf_field() (hotfix club-csrf).
- Adjusted footer colors for dark theme, ensuring readable text and subtle border (PR dark-footer-fix).
- Wrapped IA chat link in feed sidebar with endpoint check and added /favicon.ico route to serve static icon (hotfix ia-sidebar-favicon).
- Reemplazado formulario en el feed por botón que abre modal de creación con opciones de imagen, video, apunte o foro. Formulario usa POST a /feed y botón se habilita solo con contenido. (PR feed-post-modal)
- Añadida ruta '/feed/post' para aceptar POST y modificado index del feed con caja de entrada y modal de publicación tipo Facebook. (PR feed-post-overlay)
- Rediseñado input rápido del feed con botones visibles de Live, Foto/Video y Apuntes; botón Foto/Video abre el modal y selecciona imagen automáticamente. (PR feed-input-redesign)
- Wrapped trending links with endpoint check to prevent BuildError when feed routes are missing (hotfix feed-trending-link).
- Activado botón 'Publicar' si hay texto o archivo en el feed (hotfix feed-post-button).
- Wrapped notes upload quick action link with endpoint check and added favicon files (hotfix notes-upload-link).
- Permitir múltiples imágenes en el modal de publicación con vista previa y botón de eliminar fijo. (PR feed-multi-image)
- Added /notifications/api/count endpoint and updated mobile badge script with error handling (PR notifications-count-fix).
- Implemented profile page improvements: repositioned username header, added real recent activity feed, new sidebar cards and tooltips. (PR perfil-enhancements)
- Solucionados warnings de autofocus oculto, soporte Safari de backdrop-filter y fuentes en CSP (PR accessibility-fixes).
- Eliminado script en index del feed para usar feed.js y evitar vistas duplicadas; se habilitan publicaciones solo texto (PR feed-final-polish)
- Corrigido preview de imágenes en el feed eliminando lógica duplicada en main.js y
  añadiendo aria-label al botón de borrar. Se ajustó la sección de estadísticas
  del perfil con layout horizontal scrollable. (PR profile-feed-fix)
- Habilitada verificación con tooltip en perfil, removida tarjeta redundante y menú móvil ajustado más arriba. Vista previa de imágenes evita duplicados y botón de eliminar no dispara doble acción. (PR feed-profile-adjustments)
- Fixed SQLAlchemy case usage in search routes, replacing func.case with case to avoid TypeError logs (PR search-case-fix).

- Removed unused `perfil_sidebar.html` after verifying no includes or routes reference it. (QA perfil-sidebar-diagnosis)
- Adjusted verified badges in feed posts to check `verification_level >= 2` and added tooltip. Removed duplicate image preview initialization in main.js. (PR feed-verify-fix)
- Wrapped forum quick action link with endpoint check to avoid BuildError when forum routes are missing (hotfix forum-ask-link).

- Displayed verified badge in own profile page using same markup as post cards and checking `verification_level >= 2`. (PR perfil-own-verify)
- Moved username header with verification badge above description without interfering with avatar. (PR perfil-username-check)
- Fixed feed form button enabling for text-only posts by adjusting feed.js textarea handler and removing default disabled attribute. (hotfix feed-text-posts)
- Repositioned profile stats below username on desktop with responsive duplication. (PR perfil-stats-below)
- Cleaned profile header layout removing stats block, hiding sidebar numbers on /perfil and improving modal text post validation. (PR perfil-layout-cleanup)
- Positioned username overlay with dark background over banner on desktop. (hotfix perfil-username-overlay)
- Reorganized profile header placing username next to avatar on desktop and showing stats in a gray block. (hotfix perfil-header-restore)
- Improved email confirmation logging and resend feedback; send_email returns detailed errors and register links to reenviar (PR email-resend-debug)
- Eliminada vista central de stats en perfil, mostradas en la barra lateral con puntos, crolars y apuntes como en el feed. Portada reducida y margen ajustado para mostrar el nombre sin superposición; columna principal centrada en móviles (PR perfil-sidebar-restore).
- Sanitized recipient handling in `send_email` ensuring Resend receives a list of addresses (PR resend-to-list-fix).
- Ajustado nombre de usuario a la izquierda en móviles dentro de perfil y descripción centrada. (PR perfil-mobile-name-align)
- Mostrar múltiples imágenes en cada tarjeta de publicación con galería modal y estilos en feed.css. (PR feed-gallery-display)
- Añadido enlace para cambiar email en pending.html debajo de 'Volver al inicio' (PR pending-change-email-link).
- Validación de formato de correo en /onboarding/register y prueba unitaria correspondiente (PR email-format-validation).
- Mejorado diseño del correo de confirmación con imagen, botón con sombra y pie responsive (PR confirmation-email-design).
- Añadido flujo de eliminación de cuenta con botón en configuración, ruta protegida y test (PR delete-account).
- Corregido enlace en pending.html para usar 'onboarding.register' y evitar BuildError (hotfix pending-register-link).
- Reestructurado sistema de imágenes en feed con componente unificado y galería navegable (PR feed-gallery-rework).
- Galería del feed rediseñada con cuadrícula dinámica, modal con contador y unificación de file_url como imágenes (PR feed-gallery-facebook-style).
- Reemplazado image_gallery.html y modal global con diseño tipo Facebook, nuevas clases y funciones JS simplificadas (PR feed-gallery-ui-fix).
- Rediseñado el feed principal con tarjetas centradas "feed-post-card" y oculto el sidebar derecho en móviles (PR feed-facebook-style).
- Galería de publicaciones adaptada con clase `.post-gallery`, navegación por publicación y padding reducido en móviles (PR feed-gallery-grid).
- Eliminado Redis por completo; caches ahora usan memoria y se actualizó README y pruebas (PR redis-removal).
- Galería del feed ajustada con límite de altura 300px, cuadrícula de hasta cuatro miniaturas y overlay de más imágenes; modal lee URLs desde data attribute (PR feed-image-grid-fix).
- Incluido feed.css globalmente en base.html para activar la cuadrícula de la galería en todas las vistas (PR feed-gallery-css-fix).
- Ajustados estilos del feed: imágenes del modal preservan proporciones, tarjetas ocupan todo el ancho y márgenes móviles eliminados (PR feed-responsive-fixes).
- Convertido generador a lista en image_gallery.html para mantener JSON del modal. (PR gallery-list-fix)

- post_card.html now uses a local `author` variable and shows 'Usuario eliminado' when missing (PR post-card-orphan-fix).
- Updated profile tabs to use query string navigation, ensuring missions and achievements load correctly (PR perfil-tabs-fix).
- Fixed edit and delete actions on feed posts with modal form and fetch logic (PR feed-edit-delete-fix).
- Resolved feed.js syntax error and exposed post action functions to window (hotfix feed-js-buttons).
- /health endpoint now returns JSON {"status": "ok"}; updated test accordingly (PR health-json-endpoint).
- Fixed deleting posts with saved records; removal now deletes SavedPost entries to prevent IntegrityError (PR delete-savedpost-fix).
- Implementado visor de imágenes con URL dinámica tipo Facebook y navegación en feed.js y base.html (PR photo-modal-dynamic).
- Rediseñado modal de imágenes estilo Facebook con botones accesibles, tarjeta informativa y ruta compartible "/feed/post/<id>/photo/<n>" que establece OG:image (PR photo-modal-redesign).
- Añadidos metadatos OpenGraph dinámicos en `post_detail` con título y descripción derivados del contenido, enviados desde `feed_routes.py` (PR feed-og-tags).
- Se extrajo el CSS del visor de imágenes a `photo-modal.css`, se incluyó en `base.html` y se añadieron mejoras de accesibilidad: role="dialog", botones type="button" y enlace para abrir la imagen en nueva pestaña. (PR photo-modal-css)
- Galería macro ahora siempre define data-images para todas las publicaciones y trending incluye botón "Volver al Feed" (PR feed-gallery-data-images).
- Mejorado visor de imágenes con fondo oscuro, controles de zoom y flechas centradas. Tarjeta lateral ocupa 100% hasta 400px y botón para abrir imagen en nueva pestaña. (PR photo-modal-pro-style)
- Separación de plantillas escritorio/móvil para el feed con detección de user-agent y script de recarga. (PR mobile-desktop-separation)
- Added PWA manifest and service worker with offline caching; registered in base.html (PR pwa-support).
- Updated service worker caching: removed '/feed', excluded JS from dynamic cache and bumped version to crunevo-v2 (PR pwa-cache-update).
- Pending email confirmation page redesigned with gradient background, modern card and bouncing envelope icon (PR pending-ui-refresh).
- Fixed duplicate isMobile constant in main.js that prevented feed buttons from working (PR feed-buttons-bugfix).
- Implemented route `onboarding.change_email` with new template and updated pending page with disabled resend button (PR pending-change-email-route).
- Updated onboarding confirm page with modern card, email change and AJAX resend endpoint; added `/auth/resend-confirmation` route (PR confirm-resend-change).
- Onboarding now redirects to feed after email verification, profile completion is optional with default bio text when empty (PR optional-onboarding-fix).
- Onboarding finish page updated with modern card, dynamic avatar preview and bio counter (PR onboarding-finish-refresh)
- Added /api/user endpoint returning activation status and JS redirect in pending.html to avoid being stuck after verification (PR pending-verify-redirect).
- Ensured email confirmation logs the user in after activation to refresh session (PR confirm-login-user).
- Pending page now polls `/api/user` every few seconds and redirects once the account is activated to avoid getting stuck (PR pending-refresh-status).
- Mejorado visor de imágenes del feed con fondo oscuro, zoom accesible y flechas internas al estilo de redes sociales (PR photo-modal-advanced).
- Added real-time online user count with Flask-SocketIO; navbar shows dynamic badge (PR online-count-socket).

- Added bounce/fade animations for mission status changes and achievement cards with unified DOMContentLoaded handler (PR mission-achievement-animations).
- Added weather widget on user dashboard fetching data from OpenWeather API with caching via requests. (PR weather-dashboard-widget)
- Añadido sonido opcional para nuevas notificaciones con control en configuración (PR sound-notifications).
- Added keyboard shortcuts Shift+H (home) and Shift+N (new post) with a help dialog accessible from a question icon. (PR keyboard-shortcuts-help)
- Added quick-notes modal with Shift+Q shortcut storing notes in localStorage. (PR quick-notes-modal)
- Fixed OnlineNamespace.on_disconnect to accept optional sid and avoid TypeError causing worker restarts (PR socketio-disconnect-fix).
- Gunicorn now uses the eventlet worker and SocketIO async_mode is set to eventlet to prevent timeouts. (PR socketio-eventlet-worker)
- errors blueprint registered once in create_app for admin and public modes (PR errors-blueprint-once).

- Config class now logs DB URI with logging.getLogger when DEBUG is enabled (PR config-debug-log)
 
- Added TwoFactorToken model with 2FA login flow and backup codes. (PR twofactor-auth)
- Added MAINTENANCE_MODE flag with admin toggle and maintenance blueprint (PR maintenance-mode).
- Added VerificationRequest model with admin approval workflow and profile badges. (PR verification-requests)
- Added UserActivity model tracking posts, comments and logins with new dashboard activity page. (PR user-activity-tracking)
- Added weekly database backup job uploading to S3 via apscheduler (PR db-backup).
- SiteConfig table stores MAINTENANCE_MODE loaded on startup (PR maintenance-db-flag).

- Dashboard charts now use real registration and content metrics; docs added (PR admin-dashboard-metrics).
- Added PageView model to log requests and admin heatmap analytics (PR pageview-analytics).
- Chat ahora admite mensajes de audio cortos en formatos MP3/OGG con validación de duración y subida a Cloudinary o carpeta local (PR chat-audio-support).
- Widget de apuntes embebible con ruta /notes/<id>/embed y botón de copiado en detalle (PR notes-embed-widget).
- Consolidated DOMContentLoaded handlers from courses, events and private chat into main.js (PR domcontent-consolidation).
- PageView logging commits after each request and skips health endpoints (PR pageview-commit-after-request).

- Patched eventlet websocket close to ignore EBADF and prevent noisy 'Bad file descriptor' logs (PR websocket-ebadf-fix).
- Added tests for PageView logging, admin pageviews analytics and maintenance mode persistence (PR pageviews-maintenance-tests).
- Cleared stale flash messages on email confirmation (PR confirm-flash-clear).
- Auth routes now verify the `two_factor_token` table exists before using TwoFactorToken to prevent login failures when migrations are missing (PR twofactor-table-check).
- Consolidated DOMContentLoaded handlers from store/store.html, chat/global.html, ia/chat.html and dashboard/_weather.html into main.js (PR domcontent-store-chat).
- Added test ensuring users can access the feed after confirming their email (PR confirm-feed-access-test).
- Added automatic note categorization suggestions when uploading notes (PR note-categorizer).
- Posts now support a `comment_permission` setting (`all`, `friends`, `none`) with forms and comment endpoint enforcing it (PR comment-permission).
- Introduced Story model with expiry, /stories routes and scheduled cleanup (PR stories-feature).
- Onboarding confirm route refreshes user before login to fix feed redirect issue (PR confirm-login-refresh).
- Events now include notification_times and recurring; calendar JSON endpoint and missions auto-activate before linked events (PR events-calendar-missions)
- Fixed is_active column migration using server_default=sa.text('true') to avoid PostgreSQL type mismatch (PR mission-boolean-default-fix).
- Added migration ensuring two_factor_token table is created if missing (PR twofactor-migration-fix).
- Migration fix for comment_permission column using op.add_column with if_not_exists (PR comment-permission-migration-fix)
- Added fullscreen toggle and annotation hook in viewer.js with button in note detail (PR note-viewer-fullscreen)
- Added GroupMission model with shared progress and UI elements for group objectives (PR missions-group-objectives).
- Added UserBlock model with chat blocking and attachment uploads for images and files (PR user-blocks-attachments).
- Purchase model now stores optional shipping address and message; checkout form collects them (PR purchase-shipping)
- Added PrintRequest model with /notes/<id>/print queue and admin tools to mark prints as cumplidos (PR notes-print-queue)
- Comments admit anonymous posting stored as pending; admin queue allows approving or rejecting them (PR anonymous-comment-review)
- Added optional video conference URLs on events with Jitsi/Zoom embed (PR event-video-links).
- Added note translation helper using Google Translate API with language switcher in viewer (PR note-translate-switcher)
- Added scheduled cleanup job for inactive posts with admin-configurable retention days (PR inactive-post-cleanup)
- Integrated Sentry error monitoring with logging integration and setup docs (PR sentry-monitoring)
- Added local SHA-256 hashing on note uploads to detect duplicates, blocking the upload and notifying moderators (PR note-plagiarism-check).
- Added OAuth import from Google Drive and Dropbox allowing file import to notes (PR drive-dropbox-import).
- Exposed read-only API endpoints with rate limiting and added developer API key generation (PR developer-api-endpoints).
- Added `career` and `interests` fields to users with notifications filtered by these attributes (PR user-career-interests).
- Added LinkedIn sharing and posting for certificates with OAuth integration (PR linkedin-share)
- Added Internship model with application routes and filters by field/location (PR internship-system).
- Generated PDF invoices after each purchase and added profile tab to download them (PR invoice-download).
- Shortened Alembic revision ID to `user_block_attachment` and updated dependencies to fit varchar(32) limit (PR revision-length-fix).
- Dropped leftover sequence before creating `user_block` table to avoid UniqueViolation on repeated migrations (PR user-block-sequence-fix).
- Admin prints and comments now link to PUBLIC_BASE_URL/notes/<id> since notes blueprint isn't loaded in admin.
- Fixed invoice path resolution using current_app.root_path to avoid FileNotFoundError when downloading receipts (PR invoice-path-fix).
- Renamed PersonalBlock.metadata column to _metadata with property and fixed mobile navbar store link (PR personal-block-metadata-fix).
- Added Tailwind utility classes to personal space templates and ensured formatting/tests pass (PR personal-space-tailwind-fix).
- Dropped leftover sequence before creating `personal_block` table to avoid UniqueViolation errors (PR personal-block-sequence-fix).
- Patched RFC6455WebSocket.close to ignore EBADF errors and remove remaining "Bad file descriptor" logs (PR websocket-rfc6455-fix).
- Forzamos login con force=True en la ruta de confirmación para evitar sesiones desactualizadas y redirecciones al pending. (PR confirm-force-login)
- Added test to ensure only success flash after email confirmation and no pending redirect (PR confirm-feed-flash-test).

- Reordered sidebar item "Mi Espacio Personal" under "Mi Perfil" and centered profile icon on mobile navbar while removing "Buscar" and "Mi Espacio" links (PR mobile-nav-sidebar-reorder).
- Implemented comprehensive 'Mi Carrera' module with career-filtered posts, notes, courses, clubs, events, chat and featured students tabs, with JS and CSS integration (PR career-module).
- Fixed Replit gamification feature errors, restored sidebar template, removed empty migration and ensured tests pass (PR replit-gamification-fixes).
- Handled missing crolars_hall_member table with get_hall_membership helper and template update (PR hall-membership-safe).
- Added table_exists helper and login requirement to activated_required; routes skip queries if tables are missing (PR log-error-fix).
- Relaxed default Flask-Limiter to 1000/day and removed limits from store and developer routes, keeping limits only on login and onboarding (PR rate-limit-tweak).
- Improved email confirmation flow: activated_required refreshes user from DB, added 429 error page, and removed 'Mi Espacio' from mobile nav (PR email-activation-fix).
- Added missing templates for Ghost Mentor challenge and League team creation; fixed backpack template when table missing (PR log-fixes-templates).
- Fixed optional alias update to avoid NULL username and added /onboarding/confirm page with redirect after register. Updated test expectations (PR register-confirm-redirect).
- Onboarding confirm ahora redirige a /onboarding/finish si el perfil usa datos por defecto y se actualizan las pruebas (PR onboarding-finish-redirect).

- Actualizado correo de confirmación indicando que el enlace es válido por 1 hora (PR confirm-link-validity).
- Finish route activates user and refreshes session to prevent stuck pending state (PR onboarding-finish-activate-login).
- Finish route refreshes user and clears flashes; added test ensuring feed access after completing profile (PR finish-refresh-test).
- Fixed UnboundLocalError in onboarding register GET by only sending email after POST and returning template on GET (PR register-user-fix).
- Mobile bottom nav store link uses fallback to "/" when store blueprint missing to prevent BuildError (PR store-link-fallback).
- Mobile bottom nav and navbar career links use fallback to '/micarrera' when the career blueprint is missing (PR career-link-fallback).
- Enhanced personal space with Notion-style notes, Trello-style tasks and dashboard metrics (PR personal-space-workspace).
- Activated and fixed personal space: suggestions create blocks, initial template via "Comenzar" button, dark mode syncs with global theme and API routes require activated login (PR personal-space-activation).
- Focus mode hides navbars and sidebars, includes floating exit button (PR focus-mode-ui).
- Suggestion buttons now redirect to personal_space.create_goal and personal_space.create_kanban routes instead of creating blocks directly (PR personal-space-suggestions-routes).
- Confirmed personal_block table represents personal_space; no additional model added (PR personal-space-schema-review).
- Added API tests for creating, updating, deleting and reordering personal space blocks (PR personal-space-api-tests).
- Documented personal space dashboard and shortcuts in README (PR docs-personal-space-dashboard).
- Added recommended_products variable in store.view_product to fix template error and show related products (PR store-recommend-fix).
- Fixed undefined csrf macro in store.html and added missing imports in duel, event and poll routes (PR csrf-macro-fix).
- Imported csrf macro in view_product.html to fix template error (PR store-view-product-csrf-import).
- Extracted inline JS from store/store.html to static/js/store.js and loaded via extra_js block (PR store-js-extract).
- Moved sidebar filter markup into #filterOffcanvas with a floating button on mobile; off-canvas styles and JS toggling added (PR store-filter-offcanvas).
- Added advanced filters with price range slider, stock checkbox, tag list and AJAX refresh (PR store-advanced-filters).
- Implemented store.search_products API with AJAX search and infinite scroll; removed 'Cargar más' button (PR ajax-store-search).
- Implementado sistema de solicitudes de productos con modelo ProductRequest, formulario para estudiantes y panel admin de aprobación. Botón flotante en tienda para solicitar. (PR store-product-requests)
- Added dark-mode variables in store.css and updated components to use them, ensuring theme toggle works (PR store-dark-mode).
- Precios en soles estandarizados y visibles solo si product.price > 0 en plantillas de tienda (PR store-price-standard)
- Ajustadas reglas de .product-image y contenedor para que las imágenes se mantengan cuadradas con object-fit: cover (PR product-image-square).
- Importación de macro CSRF añadida en store.html para evitar UndefinedError (PR store-csrf-import-fix).
- Reviewed redesigned marketplace; tests passed (116) and functionality stable. Suggest optimizing CSS/JS size and modularizing store.js (PR store-design-review).
- Fixed store.css not loading by using head_extra block and removed stray </meta> tag in store.html (PR store-css-load-fix).
- Restored product grid layout, limited card width to 320px and corrected cart count endpoint (PR store-grid-js-fix).
- Mejorada accesibilidad del marketplace: botones con íconos tienen title, campos de dirección con placeholder y overlays usan role="button" (PR accessibility-html-fix).
- Exposed openProductRequestModal and clearAllFilters on window to avoid ReferenceError when used inline (PR store-js-global-functions).
- Added note to README explaining how to resolve Fly.io warning about the app not listening on 0.0.0.0:8080 (PR fly-port-doc).
- Clarified troubleshooting steps for the Fly port warning, suggesting `fly logs -a crunevo2` to verify Gunicorn starts (QA fly-port-troubleshoot).
- Sidebar in store page can be collapsed with a new button, hero header removed and product grid shows up to 5 items per row (PR store-collapse-sidebar).
- Permite publicar productos desde la tienda con modal y ruta /store/publicar-producto; productos se crean con is_approved=False (PR store-user-publish).
- Added gradient header and basic tab navigation for Mi Carrera; initialization moved to main.js to avoid extra DOMContentLoaded listener (PR career-header-fix).
- Moved publish product button to header and fixed store initialization for sidebar toggle (PR store-publish-btn-pos).
- Restored /admin/store management view and added user actions (historial, rol y activación). Mobile nav se oculta en modo admin para evitar 404 de notificaciones (PR admin-panel-fixes).
- Fixed Mi Carrera header gradient visibility in light mode, added dark theme styles and footer now adapts to theme automatically (PR career-header-gradient-fix).
- Backpack routes now check table_exists to avoid errors when tables are missing (PR backpack-table-check).
- Fixed store.js initialization block and moved sidebar toggle button next to page title; added extra_js block in base template (PR store-js-init-fix).
- Updated career header gradient and dark-mode footer styles; defined new CSS tokens (PR career-footer-style-fix).
- Permitidas compras repetidas en la tienda eliminando el bloqueo "Ya lo tienes" y mostrando aviso informativo (PR store-rebuy-allow).
- Tarjetas uniformes con flexbox y espacios reducidos; botón anclado y textos compactos (PR store-card-spacing).
- Filtro de precios ahora usa rango doble hasta S/10,000 y botón "Aplicar filtros" para ejecutar búsqueda (PR store-filter-range-btn).
- Reinstated edit_product route in admin panel to fix manage_store errors (PR admin-edit-link-fix).
- Added desktop application launcher menu with grid icon, links to profile, personal space, missions, ranking, league, backpack and challenges; CSS and JS integrated (PR desktop-launcher-menu).
- Added missing backpack templates (journal, new_entry, view_entry) to fix TemplateNotFound errors (PR backpack-templates-fix).
- Fixed mobile header overlap, restored notes icon in bottom nav and improved notification filters for responsiveness (PR mobile-visual-fixes).
- Rediseñadas /onboarding/pending y /onboarding/change_email con tarjeta centrada e íconos Bootstrap (PR onboarding-pages-redesign).
- Mejorados formularios de verificación y botones flotantes reposicionados sobre la barra inferior (PR onboarding-floating-fix).
- Tarjetas del feed sin 'Vista rápida' y apuntes con Vista Rápida y botones unificados (PR notes-feed-card-fix).
- Mejorado perfil con carga de avatar y vista previa; botón flotante "Guardar cambios" y nueva ruta /perfil/avatar (PR profile-avatar-preview).
- Fixed notes list template to avoid Jinja 'with' syntax using variable assignment (QA notes-list-jinja-fix).
- Updated 429 error page to fallback to '/' when 'feed.feed_home' route is missing, preventing BuildError (QA 429-feed-link-fallback).
- Foro usa Quill.js para formato enriquecido e imágenes subidas a Cloudinary; preguntas y respuestas guardan HTML limpio (PR forum-rich-editor).
- Galería de imágenes del feed adaptada: primera imagen grande y cuadrícula responsiva para el resto; CSS ajustado (PR feed-gallery-responsive).
- Perfil mejorado: botones de avatar y banner con previsualización y estadísticas completas (PR profile-banner-fixes)
- Added test ensuring /notes loads correctly with updated include syntax (QA notes-page-test).
- Feed gallery fully redesigned for responsive grids and like icon now uses `bi-fire` by default (PR fire-icon-gallery-fix).
- Gallery layout polished with adaptive heights and overlay for extra images using new two-images/four-images classes (PR feed-gallery-polish).
- Unified gallery item border-radius and added cursor pointer on overlays (PR feed-gallery-tuning).
- Improved gallery overlay condition for 5+ images, pointer cursor and modal navigation via window key events (PR fb-gallery-modal-fix).
- Fixed modal navigation index handling and added missing image alt attributes (PR gallery-modal-index-fix).
- Updated main.js selector so photo routes load correctly with new gallery classes (PR gallery-modal-selector-fix).
- Ensured gallery images stretch properly and modal selection stays within each post (PR gallery-layout-fix).
- Added grid-row rules for post-image-grid to avoid collapsed layouts (QA post-image-grid-rows).
- Fixed multi-image preview layout and ensured modal only shows images from the selected post (PR gallery-preview-fix).
- Ajustada altura de .facebook-gallery con aspect-ratio para evitar recortes de imagenes en escritorio (PR gallery-aspect-ratio-fix).
- Uniformizado collage de imágenes del feed con aspect-ratio y grid-auto-rows; las imágenes se adaptan sin dejar espacios grises (PR feed-gallery-consistent).
- Galería ahora detecta orientación de imágenes al haber dos fotos y aplica clases `.two-horizontal` o `.two-vertical` para evitar recortes (PR gallery-orientation-detect).
- Improved accessibility: added alt text to various images, aria-labels to icon-only buttons and removed gray background from `.facebook-gallery` (PR accessibility-alt-labels).
- Galería ajustada como Facebook: dos verticales lado a lado, preview máximo 5 imágenes con overlay '+X' (PR fb-gallery-improve)
- Multi-image layouts now adapt height automatically without forced aspect ratio (PR gallery-auto-height)
- Talisman ahora no fuerza HTTPS en modo de pruebas para evitar redirecciones (task feed fix).
- Restored base.html to fix blank feed after redesign (PR feed-base-restore).
- Unificada carga de posts en /feed usando un solo template moderno y API HTML (PR feed-post-unify).
- Limpieza de plantillas del feed: eliminado feed_mobile, list.html y CSS antiguo. feed_routes usa solo feed/feed.html. (PR feed-templates-cleanup)
- Revisado feed por duplicados y añadido console.log de currentPage en feed.js (PR feed-duplicate-debug).
- Corregida duplicación de posts antiguos verificando existencia en el DOM y en api_feed; se añadieron headers de seguridad y mejoras de accesibilidad. (PR feed-dup-accessibility-fix)
- Ajustado .fb-post y .fb-gallery para que la tarjeta crezca con imágenes múltiples (PR post-card-auto-height).
- Fixed trending.html variables to weekly_posts and top_notes to avoid UndefinedError (PR trending-variable-fix).
- Replaced moment.js filters with timesince/strftime and ensured CSRF macros in producto.html (PR moment-usage-removal).
- Comment modal moved to new component, comment.js created, fb-action-btn classes renamed and dark mode fixes for feed and store. JS errors cleaned (PR feed-store-comment-modal).
- Corregido el botón "Reclamar" de la racha diaria enlazando el evento en feed.js y actualizando los crolars con toast de confirmación (PR streak-claim-btn-fix).
- Eliminado modal de comentarios antiguo duplicado, quedando solo la versión con galería completa (PR comment-modal-cleanup).

- Visor de imágenes actualizado con panel lateral y zoom estilo Facebook (PR fb-photo-viewer).
- Comment modal now uses vertical gallery with fullscreen view on mobile (PR comment-modal-vertical)
- Fixed comments not loading in photo view by aligning markup and gallery lookup (PR comment-photo-view-fix)
- Photo view route now passes photo_index and loads comments dynamically via dataset (PR photo-view-comments-fix)
- /health endpoint now returns plain "ok" with status 200 and test updated (PR health-endpoint-plain).
- Photo view and API endpoints now allow anonymous access; comment form displays login prompt when not authenticated (PR photo-view-anon-fix).
- Removed duplicate image modal markup from base.html to ensure photo view loads post details correctly (PR photo-modal-duplicate-fix).
- Comment modal now reuses image_gallery macro for consistent gallery layout with feed (PR gallery-modal-unify).
- Navbar cleaned: removed Ranking link, backpack moved into personal space with new block. Launcher menu redesigned with grid of app icons. (PR grid-launcher-refresh)
- Launcher menu modernized with new component and CSS; floating options icon removed from profile via main.js (PR profile-launcher-redesign)
- Removed empty 'misiones' item from user dropdown and styled verified badge in purple (PR perfil-menu-badge-fix).
- Rediseñados logros en perfil público e interno con tarjetas responsivas, progreso y logros bloqueados; perfil_publico incluye perfil.css y feed.py usa import diferido de tasks (PR achievements-ui-fix).
- Módulo de logros renovado: tarjetas con tooltips, secciones de desbloqueados y bloqueados, botón 'Ver todos' y soporte responsivo/dark (PR achievements-redesign-modern).
- Public profile achievements now use modern cards with show-more and icons (PR achievements-public-profile-update).
- Added Word (.docx) and PowerPoint (.pptx) viewer for notes. Uses Mammoth.js for
  DOCX and converts PPTX to PDF with LibreOffice for inline display (PR notes-office-viewer).
- Notes upload now accepts DOCX and PPTX, storing original files and generating PDF previews. Added download of original PPTX (PR docx-pptx-upload).
- Added notes_count helper and updated templates to use it, preventing database errors when column missing (PR notes-count-helper).
- Nota detail ahora usa includes para visor según tipo de archivo y se guarda note.file_type en la base de datos (PR note-file-type-viewer).
- fly.toml now runs 'flask db upgrade' automatically so new columns like file_type are applied (QA fly-release-db-upgrade).
- Auto-creation del campo note.file_type si falta en la base de datos para evitar errores en /notes (QA note-file-type-hotfix).
- Vista previa de archivos en /notes/upload unificada: viewer.js maneja detección y muestra solo pdfPreview, docxPreview, imgPreview o pptPreview. Backend valida un único archivo por nota. (PR notes-upload-preview-fix)
- Toasts de la tienda ya no se muestran al cargar; main.js solo auto-muestra los que tienen data-autoshow (PR store-toast-trigger-fix).
- Feed now returns is_saved and user_reaction, keeping save button and reactions active on reload (PR feed-save-reaction-persist).
- Feed desktop now shows expandable '+' button with search, notifications and chat shortcuts (PR feed-desktop-fab)
- Floating '+' button now expands to the left showing quick notes, shortcuts and Crunebot (PR feed-fab-left-buttons)
- FAB buttons unified: quick notes, shortcuts and Crunebot merged into single floating menu; old buttons removed (PR feed-fab-unify)
- Corregido bloque extra_css en trending.html reemplazándolo por head_extra para que cargue estilos.
- Added prototype personal space with localStorage blocks and focus/dark modes (PR personal-space-proto).
- Banner superior eliminado en cursos para que la página inicie con "Mis Cursos Inscritos" (PR courses-banner-remove).
- Se corrigió la previsualización y subida de imágenes en el modal de publicaciones, limitando tamaño con CSS y enviando los archivos en feed.js (PR feed-upload-image-fix).
- Habilitado el blueprint personal_routes en /espacio-personal y enlace en menú de usuario (PR personal-space-enable).
- Restaurado diseño avanzado de espacio personal y eliminado blueprint personal_routes (PR personal-space-restore).
- Mejoradas funcionalidades del espacio personal: modo oscuro y enfoque persisten, sugerencias inteligentes ocultan tras usarse, y todos los bloques pueden crearse, editarse, eliminarse y reordenarse (PR personal-space-functional).

- Focus mode now persists using localStorage and starting the personal space creates Nota, Kanban and Objetivo blocks. Added aria-labels for accessibility. (PR personal-space-persistence)
- Theme color meta tag updates with dark mode and various buttons have aria-labels and titles for accessibility. (PR personal-space-ui-fixes)
- Added Block model, migration and /api/create-block endpoint with JS integration for suggestions (PR personal-space-db-blocks).
- Personal space now loads blocks from the new Block model, rendering them dynamically with drag & drop and suggestions creating database records. (PR personal-space-blocks-ui)
- Fully activated personal space blocks using the database: JS calls /api/create-block, block cards use data-block-type, PersonalBlock routes replaced with Block and helper for overdue items. (PR personal-space-full-fix)
- Fixed personal space buttons: script loads via extra_js, listeners added for #createFirstBlock and smart suggestions using handleSuggestionAction. (PR personal-space-buttons-fix)
- Unified personal space initialization: removed DOMContentLoaded handlers, exported initPersonalSpace and called from main.js; empty-state button now calls startPersonalSpace. (PR personal-space-init-fix)
- Renamed getCSRFToken calls to getCsrfToken to avoid JS errors in personal-space.js (PR personal-space-csrf-func-fix).
- Personal space layout refreshed with compact cards, top metrics and disappearing suggestions. startPersonalSpace waits for API responses (PR personal-space-ui-refresh).
- Added SortableJS script via extra_js block to ensure drag-and-drop works (PR personal-space-sortablejs-fix).
- Block model regained progress calculation and overdue check to prevent template errors (PR block-methods-fix).
- Corregido visor de fotos: las flechas actualizan la imagen usando #modalImage y el panel lateral evita overflow con comentarios scrollables (PR photo-modal-navigation-fix).
- Added generic block viewer with placeholder page and Kanban view; cards now feature an 'Entrar' button and double-click navigation (PR personal-space-access-improvements).
- Upload form now uses Tom Select with expanded categories and academic levels (PR notes-category-select).
- Added IA_ENABLED config flag, disabled OpenAI calls when off and provided static quick responses with status badge (PR crunebot-fake-mode).
- Previsualización de imágenes en el chat, corrección de mensajes privados y diseño más compacto (PR chat-image-preview).
- Eliminada votación y reacciones al borrar apuntes y publicaciones para evitar violación de claves foráneas (PR fix-cascade-delete).
- Eliminación de apuntes y posts ahora borra votos/reacciones asociados y maneja IntegrityError para evitar fallos (PR delete-related-cleanup).
- Corregido scroll infinito del feed: nueva ruta /feed/load con paginación, loader con mensajes y JS que evita peticiones duplicadas (PR feed-scroll-fix).
- Posts cargados via scroll ya no desaparecen y se eliminó el texto "Cargando más..." dejando solo el spinner (PR feed-loader-text-remove).
- Añadidos logs de depuración en loadFilteredFeed y loadMorePosts y condición para no limpiar el feed al recargar con el mismo filtro (PR feed-scroll-disappearing-fix).
- Ajustado loadFilteredFeed para respetar currentPage>1, proteger innerHTML y registrar actualización; loadMorePosts incluye timeout de seguridad y /feed/load muestra mensaje cuando no hay más publicaciones (PR feed-scroll-empty-fix).
- Añadidos console logs en loadMorePosts para depurar HTML y elementos, se inserta cuando falta data-post-id y se muestra mensaje cuando no hay más publicaciones (PR feed-scroll-debug-fix).
- Marketplace filters toggle: sidebar oculto por defecto y categorías completas en modal con Tom Select (PR store-filters-toggle)
- Fixed store routes to pass STORE_CATEGORIES dictionary and removed duplicate precio_min logic to avoid Jinja errors (PR store-categories-dict).
- Fixed publish product modal using category groups via categories_dict (QA store-category-dict-fix).
- Fixed Filters button in /store: sidebar toggles correctly with rotating icon and mobile IDs renamed to avoid duplicates (PR store-filters-btn-fix).
- Mobile navbar: removed 'Carrera', moved 'Perfil' to the rightmost slot and added accessibility/headers fixes (PR mobile-nav-carrera-remove).
- Enlaces a Liga, Desafíos y Mi Carrera ocultos para usuarios normales y rutas redirigen al feed si el rol no es admin (PR restrict-incomplete-pages).
- Vista /notes redise\u00f1ada como galer\u00eda A4: alias /apuntes, tarjetas verticales con t\u00edtulo arriba, sidebar removido y responsive (PR notes-a4-gallery).
- Fixed account deletion by removing related records, added confirmation and flash message (PR delete-account-fix).
- Tarjetas de apuntes modernizadas con sección de autor, etiquetas y menú de opciones; incluyen skeleton de carga y métricas inferiores (PR note-card-redesign).
- Indicadores de verificación rediseñados: se quitan badges verdes, icono junto al nombre y efecto glow en tarjetas (PR notes-verified-ui).
- Generado filtro `cl_url` y helper optimize_url para insertar `f_auto`, `q_auto` y tamaños al construir URLs de Cloudinary; se actualizaron avatares, galerías y tienda (PR cloudinary-optimizations).
- Fixed comment null errors and share modal duplicates, styled inactive feed buttons, improved note-card layout with flexbox and added optimistic save (PR feed-bugfixes-ui).
- Scoped comment event delegation to #feedContainer to avoid modal conflicts (PR comment-events-scope).
- Fixed comment rendering in gallery modal: API now returns avatar and JS uses valid selector for modal inputs (PR gallery-modal-comment-fix).
- Filtro "Apuntes" en /feed muestra tarjetas en cuadrícula añadiendo la clase
  `feed-as-grid` y estilos grid en CSS (PR feed-notes-grid).
- notes.css ahora se carga globalmente desde base.html para mantener el diseño
  de note-card consistente en el feed (PR feed-note-card-css).
- Estilos de note-card unificados en notes.css y eliminados de carrera.css; selectores fortalecidos con prefijo .note-card. (PR note-card-centralize)
- Vistas previas de notas ahora se inicializan con `initNotePreviews`, llamado tras cargar contenido dinámico en el feed y otras páginas. (PR note-preview-reinit)
- Toggle filters sidebar via filter-toggle-btn and CSS transform (PR marketplace-filters-fix).
- Marketplace sidebar now fixed-position with overlay; button toggles body class for smooth slide (PR marketplace-sidebar-bugfix).
- Refactored post modal layout with fixed header and footer so comment input stays visible and comments scroll separately (PR post-modal-layout-fix).
- Updated fly.toml with http_service health check grace period and performance VM to avoid startup 503 errors (PR fly-health-vm).
- Reverted Gunicorn to synchronous worker for reliable startup (PR gunicorn-sync-worker).
- Simplified fly.toml and Dockerfile to use a single gunicorn command with 3 workers and no services block (PR fly-config-cleanup).
- os.makedirs("instance") now uses exist_ok=True to avoid startup error (PR db-instance-exist-ok).
- min_machines_running set to 1 in fly.toml to keep one machine running (PR fly-autostop-fix).
- Added dedicated /healthz endpoint returning 'ok' and updated fly.toml health check path (PR healthz-endpoint).
- Modernized notes list with purple filter buttons, Bootstrap icons and DOMContentLoaded wrappers for initNotePreviews (PR notes-ui-refresh).
- Improved healthz endpoint to validate DB connection and increased timeout to 15s (PR health-check-db-timeout).
- Ajustados estilos de filtros y barra de búsqueda en /notes para respetar la paleta morada y mejorar el contraste (PR notes-filters-css-refactor).
- Lightweight wsgi health check via Dispatcher; removed DB access from health blueprint (PR wsgi-light-health).
- Reacciones y modales actualizados con panel flotante y long press; feed.js maneja hover y textos personalizados (PR reactions-refactor).
- Función de compartir restaurada con navigator.share y copia como respaldo; botón único sin extras (PR share-native-restore).
- Reverted to eventlet Gunicorn worker to fix 'Bad file descriptor' socket errors (PR gunicorn-eventlet-fix).
- Adopted Option 2: eventlet worker with healthz and min_machines_running improvements (PR eventlet-option2)
- Removed dynamic share option overlay and related CSS; share buttons now use built-in navigator.share only (PR share-options-remove).
- Fase 2: reconstruido botón Me Gusta con conteo estable, handleLike actualiza solo el contador y color activo igual a Guardar.
- Fase 3: panel de reacciones con long press flotante, scroll horizontal y contador clickeable.
- Added csrf macro import in store/_product_cards.html to fix UndefinedError in search_products (hotfix product-cards-csrf).
- Fixed note upload failing with invalid integer when "reading_time" empty; route now parses it to int when provided (PR notes-reading-time-int).
- Fixed notes filter buttons active color to white via .notes-filters .btn-outline-primary.active rule (PR notes-filters-contrast-fix).
- Fixed like button icon disappearing; consistent structure with count in post card and modals, safe JS updates and global search check (PR like-button-fix).
- Restored fire icon in like buttons and guarded legacy search click handler (PR like-icon-restore)
- Consolidated DOMContentLoaded handlers from comment.js, forum_editor.js, enhanced-ui.js, store.js, league.js and feed.js into main.js; modules expose init functions (PR domcontent-modules-consolidation).
- Guarded reaction button initialization to prevent TypeError on pages without .btn-reaction (PR feed-reaction-null-check).
- Feed routes split into subpackage crunevo/routes/feed with views.py and api.py; feed_routes.py now re-exports for compatibility (PR feed-subpackage).
- Guarded streak claim button event listener to prevent errors when element is missing (PR feed-missing-element-guard).
- Guarded reaction button initialization to prevent TypeError on pages without .btn-reaction (PR feed-reaction-null-check).
- Created api package with JWT-authenticated endpoints and updated README with usage instructions (PR feed-api-blueprint).
- frontend directory contains a decoupled Next.js SPA built with Tailwind.
- FeedPage under `frontend/app/feed/page.tsx` consumes `/api/feed` using `fetch`.
- Build the SPA separately with `docker build -t crunevo-frontend -f frontend/Dockerfile frontend`.
- Deploy frontend and backend containers independently; the SPA communicates with the Flask API via HTTP.
- Session cookies default to `SESSION_COOKIE_SECURE=True` and `SESSION_COOKIE_SAMESITE='Lax'` in `config.py`. Production sets `SESSION_COOKIE_HTTPONLY=true` in `fly.toml` and `fly-admin.toml` (PR session-cookie-security).
- Enabled Dependabot weekly updates for pip packages and added CI workflow running 'make test' on PRs (PR dependabot-ci).
- CI workflow runs 'make fmt' and 'make test' on every push (PR workflow-fmt-test).
- SECRET_KEY now required from environment; config warns in debug and errors in
  production (PR secret-key-env).
- Split auth.login and feed.view_feed logic into new services for authentication and feed data retrieval (PR login-feed-services).
- Added paginated comments API and load-more button in modals; feed.js handles fetching additional pages (PR comments-pagination).
- Comment modal logic consolidated into feed.js; comment.js reduced to a stub and main.js initializes the unified code (PR comment-module-unify).
- Added reactions list modal with /feed/api/reactions/<post_id> endpoint and JS handler (PR reactions-list-modal).
- Comment and photo modals now include ARIA labelling and keyboard focus for improved accessibility (PR modals-aria-accessibility).
- Comment submission now inspects fetch errors and shows friendly messages; buttons re-enable on failure (PR comment-error-messages).
- Replaced manual CSRF inputs with `csrf_field()` and imported csrf macro in comment and post modals (PR csrf-template-fix).
- Release command sets random SECRET_KEY to avoid missing env error (PR release-secret-fix).
- Added comment deletion endpoint `/feed/comment/delete/<id>` with author/moderator authorization (PR comment-delete-endpoint).
- Consolidated openCommentsModal, submitModalComment and addCommentToModalUI into comment.js; feed.js references them and main.js calls initCommentModals once (PR comment-modal-refactor).
- Defined .bi-fire-fill in fix-bootstrap.css to keep the fire icon visible when liking posts (PR like-fire-icon-fix)
- Perfil público ahora reutiliza el banner y el formulario de publicaciones; enlaces de perfil en navbar, sidebar y navegación móvil usan profile_by_username (PR public-profile-banner-modal).
- Replaced "Editar perfil" button with "Detalles personales" fixed inside the profile header and ensured achievements section spacing and mobile grid (PR profile-details-btn).
- Reemplazado botón "Editar perfil" por "Detalles personales" solo visible en el perfil propio; ajustada redirección a /perfil en lugar de configuración (PR perfil-detalles-fix).
- Fixed Jinja if/else in perfil_publico.html to avoid TemplateSyntaxError and show actions for other users (hotfix perfil-conditional-fix).
- Se implementó sistema de errores para admins en /admin/errores. Captura automática, vista filtrable y botón de resolución.
- Detecta 'no-more-posts' en feed.js para detener el infinite scroll y ocultar el loader (PR feed-load-end).
- loadFilteredFeed muestra mensaje si data.html está vacío sin limpiar el contenedor y reinicia reachedEnd/currentPage (hotfix quickfeed-empty)
- loadMorePosts y loadFilteredFeed ahora ocultan el loader y muestran un alert si ocurre un error; registran el status HTTP y respuesta para depuración (PR feed-error-handling).
- Removed unused global comment modal in feed.html; each post modal now uniquely references commentsModal-<post.id> (PR comment-modal-id-cleanup).
- Improved notifications dropdown reload: shows error toast when request fails, keeps previous entries when empty with message 'No hay notificaciones nuevas' and refreshes only if tab visible (PR notifications-error-toast).
- Updated notifications.js to query #notificationsDropdown and #notifications-list; replaced .notification-container selector (PR notifications-dropdown-selector).
- Removed legacy initNotifications from main.js; dropdown updates now rely on initNotificationManager (PR remove-initNotifications).
- loadFilteredFeed ahora verifica response.ok, registra errores y conserva el contenido previo en caso de fallo; solo actualiza el contenedor cuando data.html no está vacío (hotfix feed-filter-ok-check).
- removeSkeletonPosts ahora registra los skeleton eliminados; loadFilteredFeed y loadMorePosts muestran el HTML recibido y solo limpian el contenedor si cambia el filtro. notifications.js registra conteos y si el dropdown se actualiza o se conserva (PR feed-notif-logging).
- removeSkeletonPosts and deletePost now log the selectors of elements before applying fade-out or removal. Actual posts use the 'facebook-post' class; '.post-skeleton' is only for loading placeholders.
- Verified post_card.html renders articles with class 'facebook-post' only; no 'post-skeleton' or 'fade-out' classes found in templates or server logic.
- Searched repo for any rules hiding '.facebook-post' elements; none found beyond normal styles. Confirmed removeSkeletonPosts() only selects '.post-skeleton'. Documented findings for future reference.
- Added diagnostic CSS borders for `.facebook-post` at end of feed.css to visualize opacity and fade-out behaviors during testing.
- Inserted diagnostic borders after `.facebook-post` styles in feed.css to debug hidden posts.
- toggleComments now logs the element being hidden before applying the `fade-out` class and showToast logs the toast element before fade-out for easier debugging.

- Added raw HTML logs in feed.js for debugging rendered posts.
- Added temporary CSS borders for `.facebook-post` diagnostics.
- Added console logs when applying `fade-out` to track element removal.
- Removed debugging borders and logs from feed.js; fade-in/out animations now use
  `forwards` fill mode and loader hides after successful load to fix invisible
  posts issue.
- Updated reaction panel with floating overlay and modern emojis; adjusted templates and JS.
- Restored CRUNEVO emojis in floating reaction panel; kept overlay JS improvements (PR modern-floating-reactions-fix).
- Enhanced floating reaction panel design with fade animations, hover bounce and higher z-index; updated CSS, JS and templates (PR reactions-panel-style-improve).
- Updated reactions macro to use like-btn markup, added blur backdrop and prevented default on long press to fix overlay bug (PR reaction-panel-bugfix).
- Ensured floating reaction panel is visible by removing overflow restriction on `.facebook-post` (PR fix-reaction-panel-not-showing-v2).
- ModernFeedManager initializes when any .like-btn is present to restore floating reactions on post detail pages (hotfix floating-reactions-init).
- Fix position and style of floating reaction panel above "Me gusta" button (PR reactions-panel-position-fix).
- Fixed reaction panel placement by measuring after display; removed horizontal scrollbar and wrapped buttons; panel now positions reliably above the like button (PR reaction-panel-enhancements).
- Unified reaction panel logic in main.js and feed.js with dynamic positioning, simplified CSS and templates (PR reaction-panel-unify-fix).
- Corrected floating reaction panel to appear centered above the pressed "Me gusta" button and reset styles on hide (PR reaction-panel-button-align).
- Improved mobile reaction panel positioning to center over the tapped like button with screen margins and click-outside close handler (PR mobile-reaction-panel).
- Restored repository to pre-replit state and removed stray metrics migration to fix Alembic heads (hotfix revert-replit)
- Restored Fly volume mount in fly.toml to match existing machine configuration (PR fix-fly-volume-config)
- Confirmed Next.js SPA under `frontend/` remains as the official frontend. Documented build and deployment instructions in README (QA spa-integration-doc).
- Cleaned unnecessary console.log statements in static JS and guarded service worker logs with self.DEBUG (PR remove-console-logs).
- Added audit logging in require_admin before_request to track admin page visits (PR admin-require-logging).
- Added /admin/api/analytics endpoint and improved applyFilters to send selected filters and redraw charts (PR analytics-filters-api).
- Replaced debug `console.log` statements in base.html and ranking/index.html with `console.info` for clearer logging (PR template-console-cleanup).
- Replaced mobile bottom nav with a translucent top mobile navbar on small screens, kept hamburger menu intact and removed obsolete component includes (PR facebook-mobile-navbar).
- Redesigned mobile navbar with purple translucent background, circular icon buttons and updated order (Inicio, Personas, Chat, Apuntes, Notificaciones, Tienda), removing the perfil link (PR mobile-navbar-facebook-style).
- Ajustado navbar móvil para fondo morado sólido, altura mínima 64px y sombra sutil; modal de búsqueda visible en móviles (PR mobile-navbar-fix).
- Trending page now lists top posts, notes and popular forum questions with a link to ranking. Added Tailwind classes for modern layout (PR trending-forum-ranking).
- Rediseño completo de la página Trending con layout moderno y atractivo: hero section con estadísticas, cards mejoradas con rankings, badges de estado, efectos hover, diseño responsive optimizado y mejor UX (PR trending-complete-redesign).
- Trending page accessible without login; trending route no longer requires activation and handles guests. (hotfix trending-public)
- Trending route now skips forum query when forum tables missing and logs exception (hotfix trending-forum-missing-table).


## Rediseño completo del foro como "Centro de Matemáticas" (Diciembre 2024)

Se realizó una mejora integral del foro transformándolo en un "Centro de Matemáticas" con temática educativa y elementos visuales atractivos:

### Cambios realizados:

**CSS y estilos (`crunevo/static/css/forum_editor.css`):**
- Agregados estilos matemáticos con variables CSS para colores temáticos
- Implementadas animaciones y transiciones suaves
- Creados efectos hover y gradientes matemáticos
- Soporte para modo oscuro y responsive design
- Estilos especiales para badges de categorías con colores específicos

**Página principal del foro (`crunevo/templates/forum/list.html`):**
- Transformado el título a "Centro de Matemáticas" con header animado
- Agregados iconos matemáticos (🧮, ∑, π, ∞, ∆, ∫) 
- Implementados filtros de categoría mejorados con iconos específicos
- Creadas cards de preguntas con efectos hover y bordes decorativos
- Sidebar mejorado con estadísticas, consejos matemáticos y herramientas
- Panel de insights matemáticos contextual

**Vista de pregunta individual (`crunevo/templates/forum/question.html`):**
- Rediseño completo con breadcrumbs matemáticos
- Header de pregunta mejorado con mejor información del autor
- Separador matemático decorativo (∞)
- Botones de ordenamiento para respuestas múltiples
- Formulario de respuesta mejorado con consejos
- Sidebar expandido con herramientas matemáticas y quote inspiracional

**Formulario para hacer preguntas (`crunevo/templates/forum/ask.html`):**
- Interfaz completamente rediseñada con progreso visual
- Pasos numerados para guiar al usuario
- Tips matemáticos interactivos y consejos de calidad
- Vista previa y validación en tiempo real
- Header matemático inspiracional con emojis
- Mensajes de aliento y símbolos matemáticos

**Componente de respuestas (`crunevo/templates/forum/partials/answer_card.html`):**
- Diseño mejorado con avatares destacados
- Badges informativos para colaboradores
- Botones de voto rediseñados con efectos
- Mensaje especial para respuestas aceptadas
- Mejor organización visual y espaciado

**Navegación:**
- Actualizado enlaces en navbar (`crunevo/templates/components/navbar.html`)
- Modificado sidebar izquierdo (`crunevo/templates/components/sidebar_left_feed.html`)
- Cambiado de "Foro" a "Centro Matemático" con icono de calculadora

### Características destacadas:
- Temática matemática coherente en toda la interfaz
- Iconos específicos para cada categoría académica
- Animaciones CSS suaves y efectos de hover
- Diseño responsive optimizado para móviles
- Elementos de gamificación (progreso, badges, puntos)
- Herramientas matemáticas integradas (Desmos, GeoGebra, Wolfram Alpha)
- Mensajes motivacionales y tips educativos
- Soporte completo para modo oscuro

Todos los cambios mantienen la funcionalidad original mientras mejoran significativamente la experiencia visual y educativa del foro.

- Reverted forum to general "Foro Estudiantil", removing math-only branding. Updated navbar, sidebar, templates and CSS variables. (PR forum-general-qa)

- Modernized Club system with comprehensive feature enhancements including banner/avatar uploads, social media integration, creator permissions and modern UI design. Added banner_url, facebook_url, whatsapp_url and creator_id fields to Club model with proper relationships. Enhanced ClubForm with file upload fields and URL validation. Updated create_club route with Cloudinary integration for image uploads and proper creator assignment. Added edit_club functionality restricted to creators and admins. Implemented banner display with gradient overlays, social link buttons, and creator information in detail view. Enhanced list view with banner previews and social media indicators. Applied modern styling with smooth animations, hover effects and responsive design. All forms follow CSRF protection and established styling guidelines.
- Fixed missing Alembic dependency by pointing `club_modernization_fields` to `new_sections_2024` and created merge revision `f516460c56d7` to unify heads with `add_system_error_log`. (PR fix-migrations-heads)
- Verified feed management features in admin routes and templates, confirming post deletion and comment moderation. (QA feed-admin-functions-check)
- Added notes management page in admin with CSV export and deletion options (PR admin-notes-management).

- **Major Forum Modernization with Brainly-like Features (2024-01-XX)**: Completely redesigned the student forum to be better than Brainly with comprehensive enhancements across all aspects:

  **Backend Enhancements:**
  - Extended ForumQuestion model with difficulty_level, subject_area, grade_level, bounty_points, is_urgent, is_featured, quality_score, homework_deadline, exam_date, context_type fields
  - Extended ForumAnswer model with explanation_quality, has_step_by_step, has_visual_aids, is_expert_verified, confidence_level, helpful_count, word_count, estimated_reading_time, contains_formulas, contains_code fields
  - Added ForumTag model with many-to-many relationship to questions for better categorization
  - Added ForumReport model for community moderation and content reporting
  - Added ForumBadge model for gamification with user achievements system
  - Created association tables for user bookmarks, answer votes, and user badges
  - Enhanced forum routes with advanced filtering, sorting, search, tags system, and bounty management
  - Added bookmark functionality, improved voting system with vote tracking, and expert verification
  - Implemented comprehensive search with multi-criteria filtering and tag support
  - Added automatic answer quality detection and content analysis

  **Visual Design Overhaul:**
  - Removed old forum header and "Did you know" banner elements as requested
  - Completely redesigned list.html with modern, mobile-first, minimal interface
  - Implemented card-based layout with clean typography and responsive design
  - Added advanced filters panel with collapsible interface and real-time updates
  - Created modern search interface with live statistics and quick action buttons
  - Designed comprehensive tag system with color-coded categories and auto-complete
  - Added difficulty level badges, urgency indicators, and bounty system visualization
  - Implemented modern pagination with improved navigation

  **Enhanced Ask Question Experience:**
  - Redesigned ask.html as a 4-step wizard with progress tracking
  - Added title character counter and real-time validation
  - Implemented comprehensive categorization with difficulty levels and grade levels
  - Added context selection (homework, exam, curiosity, project)
  - Created modern tag input system with suggestions and auto-complete
  - Added advanced options including urgency flags and deadline setting
  - Implemented bounty system where users can offer points for better answers
  - Added sidebar with tips, examples, and community statistics
  - Created step-by-step navigation with completion validation

  **Search & Discovery:**
  - Created search_results.html template for advanced search results
  - Added search statistics dashboard with result metrics
  - Implemented applied filters display with easy removal options
  - Added comprehensive result cards with all question metadata
  - Created tag-based navigation and filtering system

  **Mobile Optimization:**
  - Designed fully responsive interface optimized for mobile devices
  - Implemented touch-friendly controls and swipe gestures
  - Added collapsible sections and optimized spacing for small screens
  - Created adaptive layouts that work seamlessly across all device sizes

  **Quality & Features:**
  - Added automatic answer quality scoring based on multiple factors
  - Implemented step-by-step detection and visual aids recognition
  - Added expert verification system for high-quality answers
  - Created helpful votes separate from regular voting
  - Added automatic word count and reading time estimation
  - Implemented formula and code detection in answers

  **User Experience:**
  - Added bookmark system for saving interesting questions
  - Implemented share functionality with native mobile sharing
  - Created live progress tracking in question creation
  - Added real-time character counters and validation feedback
  - Implemented auto-save and form persistence
  - Added comprehensive error handling and user feedback

  This modernization transforms the forum into a comprehensive learning platform that rivals and exceeds Brainly's functionality while maintaining a clean, minimal design optimized for both desktop and mobile use.
- Added migration 'add_forum_modernization_fields' to create missing tables and columns for the modern forum.
- Handled missing forum tables gracefully in list_questions to avoid 500 errors (PR forum-500-fix).
- Added migration 'forum_modernization_schema' and removed temporary error handling from forum routes.
- Fixed popular sort in forum by counting answers via join instead of property (hotfix forum-popular-sort).
- Improved forum list route with robust DB error handling and orphan author fallbacks (PR forum-list-stability).
- Added ensure_forum_tables helper and manual 500 error for missing schema; created test for /foro (PR forum-table-check).
- Fixed description validation on /foro/hacer-pregunta with char counter, drag-drop images and backend length check (PR forum-editor-enhancements).
- Removed duplicate Quill initialization on /foro/hacer-pregunta, ensuring single editor with image uploads and accurate character counter (PR forum-editor-single).
- Improved /foro/hacer-pregunta editor with precise whitespace-trimmed character validation, richer Quill toolbar, resizable images with tooltip and click-to-expand, and enforcement of 20-character minimum before advancing (PR forum-editor-validation-fix).
- Fixed character counter on /foro/hacer-pregunta using Quill text content and ignoring punctuation, enabling 20-character validation without errors (PR forum-editor-charcount-bugfix).
- Ensured /foro/hacer-pregunta editor enables "Siguiente" after 20 real characters by waiting for Quill initialization and using robust content validation (PR forum-editor-next-btn-fix).
- Fixed modal navigation by managing history state with a stack and popstate listener, preventing unintended page back navigation when closing new Facebook-style modals (PR modal-history-fix).
- Unified Facebook-style post modal: added color variables, refactored feed.js with createModal/closeModal helpers, and trimmed _post_modal.html to panel-only content (PR facebook-modal-refactor).
- Full-screen Facebook-style modal restored zoom, navigation, download and options controls with scroll-safe info panel (PR facebook-modal-controls).
- Introduced dual modal system: full-screen photo modal with advanced controls and restored Bootstrap comment modal, removing comments-only styles and logic (PR dual-modal-system).
- Unified comment input across photo and comment modals with fixed bottom form and reusable CSS for Facebook-like design (PR unified-comment-input).
- Made photo modal responsive for mobile, added unique IDs per post and ARIA-labelled controls to address accessibility warnings (PR photo-modal-mobile-fix).
- Fixed comment modal layout with flexbox to keep header and input fixed and added compact comment form styles reused in photo modal for consistency (PR comment-modal-compact-form).
- Removed Bootstrap's extra scroll class from comment modal to ensure a single scroll area and matched photo modal comment form width using w-100 (PR comment-modal-single-scroll).
- Refactored comment and photo modals into single-page scrollable layouts, locked body scrolling and anchored comment input at bottom for consistency (PR modal-unified-scroll).
- Ensured modals remain within viewport using 90vh content height, moved all scroll to internal containers and kept comment input fixed to eliminate outer scrollbars (PR modal-scroll-layout-fix).
- Implemented single-scroll comment modal with compact comment CSS, load-more button fetching paginated comments with has_more flag, and updated tests to cover new API (PR comment-modal-infinite-scroll).
- Removed nested scroll by stripping overflow and height limits from `.modal-comments-section`, consolidating scrolling to the parent container (PR modal-comments-scroll-fix).
- Rebuilt post and comment modals with two-panel layout, fixed header and bottom comment form, and single scrollable info panel with responsive stacking (PR modal-two-panel-layout).
- Resolved double scroll in Facebook-style modal by enforcing flexbox layout with a single scrollable content area, updating comment modal markup and scroll handling (PR modal-single-scroll-fix).
- Eliminated remaining double scroll in comment modal by moving the comment form inside a single scrollable body, making it sticky at the bottom and removing inner comment list overflow (PR comment-modal-sticky-input).
- Consolidated comment modal layout by placing the comment form outside the scrollable body, cleaning duplicate comment styles and reinforcing single-scroll behavior with sticky input (PR comment-modal-css-cleanup).
- Centered comment modal horizontally on desktop, added responsive full-width behavior on mobile, and preserved sticky comment form (PR comment-modal-center).
- Optimized comment modal input with full-width auto-expanding textarea and minimal send button for better mobile usability (PR comment-input-opt).
- Fixed navbar macros: consolidated user auth conditional and guarded current_user usage to resolve TemplateSyntaxError and test failures (PR navbar-auth-conditional).
- Migrated mobile "NotBar" component to "MobileNavbar", renamed template and CSS class `.notbar` to `.mobile-navbar` and updated includes (PR mobile-navbar-rename).
- Documented mobile navigation bar usage and noted replacement of bottom nav (PR mobile-navbar-docs).
- Refined mobile navbar: new purple blur style with circular buttons, forum icon now question mark, and search input opens a full-screen modal with live suggestions (PR mobile-navbar-enhance).
- Mobile navbar badges and spacing fixed: icons spaced evenly, notification button links to full page with working badge, cart count now visible, and auto-hide/padding logic targets the mobile navbar (PR mobile-navbar-fixes).
- Calculated navbar height dynamically with CSS variable, updated sidebar offset and scroll padding, and unified auto-hide logic to ensure content isn't covered on any page (PR navbar-overlap-fix).
- Reapplied navbar height on load and resize, setting body padding and scroll offset to prevent content being hidden by fixed navbars (PR navbar-padding-load).
- Recalculated navbar height on DOMContentLoaded and window load to prevent fixed navbar from covering content on mobile and desktop (PR navbar-height-recalc).
- Fixed indentation of marketplace and related blueprint imports in `app.py` to resolve deployment error (hotfix marketplace-import-indent).
- Added missing marketplace utilities and models overhaul: created `utils/uploads` helper, simplified marketplace models, fixed conversation/message relations, updated routes and templates, and ensured CSRF tokens in forms (PR marketplace-fixes).
- Added migration to create marketplace tables and product fields and rolled back DB session before logging errors to avoid aborted transactions (PR marketplace-subcategory-fix).
- Fixed seller registration page 500 error by importing csrf macro and sanitized marketplace price filters to avoid "None" in numeric inputs (hotfix marketplace-become-seller).
- Handled `None` values in marketplace filter inputs to prevent invalid numeric field values (hotfix marketplace-filter-none).
- Fixed seller dashboard 500 by providing required context variables and timestamp alias for messages (hotfix seller-dashboard-context).
- Guarded seller dashboard template against missing product or sender references to prevent runtime errors (hotfix seller-dashboard-template-guards).
- Added `is_official` field to `Product` model with default `False` and migration to support official products (PR add-product-is_official).
- Restricted store index and related product queries to `is_official=True` so only official products appear (PR store-official-filter).
- Marketplace now displays a badge for official products and includes them alongside seller listings (PR marketplace-official-badge).
- Unified `Product` model across store and marketplace: removed duplicate favorite/purchase queries and enforced `is_official` filter in views `store.store_index`, `store.view_product`, `store.redeem_product`, `store.buy_product`, `store.add_to_cart`, `store.view_cart`, `store.checkout`, `store.toggle_favorite` and `marketplace.marketplace_index`.
- Added unified product route `/producto/<id>` with conditional template and redirects from legacy store and marketplace paths (PR product-view-unify).
- Added error handling and missing context for marketplace seller and message views to prevent 500 errors (hotfix marketplace-route-errors).
- Registered `timeago` and `date` template filters and imported CSRF macro in marketplace templates to prevent undefined filter errors and ensure proper form protection (hotfix marketplace-filters-csrf).
- Implemented pagination in seller_products view, passing pagination context and guarding template to avoid undefined errors (hotfix seller-products-pagination).
- Fixed marketplace messages link to use `marketplace.marketplace_index` and guarded optional image upload routes to avoid BuildError (hotfix marketplace-messages-link).
- Marketplace product detail view now renders `marketplace/view_product.html` with seller info, related products and CSRF macro (PR marketplace-product-detail-template).
- Fixed seller product editing by including unread message count in edit view and replaced delete links with POST forms and CSRF to enable product removal from seller panel (hotfix seller-product-actions).

## Store and Marketplace Unification

- Unified Store and Marketplace modules into a single Commerce module with shared templates and routes.

## Feed Interactions Improvement

- Mejorado el sistema de interacción con publicaciones en el feed:
  - Implementada funcionalidad para abrir el modal de comentarios al hacer clic en el contador de comentarios.
  - Añadida sincronización de datos en tiempo real para el modal de comentarios mediante API.
  - Creado endpoint `/feed/api/comments/<post_id>` para obtener comentarios actualizados.
  - Mejorada la accesibilidad de los modales con atributos ARIA adecuados.
  - Expandido el menú de opciones de publicaciones (tres puntos) con nuevas funcionalidades:
    - Copiar enlace de la publicación
    - Guardar publicación
    - Reportar publicación (existente)
  - Implementados controladores JavaScript para las nuevas opciones del menú.
  - Añadida función `copyToClipboard` con soporte para API moderna y fallback para navegadores antiguos.
  - Mejorada la experiencia de usuario con retroalimentación visual y notificaciones toast.

## Sidebar Optimization

- Optimizado el sidebar derecho del feed para mejorar la experiencia de usuario:
  - Rediseñada la sección de tendencias para mostrar publicaciones reales con sus estadísticas.
  - Mejorada la sección de contribuidores destacados para mostrar usuarios reales con sus puntos semanales.
  - Implementada la sección de logros recientes con datos dinámicos de la base de datos.
  - Añadido sistema de tips de estudio aleatorios para mayor variedad de contenido.
  - Reorganizada la sección de enlaces útiles con mejor distribución espacial.
  - Mejorada la estética general con efectos hover, transiciones suaves y mejor espaciado.
  - Implementada responsividad para dispositivos móviles.
  - Añadidos enlaces "Ver más" en cada sección para facilitar la navegación.
- Created new template `tienda/_product_cards.html` for displaying product cards with dynamic rendering of product information including images, names, descriptions, badges, ratings, prices, and action buttons.
- Created unified template `tienda/producto.html` for displaying detailed product information with breadcrumb navigation, image carousel, product details, action buttons, description, shipping information, and tabs for reviews and questions.
- Created template `tienda/carrito.html` for the shopping cart with product details, quantity controls, and order summary.
- Updated `app.py` to register the new unified commerce blueprint and removed the old store and marketplace blueprints.
- Added legacy redirects in `commerce_routes.py` for specific routes from the old store and marketplace modules to the new unified commerce module.
- Created template `tienda/checkout_confirm.html` for the checkout confirmation page with order summary and shipping options.
- Created template `tienda/checkout_success.html` for the checkout success page with order details and purchased products.
- Created template `tienda/compras.html` for displaying a user's purchases with search, sorting, and review options.
- Created template `tienda/favorites.html` for displaying a user's favorite products with search, sorting, and cart actions.
- Created template `tienda/request_product.html` for product requests with form and previous requests display.
- Created template `tienda/my_requests.html` for displaying a user's product requests with search, filtering, and detailed information.
- Created template `tienda/become_seller.html` for the "Become a Seller" page with benefits, guide, and registration form.
- Created comprehensive template `tienda/seller_dashboard.html` for the seller dashboard with navigation sidebar and sections for dashboard statistics, products, orders, messages, reviews, and settings.

## Sistema de Eventos y Panel Administrativo

- Implementado sistema completo de gestión de eventos con las siguientes características:
  - Extendidas las rutas en `event_routes.py` para incluir todas las funciones necesarias:
    - `crear_evento()` (existente, mejorado)
    - `editar_evento(event_id)` (nuevo)
    - `eliminar_evento(event_id)` (nuevo)
    - `ver_evento(event_id)` (existente)
    - `listar_eventos()` (existente)
    - `mark_attendance()` (nuevo) para marcar asistencia y otorgar créditos
  - Aplicados decoradores de permisos adecuados (`@admin_required`, `@login_required`) a todas las rutas
  - Integrado el sistema de eventos con el panel administrativo mediante `admin_routes.py`
  - Creadas plantillas administrativas:
    - `admin_event_list.html`: Lista de eventos con filtros, búsqueda y exportación CSV
    - `admin_event_form.html`: Formulario para crear y editar eventos
    - `admin_event_detail.html`: Detalles del evento y gestión de participantes
  - Integración con el sistema de créditos para recompensar la asistencia a eventos
  - Soporte para eventos destacados, próximos y pasados con filtros
  - Categorización de eventos (taller, seminario, feria, conferencia, etc.)
  - Acceso a eventos desde el menú de navegación del panel administrativo
- Created template `tienda/publish_product.html` for publishing or editing products with form fields and image upload.
- Replaced `auth.profile_by_username` links with `auth.view_profile` across templates to resolve navbar BuildError (hotfix profile-link).

- Added legacy blueprints to redirect /store and /marketplace paths to /tienda, restoring /store access and preventing 404 errors.

- Added CSRF macro usage to commerce and admin templates; implemented streak claim API, fixed profile route, paginated feed comments and renamed Referral fields for tests.
- Resolved /tienda 500 by pointing commerce_index to existing template and ensuring query parameters are handled safely.
- Hardened HTTP responses: removed legacy X-Frame-Options/Expires headers and enforced UTF-8 content type and nosniff policy.
- Added /login/verify route with two-factor code validation and corrected login redirect.
- Guarded post_reaction migration to check for posts table before altering and fixed admin sidebar events link.
- Guarded crolars price rendering across store and commerce templates to prevent 500 errors when price is missing (PR store-crolars-undefined).
- Wrapped favorite product price credits section with defined check and "No disponible" fallback to handle missing values.
- Wrapped product detail crolars price block with defined check and "No disponible" fallback (hotfix product-crolars-fallback).
- Guarded cart price credits display and total calculation with defined check and fallback placeholder in `carrito.html`.
- Wrapped product price credits in `store/view_product.html` with defined checks, added "No disponible" fallbacks and disabled actions when missing.
- Guarded product card price credits with defined check, added "No disponible" fallbacks and defaulted data-credits to 0 when undefined.
- Wrapped purchase price credits section with defined check and "No disponible" fallback in `compras.html`.
- Wrapped profile purchases tab price credits with defined check and "No disponible" fallback.
- Replaced `product.price_credits or ''` with `product.price_credits if product.price_credits is defined else ''` in `admin/manage_store.html`.
- Replaced `product.price_credits if product else ''` with `product.price_credits if product and product.price_credits is defined else ''` in `admin/add_edit_product.html`.
- Added Jinja macro `render_price_credits` in `components/price_credits.html` to display price credits or 'No disponible'; replaced templates to use it and set `Product.price_credits` default to 0. Use `render_price_credits(obj)` for future displays.
- Guarded product detail and card templates against undefined `price`, showing "Precio no disponible" when missing and hiding cart actions accordingly.
- Added accessible labels and hidden text to product card icon buttons to satisfy button accessibility checks.
- Wrapped `backdrop-filter` usage in `store.css` with `@supports` fallbacks for broader browser compatibility.
- Restored `X-Frame-Options` security header.
- Restored `/feed` URL after closing photo modal, added direct route cleanup and ensured back button closes modal (PR feed-modal-url-fix).
- Updated all navigation links and cart scripts to use `/tienda` directly, replacing legacy `/store` paths that filtered out marketplace products. Cart badge and search results now call commerce endpoints. (PR navbar-store-direct)
- Added placeholder migration cd14a01e631b to resolve missing revision during deployment.

- Guarded `complete_missing_models` migration against absent tables and aligned
  saved courses table name, preventing `NoSuchTableError` on deployments.
- Guarded `add_user_career_interests` migration against missing `users` table
  by checking for table existence before altering.
- Computed cart totals server-side and guarded price display to prevent /tienda/cart 500 errors.
- Logged missing profile users and returned 404 instead of 500; wrapped profile queries in try/except to handle absent tables gracefully (PR perfil-500-fix).
- Defaulted `verification_level` to 0 in profile logic and templates to prevent 500 errors when user records store NULL values.
- Guarded profile note statistics against missing ratings to avoid `/perfil/<username>` 500 errors.
- Filtered non-numeric note ratings and averaged safely to prevent division errors on profile; added tests for profiles with and without notes (PR profile-average-rating-fix).
- Fixed achievement progress on profile by counting unlocked achievements and avoiding list/int division; added test for logros tab (PR perfil-achievements-fix).
- Added fallback `rating` property on `Note` and strengthened profile stats calculations with numeric checks and safe queries to prevent `/perfil/<username>` 500 errors.

- Fixed profile purchases tab by replacing obsolete `commerce.marketplace` link with `commerce.commerce_index`, updating product URLs to `commerce.view_product` and skipping purchases missing a product to avoid BuildError on `/perfil/<username>`.

- Removed scroll-to-top button and associated styles and scripts, eliminating unused scroll event logic. (PR remove-scroll-top)
- Updated private and public profile views to reuse feed's post creation input and post cards, syncing reaction and save data for a consistent feed-style experience. (PR perfil-feed-sync)
- Added JSON upload endpoints `/auth/upload-profile-picture` and `/auth/upload-banner` to update avatar and banner with Cloudinary or local storage; frontend now hits these routes and updates the preview with toasts. (PR profile-upload-fix)
- Added JSON upload endpoints `/auth/upload-profile-picture` and `/auth/upload-banner` to update avatar and banner with Cloudinary or local storage; frontend now hits these routes and updates the preview with toasts. Marked legacy HTTP test scripts to skip in pytest. (PR profile-upload-fix)
- Ajustado límite inicial de `fetch_feed_data` a 10 para alinear la paginación y evitar duplicados en el scroll infinito del feed. Se añadió prueba que verifica que la segunda página devuelve nuevas publicaciones.
- Removed duplicate `head_extra` block in `forum/ask.html` to resolve template rendering error on `/foro/hacer-pregunta`. (PR forum-head-extra-dup)
- Reemplazado macro de reacciones en `post_detail.html` por acciones estilo Facebook con panel flotante y conteos con íconos; eliminado `components/reactions.html`. (PR facebook-reactions-detail)
- Corregido cambio de banner duplicado eliminando listeners antiguos, actualizando `uploadBanner` para usar `.profile-banner` y ruta JSON `/auth/upload-banner`, y agregando la clase correspondiente en plantillas de perfil.
- Inicializadas listas vacías para `upcoming_events` y estadísticas en el espacio personal, corrigiendo errores en `/espacio-personal/calendario` y `/espacio-personal/estadisticas`.
- Reemplazado `tojsonfilter` por `tojson` en `statistics_view.html`.
- Evitado comparación con `None` en `profile/tabs/compras.html` verificando precios definidos.
- Corregidos filtros de búsqueda utilizando `Product.is_approved` y removiendo `Post.is_deleted`.
- Registrado `event_bp` también en modo admin para habilitar la gestión de eventos.
- Optimized settings page navigation by auto-initializing scripts and moving animations CSS to template for faster load (PR settings-init-fix).
- Provided default user statistics in personal space settings view to prevent 500 errors and added view tests for main personal space pages. (PR personal-space-settings-fix)
- Improved profile dark mode and lazy image handling; added Tailwind dark variants, backdrop-filter fallback and IntersectionObserver fixes to mitigate console warnings. (PR perfil-darkmode-console-fix)
- Added slug-based template application endpoint and modernized personal space template cards with badges, dark mode, and accessible preview buttons; updated JS fetch error handling and tests. (PR personal-template-apply)

- Adjusted profile sidebar username and career text to inherit theme colors, ensuring readability on light and dark backgrounds. (PR perfil-sidebar-text-color)
- Fixed avatar edit button opening file dialog twice by removing duplicate listener and handling upload through the existing input. (PR perfil-avatar-dialog-fix)
- Validated feed post uploads by limiting files to safe extensions and 5MB max size, updated toast templates for flash categories and added tests. (PR feed-upload-validation)
- Limited feed post uploads to images only, enforced 5MB max per file, rejected more than 10 images and read `comment_permission` once. (PR feed-upload-limits)
- Improved forum question and answer pages with responsive layout, theme-aware card and badge colors, and dark/light compatible vote buttons. (PR forum-responsive-theme)
- Allowed uploading .webp note files and listed .webp in the upload form accept attribute. (PR notes-webp-upload)
- Comentarios en publicaciones requieren usuarios activados; intentos bloqueados se registran para monitoreo. (PR comment-auth-log)

- Moved tienda filters into a Bootstrap offcanvas with a mobile-only toggle button and updated store.js for cloning, events and focus return. (PR tienda-filter-offcanvas)
- Integrado docx-preview para previsualizar DOCX con paginación y controles en viewer.js, viewer_docx.html y notes/detalle.html.
- Reemplazada recarga del feed tras publicar por inserción dinámica usando `_posts.html` retornado en JSON y prueba asociada. (PR feed-dynamic-insert)
- Optimized feed loading by preloading posts with `joinedload` in `/load` API and using loaded objects instead of `Post.query.get`. (PR feed-joinedload-opt)

- Added pagination and sorting controls to tienda products, preserving existing filters in page links. (PR tienda-pagination-sort)
- Reemplazado `innerHTML` por creación de nodos y uso de `textContent` en `notes/list.html` para stats y título dinámicos. (PR notes-textcontent)
- feed.js ahora inserta dinámicamente el nuevo post en `#feedContainer` construyendo el HTML con los datos JSON del servidor y evitando recargar la página. (PR feed-json-insert)
- Feed cache ahora incluye timestamp 'cached_at' y `cleanup` elimina entradas tras 10 minutos; considerar backend Redis con TTL por usuario. (PR feed-cache-expiry)

- Generated thumbnails for notes by converting first page to image and storing `thumbnail_url`; note cards now display the miniaturas when available. (PR note-thumbnail)
- Resolved Jinja syntax error in tienda pagination by popping existing `page` from args and moving `**args` after explicit page parameter in `_product_cards.html`.
<<<<<<< HEAD
- Ajustados colores de la tarjeta de estadísticas en perfil removiendo `text-white`, añadiendo `text-dark`/`text-primary` según el bloque y eliminando el enlace duplicado "Comprar Crolars". (PR perfil-stats-colors)
=======
- Ajustados colores de la tarjeta de estadísticas en perfil removiendo `text-white`, añadiendo `text-dark`/`text-primary` según el bloque y eliminando el enlace duplicado "Comprar Crolars". (PR perfil-stats-colors)
- Added migration to add `thumbnail_url` to `note` with fallback and normalized error logging to store numeric status codes. (PR note-thumbnail-log-fix)
>>>>>>> 59940f22
<|MERGE_RESOLUTION|>--- conflicted
+++ resolved
@@ -1250,9 +1250,5 @@
 
 - Generated thumbnails for notes by converting first page to image and storing `thumbnail_url`; note cards now display the miniaturas when available. (PR note-thumbnail)
 - Resolved Jinja syntax error in tienda pagination by popping existing `page` from args and moving `**args` after explicit page parameter in `_product_cards.html`.
-<<<<<<< HEAD
 - Ajustados colores de la tarjeta de estadísticas en perfil removiendo `text-white`, añadiendo `text-dark`/`text-primary` según el bloque y eliminando el enlace duplicado "Comprar Crolars". (PR perfil-stats-colors)
-=======
-- Ajustados colores de la tarjeta de estadísticas en perfil removiendo `text-white`, añadiendo `text-dark`/`text-primary` según el bloque y eliminando el enlace duplicado "Comprar Crolars". (PR perfil-stats-colors)
-- Added migration to add `thumbnail_url` to `note` with fallback and normalized error logging to store numeric status codes. (PR note-thumbnail-log-fix)
->>>>>>> 59940f22
+- Added migration to add `thumbnail_url` to `note` with fallback and normalized error logging to store numeric status codes. (PR note-thumbnail-log-fix)