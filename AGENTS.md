# Guidelines for Codex agents

## Consolidación de rutas de Perfil
- Se unificaron las rutas `/perfil` (perfil propio) y `/perfil/<username>` (perfil público) en una sola vista inteligente `view_profile`.
- Se redireccionaron las rutas antiguas a la nueva estructura unificada.
- Se actualizaron todas las referencias a `url_for('auth.perfil')` en las plantillas para usar `url_for('auth.view_profile', username=current_user.username)`.
- Se actualizaron los condicionales en las plantillas para detectar si el usuario es el propietario del perfil.
- Se eliminaron rutas redundantes como `/perfil_notas` y se redirigieron a la vista unificada con parámetros de tab.
- Se mantuvieron las funcionalidades existentes como actualización de avatar, banner y sección "about".


- Always run `make fmt` and `make test` before committing.
- Use Tailwind CSS utilities when updating templates, but keep Bootstrap components unless instructed otherwise.
- Do not modify models or database migrations unless explicitly requested.
- The notes blueprint exposes both `notes.detail` and `notes.view_note` for `/notes/<id>`.
- Merge duplicated `DOMContentLoaded` listeners into a single entry point in `main.js`.
- All `<form method="post">` must import `components/csrf.html` and call
  `csrf_field()` immediately after the `<form>` tag.
- Nunca hacer CREATE TYPE sin comprobar si el tipo ya existe; usa IF NOT EXISTS o checkfirst=True.
- Dependabot PRs should only be merged after CI passes (`make test`) and prefer squash merges.
- Se corrigió `Referral` para usar `referrer_id` y `referred_id` en las relaciones y evitar errores de nombre.
- Se corrigió la barra de navegación fija añadiendo padding global y mejorando el menú móvil (PR navbar fixes).
- Se ajustó el padding global mediante CSS en el body y se agregó z-index al navbar para evitar que tape el contenido.
- Se mejoró el cierre del menú móvil y se fijó la altura del navbar (PR navbar fixes 2).
- Se cierra el menú móvil al redimensionar la pantalla (PR navbar fixes 3).
- Se movió el padding-top global al archivo style.css y se eliminó el bloque de
  estilos embebidos en base.html (PR navbar fixes 4).
- Se ajustó el `main` con padding-top en móviles y se quitó en pantallas
  mayores (PR navbar fixes 5).
- Se agregó margen superior al `main` solo en escritorio con CSS
  (`@media (min-width: 992px)`)
- Se oculta `#mobileMenuOverlay` en escritorio y se ajusta el
  listener de redimensionado a 992px (PR overlay fix).
- Se establece `height` y `width` en 0 para `#mobileMenuOverlay` en
  escritorio y se asegura que `closeMenu()` añada `tw-hidden` (PR overlay fix 2).
- Se corrige la clase inicial de `#navLinks` para mostrarse horizontal en
  escritorio y se evita abrir el menú móvil en pantallas grandes
  (PR navbar desktop fix).
- Se establece `z-index: -1` y `position: static` para `#mobileMenuOverlay`
  en escritorio, previniendo que bloquee el contenido (PR overlay fix 3).
- Se asegura que `#navLinks` se coloque en `#desktopNavContainer` al cargar la
  página y se oculta `#mobileMenuPanel` en escritorio (PR navbar panel fix).
- Se fuerzan `display: none` y `pointer-events: none` para `#mobileMenuOverlay`
  y `#mobileMenuPanel` en escritorio, actualizando `main.js` para aplicar estos
  estilos al cargar la página y al cerrar el menú (PR overlay hide complete).

- Se agregó "navbar_crunevo_fixed.html" como ejemplo de navbar fijo con menú móvil.
- Navbar migrado completamente a Bootstrap sin Tailwind ni overlay. Se eliminó el script de Tailwind y se simplificó main.js (PR bootstrap-only navbar).
- Implemented Tabler-based admin dashboard with new templates and blueprint enforcement.
- Fixed PDF upload to Cloudinary storing URL and adjusted templates (PR pdf-upload-fix).
- Restored Cloudinary upload logic in `notes_routes.py` to fix undefined variable error (PR notes-upload-fix).
- Improved PDF handling in notes: use `resource_type='auto'`, display inline with `<iframe>` and direct download link (PR notes-pdf-view).
- Enhanced notes upload error handling and download route: validate title, catch Cloudinary errors and serve local files with `send_file` (PR notes-error-handling).
- Updated notes detail template to embed PDFs with an `<iframe>` wrapped in `.ratio`, added fallback download link and removed duplicate buttons (PR pdf-viewer-fix).

- Confirmed notes upload uses `resource_type='auto'` for Cloudinary; recommended verifying URL uses '/raw/upload' (answer to resource_type question).
- Forced Cloudinary URLs for notes to use `resource_type='raw'` when generating
  `secure_url` (PR notes-raw-url).
- Ajustado el flujo de subida de PDF a Cloudinary para almacenar `resource_type='image'` en la URL principal. Esto permite visualizar correctamente el archivo en un `<iframe>` sin bloqueos por `/raw/upload`.
- Reemplazado iframe de detalle de nota para usar Google gview y permitir visualización embebida (PR gview-iframe).
- Se integró PDF.js como visor en `detalle.html`, cargando el primer canvas con el PDF y manteniendo enlace de descarga. (PR pdfjs-viewer)
- Integrado PDF.js de forma local y configurado worker en detalle.html (PR pdfjs-local).
- Corregido el path de `pdf.worker.min.js` en `detalle.html` para que PDF.js renderice correctamente (PR pdfjs-worker-path).
- Mejorado `upload.html` para usar tarjeta Bootstrap con `form-floating` y botón primario (PR notes-upload-ui).
- Corregido include en manage_users.html eliminando 'with user=user' para evitar TemplateSyntaxError (PR manage-users-include-fix).
- Modernizado `upload.html` con tarjeta centrada y botón ancho usando Bootstrap 5 (PR notes-upload-modern-card).
- El CSP ahora permite frames desde Cloudinary (PR cloudinary-frame-src).
- Verificada presencia de PDF.js local y worker (>100KB) y correcta configuración del visor en detalle.html. CSP mantiene Cloudinary en `img-src` y `frame-src` (QA pdfjs-check).
- CSP ampliado: `connect-src` incluye Cloudinary y `script-src`/`style-src` permiten CDN (PR cloudinary-csp-connect).

- Actualizado `<header>` en `admin/partials/topbar.html` con clase `navbar-light` (PR admin-topbar-light).
- Navbar ahora usa clase `navbar-crunevo` y `navbar-expand-md`, con iconos en cada enlace (PR navbar-icons).
- Implementado input rápido en el feed para publicar texto e imagen o PDF, mostrando los últimos posts (PR feed-quick-input).
- Corregido url_for en pending.html para usar 'feed.index' y evitar BuildError (PR pending-home-link)
- Añadida sección de destacados en el feed con notas más vistas, posts populares y usuarios con logros recientes (PR featured-posts)
- Añadido ranking semanal y logros recientes en el feed (PR weekly-ranking)
- Corregidos formularios del panel de administración: `manage_users` acepta
  POST, `user_actions.html` importa `csrf_field` y envía `user_id` (PR admin-fixes)
- Fixed feed template to handle posts without an author (PR orphan-posts-fix).
- Simplified author checks in feed template using a local variable (PR feed-author-var).
- Corregido el query de usuarios destacados para agrupar por usuario y ordenar por el logro más reciente (PR top-users-orderby-fix).

- Agregado endpoint `feed.view_post` con plantilla `post_detail.html` para ver publicaciones individuales (PR post-detail-route).
- Se unificó la ruta alias de `feed.view_post` usando <int:post_id> para evitar BuildError en templates.
- Se añadió prueba unitaria para verificar el alias `/posts/<id>` de `feed.view_post` (PR view-post-alias-test).
- Verificadas rutas del feed y sin reproducir BuildError; alias '/posts/<id>' activo (QA feed-view-post-check).

- Revalidado enlace a `feed.view_post`; no se reproduce BuildError y se mantiene alias `/posts/<id>` (QA feed-view-post-check 2).
- Prueba adicional confirma url_for("feed.view_post") genera /post/<id> (QA feed-view-post-check 3).
- Endpoint `feed.view_post` se define explícitamente en la ruta y se comprueba que la blueprint está registrada (QA feed-view-post-check 4).
- Layout updated to use `container-fluid px-md-5` and sidebars distributed per page with row/col system (PR full-width-layout).
- Se corrigió la sección de destacados en feed.html usando filas y columnas Bootstrap para mostrar tarjetas en tres columnas (PR feed-layout-fix).
- Se ajustó 'feed.html' corrigiendo clases y confirmando las columnas de destacados (PR feed-layout-fix2).
- Ajustado el layout de destacados para distribuir correctamente las tarjetas en tres columnas (PR feed-layout-fix3).
- Verificada CSS global sin conflictos y la fila de destacados usa `row-cols-md-3` para asegurar las tres columnas (PR feed-layout-fix4).
- Ajustado layout de admin para separar navbar fijo y añadir padding al contenido (PR admin-spacing-fix).
- Mejorado `base_admin.html` con padding horizontal en el main y sidebar con enlaces actualizados (PR admin-spacing-fix2).
- Admin layout now uses `page` and `page-wrapper`; sidebar muestra Créditos y Estadísticas (PR admin-page-wrapper).
- Agregado bloque de noticias en el feed principal para mostrar anuncios de CRUNEVO (PR feed-news-section)
- Se añadieron likes y comentarios en las publicaciones del feed (PR feed-comments-likes)
- Panel admin rediseñado con Tabler: tema dinámico, sidebar ampliado y cards con shadow (PR admin-tabler-redesign).
- Sidebar del panel admin reorganizado con secciones y estilos para íconos alineados (PR admin-sidebar-design).
- Sidebar resalta enlace activo, toasts usan Bootstrap y topbar incluye botón de tema (PR admin-sidebar-active).
- Layout de admin en dos columnas con sidebar fijo y topbar dentro de main. Sidebar usa `nav flex-column` (PR admin-sidebar-col-fix).
- Añadido sistema de navegación de secciones por botones en el feed (PR feed-section-buttons).
- Estructura de admin modernizada con Tabler 1.3.x: sidebar fijo, topbar simplificada y soporte de tema oscuro (PR admin-modern-layout).
- Fixed like_post to initialize likes when null (PR post-like-null-fix).
- Navbar principal se oculta en /admin usando un condicional en base.html (PR admin-navbar-hide).
- Implementado filtros rápidos en el feed por query string (PR feed-quick-filters).
- Lista de apuntes ahora permite filtrar por recientes, más vistos y categorías y muestra tags en cada tarjeta (PR notes-filters).
- Apuntes admiten comentarios y reacción con likes que se pueden quitar (PR notes-comments-likes).
- Gestión de usuarios ahora incluye acciones rápidas por fila con dropdown y modal para cambiar rol (PR user-quick-actions).
- Panel de productos en admin incluye edición visual, eliminación segura y acceso directo a vista pública (PR admin-product-actions).

- Panel de administración muestra tarjetas con métricas de usuarios, apuntes, tienda, créditos y ranking (PR admin-dashboard-cards).
- Tienda actualizada con grilla Bootstrap y tarjetas con shadow en store.html y product_card.html (PR store-bootstrap-cards).
- Añadida vista de detalle de producto con ruta '/product/<id>' y enlace desde las tarjetas (PR store-product-detail).
- Carrito rediseñado con tabla responsive y controles de cantidad; nuevas rutas para modificar cantidades (PR cart-update).
- Panel de administración ahora incluye vista detallada de movimientos de créditos con tabla y razón (PR admin-credits-history).
- Panel de administración permite exportar usuarios, créditos y productos a CSV (PR admin-exports).
- En el panel de productos se corrigió el enlace a la vista pública usando `store.product_detail` (PR admin-product-link-fix).
- Eliminada la función `create_tables_once` en app.py para evitar timeouts; las tablas se gestionan con migraciones (PR app-init-fix).
- Added Fly.io troubleshooting steps for Postgres connection errors in README (PR fly-release-troubleshooting).
- Updated Fly.io docs to reference `crunevo-db.internal` (PR fly-db-internal-fix).
- Onboarding tokens now use `secrets.token_urlsafe(32)` and no longer encode the email (PR onboarding-token-length).
- Comment form listener now checks element existence with optional chaining in `detalle.html` (PR comment-form-null-check).
- Removed unused today variable from trending route in feed_routes.py (PR trending-today-remove).
- En `add_product` se castea `price` a float y `stock` a int antes de crear el producto (PR admin-add-product-cast).
- Dashboard incluye gráficas de usuarios, apuntes, créditos y productos usando Chart.js (PR admin-dashboard-charts)
- Corregido _fill_series en products_last_3_months pasando 'rows' (PR admin-stats-bugfix)
- Admin panel moved to subdomain burrito.crunevo.com with dedicated Fly app (PR admin-subdomain).
- Panel de administración aislado por completo en burrito.crunevo.com; /admin no se registra en el dominio principal y navbar público sin enlace Admin (PR admin-isolation).
- Pantalla de login exclusiva para admins en /login, redirige al dashboard y se bloquea /admin en www (PR admin-login-isolation).
- Verificada configuración ADMIN_INSTANCE=1 en fly-admin.toml y wsgi_admin.py; login redirige al dashboard y blueprint admin se registra solo en modo admin (QA admin-config-check).
- Confirmado FLASK_APP usa "crunevo.wsgi_admin:app" y create_app separa blueprints según ADMIN_INSTANCE (QA admin-env-check).
- wsgi_admin.py simplificado para importar create_app desde crunevo.app sin variables extra y se verificó FLASK_APP en fly-admin.toml (QA admin-wsgi-cleanup).

- Dockerfile now reads FLASK_APP to run gunicorn, enabling admin instance to use wsgi_admin (PR admin-gunicorn-env).
- Updated create_app to use `is_admin` flag and ensure admin blueprints load only when ADMIN_INSTANCE=1. wsgi_admin.py now sets this variable explicitly (PR admin-blueprint-filter).
- Updated wsgi.py to import create_app from crunevo.app and set FLASK_APP to 'crunevo.wsgi:app' in fly.toml to ensure Gunicorn loads the app correctly (PR wsgi-app-fix).
- Confirmed admin instance loads wsgi_admin via fly-admin.toml and blueprints register only in that mode (QA admin-deploy-fix).
- wsgi_admin.py ahora establece ADMIN_INSTANCE antes de importar create_app para evitar que el panel admin muestre el feed público (PR wsgi-admin-env-order).
- Health check blueprint registered globally and Fly admin HTTP checks configured. Added console log for instance mode (PR admin-health-check).
- Agregado PUBLIC_BASE_URL en config, context processor e enlace absoluto en manage_store para acceder a la tienda pública desde admin.
- Enlaces de perfil y productos en plantillas admin ahora usan PUBLIC_BASE_URL para apuntar al dominio público (PR admin-absolute-links2).
- Implementados logs de productos, notificaciones internas y rol de moderador con modo lectura en admin (PR admin-logs-moderator).
- Health check no redirige a HTTPS para pasar comprobaciones HTTP (PR health-check-http).
- Fixed inactive dropdowns on admin tables by initializing via main.js and adding tooltips (PR admin-dropdowns-init).
- Mejorado diseño visual del panel admin: contraste, colores y botones en modo claro/oscuro (PR admin-ui-polish).
- Sidebar dark theme polished and dropdowns reinitialized after DataTable events, with theme toggle icon updates (PR admin-dark-dropdown-fix).
- Arreglados dropdowns en tablas con getOrCreateInstance y fondo oscuro uniforme en main y tarjetas (PR admin-dropdown-dark-bg).
- Mejorados badges de rol, icono de tema, padding inferior y estilos de main según tema (PR admin-ui-accessibility-fix).
- Ajustados estilos oscuros de cards y badges, y se forzó fondo oscuro en sidebar para cubrir franjas blancas (PR admin-dark-ui-tweak).
- Dropdown de "Más opciones" ocultando tooltip activo y reinicializado tras DataTables; fondo oscuro global en body y container (PR admin-dropdown-tooltip-fix).
- Contraste de hover en el sidebar oscuro, min-height para page-content y textos muted claros; funciones de dropdowns y datatables movidas a admin_ui.js (PR admin-layout-tweak).
- Reparado dropdown de "Más opciones" en tablas admin, corrigiendo conflictos con DataTables y tooltips (PR admin-dropdown-final-fix).
- Ajustado soporte de modo oscuro en feed, apuntes y tienda (PR dark-theme-fix)
- Ensured dropdown containers use position-relative to properly render menus (QA admin-dropdown-container).
- Prevented duplicate dropdown instances by checking getInstance first (QA admin-dropdown-instance-check).
- Avoided tooltip duplication by verifying getInstance and binding show event once (QA admin-tooltip-instance-fix).
- Implemented ranking with tabs and achievements section (PR ranking-achievements).
- Integrado Resend como proveedor de emails y verificación en registro (PR resend-email-provider).
- Fixed feed weekly ranking query removing nonexistent achievement join (PR achievement-table-fix).
- Fixed profile achievements include syntax and feed loop for recent achievements (PR profile-feed-jinja-fix).
- Updated profile templates to use a.badge_code and redesigned personal profile with activity dashboard (PR profile-redesign).
- Fixed slice syntax in perfil.html loops by assigning sorted lists before slicing to avoid TemplateSyntaxError (PR profile-slice-fix).
- Registro permite subir avatar opcional y username único; perfil muestra @username y acepta nueva foto (PR profile-avatar-upload).
- Avatar por defecto se asigna automáticamente si no se sube imagen en el registro (PR default-avatar).
- Registro renovado con tarjeta responsiva, vista previa de avatar y aviso si falla Resend (PR registro-ui-email-fix).
- Implemented secure admin route to send custom emails with preview and sidebar link (PR admin-email-sender).
- Onboarding finish page redesigned with avatar file/url preview and card layout (PR onboarding-finish-ui).
- Ruta /register no se registra en la instancia admin; el registro sólo está disponible en /onboarding/register del dominio público y el login del admin sigue limitado a roles admin o moderador (PR remove-admin-register).
- Pantalla de login renovada con tarjeta doble y estilos responsive; se añadió login.css (PR login-page-redesign).
- Login page updated with transparent card and centered mobile layout (PR login-transparent-blur).
- Register page redesigned with transparent card and additional fields (PR register-redesign).
- Unified registration under /onboarding/register and removed /register route (PR register-unification).
- Login y registro comparten fondo degradado, tarjetas traslúcidas centradas y soporte de modo oscuro (PR login-register-theme).
- Se corrigió el fondo oscuro en login y registro y se actualizó el logo en login (PR login-register-dark-logo).
- Nuevo correo de confirmación con plantilla HTML y confirm_url externo; asunto actualizado (PR confirm-email-html).
- Mejorado login y registro con tarjeta translúcida, ocultar navbar, alternar contraseña y soporte móvil (PR login-register-ux).
- Optimized login and register pages with smoother theme transitions, rotating welcome phrases and accessible password toggles using 🙊/🙈 icons. Dark mode styling fixed (PR login-register-polish).
- Adjusted dark theme backgrounds to true black, improved password toggle alignment and link contrast, added fading welcome phrase rotation and disabled page scrolling (PR login-register-tweak).
- Added theme toggle button on login and register pages, refined dark mode card translucency, extended welcome phrase interval and improved link contrast (PR login-register-theme-toggle).
- Fixed dark theme backgrounds on login and register: body black, wrappers transparent, cards darker (PR login-register-dark-fix).
- Ensured gradient removed in dark mode on login and register, toggle icon updates with stored preference (PR login-register-gradient-fix).
- Corrigidos estilos de login y registro: fondo negro sólido en modo oscuro, frase estable y tema guardado en localStorage (PR login-register-stability-fix).
- Tienda actualizada: precios en soles, canje con créditos y modelo Purchase; panel admin gestiona precio_creditos y flags (PR store-credits).
- Lista de productos rediseñada con tarjetas responsive y badges; agregado store.css para estilos de tienda (PR store-layout).
- Vista de producto rediseñada con imagen grande, badges y botones (PR store-product-page).
- Corregido enlace a detalle de producto en store.html usando 'store.view_product' para evitar BuildError (PR store-detail-link-fix).
- Vista del carrito modernizada con tabla responsive, totales y botones de acción (PR cart-ui-update).
- Documentada propuesta integral de rediseño de la tienda en docs/store_proposal.md.
- Vista de tienda rediseñada completamente con panel lateral de filtros (categoría, precio, créditos), cuadrícula moderna de productos y layout limpio centrado en e-commerce educativo (PR store-redesign-ux).
- Sidebar de tienda reemplazado por menú exclusivo con enlaces de carrito, compras y filtros rápidos (PR store-sidebar).
- Ficha de producto modernizada con sección de características y stock (PR store-product-detail-redesign).
- Sistema de favoritos funcional con modelo FavoriteProduct, rutas y iconos de corazón (PR store-favorites).
- Filtros por categoría y precio habilitados en la tienda (PR store-filters).
- Historial de compras accesible en /store/compras con tarjetas de detalle y opción de descarga (PR store-purchases-page).
- Checkout real crea registros en Purchase y descuenta stock; botón "Comprar ahora" en productos (PR real-checkout).
- Corregido enlace de eliminar del carrito para usar store.remove_item y evitar BuildError (PR fix-cart-remove-link).
- Agregados alias price_paid y credits_used en Purchase, página de éxito para checkout y botones de tienda deshabilitados si no hay stock o créditos insuficientes (PR checkout-success-ui).
- Canje con créditos descuenta stock y previene duplicados usando allow_multiple; checkout desde carrito requiere confirmación (PR store-redeem-cart-checkout).
- Botón 'Más opciones' en /admin/store permite editar y eliminar productos con modal de confirmación (QA admin-store-options).
- Eliminadas duplicaciones de Bootstrap quitando tabler.min.js y moviendo modales fuera de las tablas (PR admin-dropdown-conflict-fix).
- Historial de compras permite descargar comprobante en PDF y compartir enlace; productos comprados muestran badge "Adquirido" y deshabilitan compra/canje si no se permiten duplicados. Tras comprar o canjear se ofrece descarga directa cuando hay archivo (PR purchased-badge-download).
- Corregido enlace 'Ver en tienda' en manage_store.html a /store/product/<id> para evitar redirección rota (PR admin-store-view-link-fix).
- Mejorada sección de favoritos con botones rápidos, badges y descarga integrada (PR store-favorites-actions).
- Sidebar de tienda muestra categorías dinámicas y filtros rápidos Top/Free/Pack; ruta store_index admite ?top=1, ?free=1 y ?pack=1 (PR store-sidebar-filters).
- Botón de descarga disponible en tarjetas de tienda, favoritos y página de producto si ya fue adquirido (PR store-download-btn).
- Historial de compras filtrable por fecha (7 días, mes actual, 3 meses) (PR purchases-date-filter).
- En edición de productos se sube imagen a Cloudinary y el enlace "Ver en tienda" apunta a /store/product/<id> (PR product-cloudinary-fix).
- Implementado sistema de reseñas y preguntas en productos con filtros en favoritos y visual especial para Packs (PR store-reviews-qa).
- Corregida vista de tienda para mostrar product.image_url con imagen por defecto si falta (PR store-image-url)
- Feed redesign: avatar en formulario de publicación, filtros como pestañas y fechas relativas (PR feed-v1-improved)
- Corregida plantilla store.html para usar product.image si existe, con alt y title; botón "Ver detalle" evita desbordes con tw-whitespace-nowrap (PR store-image-check)
- Added SavedPost model, donation endpoints and mobile nav.
- Añadido soporte de tema oscuro para textos grises en tarjetas del feed (PR dark-text-support).
- Feed principal reorganizado para mostrar solo publicaciones recientes con paginación básica y sin secciones de apuntes (PR feed-wall-redesign).
- Restaurado sistema de pestañas en el feed con secciones dinámicas y etiqueta "📢 Publicación" en lugar de "📝 Apunte" (PR feed-tabs-restore).
- Rediseñada página /trending con vista propia y posts ordenados por likes (PR trending-redesign)
- Vista individual de post ahora incluye botón de compartir y enlace a más publicaciones del autor; se añadió ruta feed.user_posts y se muestran 0 likes por defecto (PR post-page-share).
- Added share buttons, dynamic comments via AJAX and bottom-right toasts with Open Graph meta (PR feed-share-toasts).
- Sidebar right now highlights weekly top posts and shows achievements on mobile; posts include "Ver publicación" button and badge restyled (PR feed-highlights).
- Public profile links now use usernames, new profile page lists notes, posts and achievements, and feed posts include a "Ver perfil" button. Added user notes route (PR feed-profile-links).
- Redesigned public profile with larger avatar, achievements grid and posts/notes sections. Added /perfil/<username>/apuntes route and updated templates to use profile_by_username links (PR public-profile-redesign).
- Fixed public profile template to avoid Jinja 'with' syntax (PR profile-jinja-fix).
- Implemented basic user notification system with model, utility, routes and navbar indicator (PR notifications-basic).
- Added migration for notifications table to fix runtime errors (QA notifications-migration).

- Added quick filter sidebar on feed, PDF preview on upload form, chat messages with timestamps and notifications on comments/messages (PR feed-sidebar-chat-preview).
- Sidebar derecho unificado: apuntes, logros y ranking en una sola card; se eliminó bloque duplicado de logros en el feed (PR sidebar-right-unify).
- Removed mobile duplicate notes/achievements block from feed (PR feed-mobile-cleanup).
- Added weekly missions feature with models, routes, template and navbar link (PR missions-basic).
- Chat page now shows an 'En construcción' message and no longer provides messaging UI (PR chat-placeholder).
- Precios en store.html ahora muestran "S/ 0" cuando el producto es gratuito (PR store-free-price).

- Corrigio plantillas de tienda para usar `product.price` en lugar de `price_soles` evitando UndefinedError (PR store-price-fix).
- Se movió la sección "Últimos apuntes" del feed a /apuntes y se mejoró el sidebar con botones. Las tarjetas de apuntes cargan vista previa PDF usando PDF.js. Productos de la tienda muestran "Desde S/ 0", badge de categoría y botón de compartir (PR feed-store-pdf-preview).
- Implementado sistema completo de ranking y logros con página /ranking, asignación automática y panel admin (PR achievements-ranking-v1).
- Reestructurado el feed con sección de apuntes en la barra lateral, logros con iconos y /trending mostrando publicaciones destacadas de la semana (PR feed-restructure-notes).
- Añadido dropdown de notificaciones con actualización AJAX y botón "Marcar todo como leído" (PR dynamic-notifications).
- Mejora de subida de apuntes: admite imágenes, vista previa y spinner en el botón (PR notes-upload-preview).
- Mejorados filtros rápidos del feed con botones toggle y carga AJAX (PR feed-toggle-filters)
- Added ChatCrunevo page using OpenRouter API, shortcut /notes/populares and share link button on note detail (PR ia-chat-popular-notes).
- Feed principal limpiado quitando secciones de apuntes, logros y ranking; /notes rediseñado como catálogo con tarjetas de vista previa, filtros por likes y ruta /notes/tag/<tag> (PR notes-catalog-redesign).
- SEO meta description actualizada y ruta '/' muestra login o feed seg\u00fan autenticaci\u00f3n (PR root-login-seo-fix).
- Rediseño del feed con barra lateral de iconos, filtros móviles y tarjetas de publicaciones mejoradas (PR feed-redesign-v2).
- Feed index moved to /feed with new sidebar and post card templates (PR modern-feed).
- Corregido view_feed para retornar feed_items y sidebar derecho simplificado (PR feed-view-feed-fix).
- Navbar cleaned removing missions link and verification badge; missions now reside under /perfil with new tab and verification check shown next to usernames (PR profile-missions-verification).
- Mejorada subida de imágenes en el feed con vista previa y spinner; filtros rápidos rediseñados y se eliminó HTML obsoleto al final del feed (PR feed-todo-fix).
- Corregido tamaño del preview de imágenes, se ajustaron las publicadas y se limpiaron restos de HTML en el feed (PR feed-image-preview-fix).

- Verificada ruta view_feed y plantillas para usar solo feed_items sin apuntes extra (QA feed-view-feed-admin-check).
- Filtrado de "apuntes" en FeedItem: el feed y la API ahora omiten notas antiguas incluso para administradores (PR feed-skip-notes).
- Se añadió opción para eliminar publicaciones propias en el feed, removiendo FeedItem y cache (PR post-delete).
- Añadida funcionalidad para que los usuarios eliminen sus propios apuntes desde /notes y /perfil (PR notes-delete-user).
- Botón "Editar" agregado en publicaciones del feed con marca visual (Editado) y control de permisos (PR post-edit).
- Estilo CSS actualizado para centrar imágenes del feed y mejorar visualización móvil (PR feed-image-center).
- Se añadió botón "Reportar" en apuntes y publicaciones con modal y notificación al admin. Se habilitó ruta /notes/edit/<id> para editar título, descripción, categoría y etiquetas (PR note-edit-report).
- Sidebar de /feed/trending simplificado: solo filtros rápidos, formulario de publicación igual al feed y filtros móviles (PR trending-sidebar-cleanup).
- Ajustado ancho de detalle de apunte con container-xl y botón de descarga centrado (PR note-detail-width-fix).
- Actualizado diseño de la tienda con grilla responsiva y tarjetas con borde morado; footer incluye acciones de detalle y compartir (PR store-grid)
- Mejorado layout de tienda y favoritos usando container-fluid, textos truncados con line-clamp y tarjetas pulidas (PR store-layout-polish)
- Nombres de productos con hasta 3 líneas y tamaño 1rem; sección derecha muestra tarjetas de destacados con mensaje vacío y botón "Ver" (PR store-featured-redesign)
- Límite de 3 productos destacados con aviso en add_edit_product y verificación al guardar (PR featured-limit).
- Página de administración de tienda muestra badges de Destacado, Popular, Nuevo y Stock bajo en una columna "Etiquetas" con tooltips. Productos se ordenan por etiquetas (PR admin-store-badges-enhancement).
- Sección de destacados en la tienda convertida en carrusel horizontal con scroll y sin límite de productos (PR store-featured-carousel).
- Eliminado límite de 3 productos destacados en admin; ahora se pueden marcar todos los que se deseen (PR admin-featured-limit-removed).
- Carrusel de destacados movido antes del título de tienda y tarjetas más compactas (PR store-featured-move-reduce).
- Corrección de ordenamiento en admin/manage_store para manejar valores None (PR admin-store-sort-none-fix).
- Mejorado carrusel de destacados con tarjetas modernas, imágenes cuadradas y contenedor con sombra (PR store-featured-card-style).
- Input de imagen del feed usa id "feedImageInput" y contenedor "previewContainer" con vista previa instantánea (PR feed-image-preview-fix).
- Implementado modo oscuro en feed y tienda, scroll infinito e overlay móvil con offcanvas. Añadidas imágenes lazy (PR dark-scroll-overlay).
- Ajustado modo oscuro en tienda y feed: bg-light adaptativo, botones claros y navbar inferior con bg-body (PR dark-mode-fixes).
- Feed mejorado: filtros por categoría, buscador interno y sidebar móvil en offcanvas con botón flotante. Animaciones desactivadas en dispositivos lentos y carga infinita usando categoría. (PR feed-mobile-overlay)
- Corregido include en feed/index.html eliminando 'with categoria=categoria' para evitar TemplateSyntaxError (PR feed-sidebar-with-fix).
- Menú móvil del navbar ahora usa fondo morado con clase `offcanvas-crunevo` y los dropdowns comparten ese color. Botones flotantes de sidebar móvil cambian a icono de filtro y clase `mobile-overlay-btn` (PR overlay-menu-color).
- Tienda muestra precios en destacados, botón "+ Carrito" con AJAX y contador en el navbar y botón flotante (PR store-cart-indicators).
- Fondo del offcanvas m\xc3\xb3vil del navbar ahora cubre todo el cuerpo y enlaces permanecen en blanco; clase ajustada en navbar.html (PR offcanvas-bg-full).

- Menú móvil del navbar actualizado para cubrir toda la pantalla con fondo morado translúcido y texto legible; estilos en navbar.css. (PR mobile-offcanvas-fix)
- Menú hamburguesa y offcanvas del navbar eliminados en móviles; botones ocultos con CSS y marcado retirado. (PR remove-mobile-offcanvas)
- Navbar inferior móvil implementado con mobile_bottom_nav.html e incluido en base.html. (PR bottom-nav-mobile)
- Navbar inferior móvil mejorado con ícono activo, animación de toque y scroll horizontal en pantallas pequeñas (PR bottom-nav-enhanced).
- Altura reducida y tooltips añadidos al navbar inferior, con espacio inferior global para que no tape contenido (PR bottom-nav-improvements).
- Navbar superior ahora se oculta al hacer scroll y reaparece al subir, implementado en main.js y transición CSS (PR navbar-autohide).
- Corregido selector de autohide para '.navbar-crunevo' y botón flotante movido sobre el navbar inferior con bottom:72px (PR overlay-autohide-fix).

- Navbar ajustada a top:0 con CSS y botón de tema añadido en perfil (PR navbar-top-fix-theme).
- Autohide del navbar funciona en todas las vistas y se quitó el botón de tema del navbar, moviéndolo solo al perfil (PR navbar-autohide-mobile).
- Autohide del navbar reescrito para detectar scroll táctil y se limpiaron márgenes globales. Se añadió clase .navbar-hidden (PR navbar-autohide-touch-fix).
- Se añadió página /terms con los Términos y Condiciones y checkboxes obligatorios en registro y subida de apuntes (PR terms-conditions).
- Mejorado formulario de subida de apuntes con categoría, nivel académico, privacidad y etiquetas con sugerencias (PR notes-upload-enhanced).

- wsgi.py importa create_app desde el paquete crunevo nuevamente y se actualiz\xF3 wsgi_admin para mantener consistencia.
- Redesigned note detail with two-column layout, PDF/image viewer via viewer.js and file type detection in notes_routes (PR note-detail-redesign).
- Expanded notes model with language, reading_time, content_type, summary, course and career; upload form modernized with collapse "Más ajustes" (PR notes-upload-form-v2).
- Formulario de publicación ahora usa un modal emergente activado por un botón estilo Facebook en el feed (PR fb-style-modal).
- Refactorizada la sección inferior de los posts con dropdown y reacciones múltiples (PR reactions-ui).
- Sistema de reacciones actualizado con conteo por emoji y compatibilidad móvil (PR reactions-ui-counts).
- Reacciones optimizadas para móviles, con tooltip por emoji y reemplazo de 😎 por 😲 (PR reactions-ui-final).
- Comentarios ahora se abren en un modal con la publicación centrada y las reacciones ordenadas; se eliminó el ícono de corazón (PR reactions-modal-update).
- Manejo de IntegrityError en like_post para evitar fallas de logs por duplicados.
- Corregido template de reacciones convirtiendo sorted_counts a lista para evitar UndefinedError (PR reaction-container-fix).
- Filtros rápidos ocultos en móviles (<=768px) y disponibles solo en el menú flotante azul (PR feed-mobile-filters-hide).
- Reacciones muestran el emoji seleccionado de inmediato y panel accesible con pulsación prolongada; campo "Escribe un comentario..." abre el modal y evita el ícono previo (PR feed-reactions-final-touch).
- Feedback instantáneo al reaccionar: la interfaz actualiza al instante y revierte si falla la petición (PR feed-reactions-ux-instant-feedback).
- Sistema de reacciones final ajustado: un clic agrega o quita, conteo correcto y botón sin estilo visible (PR reaction-toggle-final).
- Reacciones mejoradas: panel 4x2 en móvil, estado del usuario en data-my-reaction y actualización instantánea con reversión (PR reactions-toggle-ux).
- Se evitó que el scroll dispare reacciones; el panel siempre muestra las 8 opciones y se puede volver a abrir sin bloqueos (PR reactions-touch-fix).
- Se ignora el movimiento del cursor o la rueda para evitar reacciones accidentales (PR reaction-scroll-fix).
- Long press fix for mobile reactions: preventDefault en touchstart y umbral de movimiento para mostrar panel correctamente (PR mobile-longpress-reactions-fix).
- Rediseñado el sistema de notificaciones con dropdown claro, íconos por tipo, timestamps amigables y resaltado al abrir (PR notifications-redesign).
- Sistema de comentarios mejorado con carga vía AJAX, enfoque automático en el modal y estilos modernos (PR comments-live-ui).

- Se documenta la hoja de ruta "Mejoras Fase 2": comentarios avanzados, transferencias de créditos, notificaciones ampliadas, logros y ranking, pulido móvil y pruebas de usabilidad.
- Corregido icono de campana en lista de notificaciones usando emoji real para evitar UnicodeEncodeError (hotfix notifications-emoji).
- Ajustado fondo del dropdown de notificaciones a colores neutros con modo oscuro y botón 'Marcar todo como leído' con estilo btn-outline-secondary. Se añadió flecha decorativa (PR notifications-bg-fix).
- Añadida animación pop a los botones de reacciones y en cada emoji del panel (PR reactions-anim-pop).
- Vista previa de imagen muestra spinner de subida en el modal de publicación (PR feed-upload-spinner).
- Filtros rápidos rediseñados como badges con scroll horizontal en móviles (PR feed-quickfilters-redesign).
- Sistema de rachas de inicio de sesión que otorga créditos crecientes cada día (PR login-streak-rewards).
- Recompensa de racha ahora se reclama manualmente con /api/reclamar-racha y widget flotante en el feed (PR login-streak-claim).
- Página /crolars con explicación de la moneda y enlaces desde navbar y footer (PR crolars-info-page).
- Añadido script scripts/generar_misiones.py para insertar misiones en lote.
- compute_mission_states detecta dinámicamente el progreso según code y category (PR mission progress dynamic).
- Perfil muestra misiones con progreso, estado y botón para reclamar créditos manualmente (PR missions-claim-ui).
- Ruta /misiones/reclamar_mision permite reclamar créditos por misión (PR mission-reclaim-route).
- Añadido modelo Referral y pestaña de referidos en el perfil con registro básico en onboarding (PR referral-system).
- Reimplementado endpoint /misiones/reclamar_mision y añadida prueba automática (PR mission-claim-route-test).
- Notificaciones ahora usan tarjetas con íconos por color y filtro rápido; se añadieron estilos y JS para filtrar (PR notifications-cards-filter).
- Se otorgan créditos por referido al confirmar el correo y la pestaña muestra tarjetas con total de créditos (PR referral-rewards).
- Misiones de referidos detectan los completados, nuevos niveles y maratón añadidos. Se premia al invitado con créditos y se desbloquean insignias de "Embajador" y "Aliado". Ranking mensual opcional (PR referral-missions).
- Se agregaron rutas de administrador para eliminar publicaciones y apuntes con notificación al autor y limpieza de feed. La página de reportes permite marcar como resuelto y eliminar posts reportados (PR admin-delete-post).
- Se manejan consultas a Referidos con try/except para evitar errores cuando falta la tabla (PR referral-safe-query).
- Botón 'Eliminar (admin)' en post_card solo se muestra si ADMIN_INSTANCE está habilitado para evitar BuildError (PR admin-delete-post-link-fix).

- Ocultado enlace a /crolars en admin para evitar BuildError (PR admin-crolars-link-fix).
- Renombrado el término 'cr\xc3\xa9ditos' a 'Crolars' en plantillas y mensajes visibles sin cambiar la base de datos (PR rename-credits-crolars).
- Ocultado el menú inferior móvil en la instancia de administración para evitar BuildError al resolver 'feed.feed_home' (PR admin-bottom-nav-fix).
- Botón de carrito y fetch de recuento condicionados a la existencia de rutas de tienda para evitar BuildError en la instancia admin (PR admin-store-route-check).
- Agregadas vistas /admin/misiones y alias /admin/creditos; manage_credits admite filtros por usuario y razón y los usuarios muestran enlace a su historial (PR admin-missions-page).
- Added device token header from localStorage via main.js and stored in auth events (PR device-token-logging).
- Added AdminLog model, comentarios y estadísticas en admin con alerta de reportes urgentes (PR admin-logs-stats).

- Validación de token de dispositivo al reclamar misiones para evitar duplicados y tabla device_claims (PR device-claim-dup-check).

- Added static /cookies page with footer links to cookies, privacidad and terminos (PR cookies-page).
- Botón para eliminar apuntes por admin solo visible si ADMIN_INSTANCE está habilitado para evitar BuildError (PR note-delete-admin-fix).
- Logros ahora otorgan crolars y muestran popup al desbloquear (PR achievements-credits-popup).
- Post cards redesigned with hover effect, reaction panel animation and comment counts (PR post-ui-polish).

- Fixed default boolean in achievement_popup migration using server_default="false" to prevent deployment failure (PR logs-migration-fix).
- Restored comment input below reactions and kept reaction count line unchanged (PR post-comment-input-return).
- Added close listener for achievement popup with fade animations and accessibility tweaks (PR achievement-popup-fix).
- Achievement popup hidden on admin instance, closes properly marking as shown and clearing state with button handler set dynamically (PR achievement-popup-bugfix).
- Popup and window.NEW_ACHIEVEMENTS only load for authenticated users, injecting CURRENT_USER_ID and clearing achievements after successful mark-shown request (PR achievement-popup-login-check).
- Achievement popup only triggered when backend response includes "new_achievement"; DOMContentLoaded check removed and csrfFetch now handles showing popup automatically (PR achievement-popup-runtime).
- Delegated close handler for achievement popup ensuring button works even if regenerated, and removing inline style on close (PR achievement-popup-delegate-close).
- Popup overlay fully hidden with `d-none` when closed and restored on show to prevent blocking clicks (PR achievement-popup-display-fix).
- Achievement popup clears `session['new_achievements']` on mark-shown and `base.html` only defines `NEW_ACHIEVEMENTS` for logged-in users (PR achievement-popup-session-clear).
- Popup shown only once: JS waits for successful mark-shown response before clearing `window.NEW_ACHIEVEMENTS` and base template omits the variable when empty (PR achievement-popup-once).
- Session cleanup reinforced: before_app_request clears `session['new_achievements']` when no pending records and mark-shown logs username (PR achievement-popup-session-cleanup).
- Popup state reset on `beforeunload` and `showAchievementPopup` checks `NEW_ACHIEVEMENTS`; session log prints current value (PR achievement-popup-beforeunload).
- Backend mark-shown endpoint loops through each record and handles errors to ensure achievements are updated (PR achievement-popup-mark-shown-fix).
- Context processor serializes pending achievements and returns an empty list when none to avoid regenerating `window.NEW_ACHIEVEMENTS` (PR achievement-popup-context-fix).
- Context processor syncs session['new_achievements'] and JS clears global variable after marking shown (PR achievement-popup-session-reset).
- Popup now shown on DOMContentLoaded only when NEW_ACHIEVEMENTS has items and mark-shown updates immediately via API (PR achievement-popup-auto-mark)
- Verified new design commit d3b38ae; reviewed templates and CSS, no conflicts detected. make test shows failing BuildError in routes.
- Fixed missing endpoints for navbar links: added legacy aliases for feed and ranking blueprints and updated notifications link (PR feed-route-aliases).
- Fixed indentation in create_app to resolve deployment error (hotfix indentation).
- Updated enhanced_chat_system migration to set booleans using `false` instead of `0` to fix upgrade error (hotfix boolean-migration).
- Sidebar feed links now use tailwind text color classes for better readability (PR feed-sidebar-color).
- Fixed ambiguous join in chat global view to avoid AmbiguousForeignKeysError (hotfix chat-active-users-join).
- Registered Crunebot and saved blueprints for public instance and removed unreachable code; added merge migration to unify heads (hotfix crunebot-blueprint).
- Renamed the assistant blueprint to Crunebot across routes, templates and attachments (PR crunebot-rename).
- Fixed sidebar credits display and search link endpoint to prevent template errors (PR feed-sidebar-credits-fix).
- Updated notes links to use 'notes.list_notes' in bottom nav, sidebar and saved list to avoid BuildError (PR notes-list-alias-fix).
- Fixed bottom nav notifications link to 'noti.ver_notificaciones' and used `|length` for notes count in sidebar (hotfix notifications-link-count).
- Updated profile links to use 'auth.perfil' instead of deprecated 'auth.profile' to avoid BuildError (hotfix profile-link-fix).
- Replaced forum sidebar link with 'forum.list_questions' and wrapped referral ranking query in try/except; achievement session log now uses logger (PR logs-bugfixes).
- Corrected sidebar club link to use 'club.list_clubs' and avoid BuildError (hotfix club-link-fix).
- Fixed sidebar event link and refactored search notes to use existing fields (hotfix search-notes-fields).
- Fixed store links pointing to deprecated endpoints in navbar, feed sidebar and store.html (hotfix store-endpoint-fix).
- Fixed missions sidebar link to use 'auth.perfil' with tab instead of nonexistent 'misiones.index' (hotfix missions-link).
- Fixed AI chat sidebar link to use 'ia.ia_chat' endpoint and avoid BuildError (hotfix ia-chat-link).
- Added aliases for achievements, notifications, onboarding and certificate blueprints to fix ImportError (PR blueprint-alias-fix).
- Corregido feed: eliminado return duplicado, actualizado CSRF en index y enlaces en trending a feed.view_post (PR feed-fix-routes).
- Fixed migration to avoid errors when columns or tables already exist by using `if_not_exists` and `checkfirst=True` (hotfix migration-transaction-failure).
- Removed root '/' alias for auth.login to prevent infinite redirect (hotfix login-loop).
- Updated templates to access current_app via url_for.__globals__ and replaced inspector.has_column with helper in migration (hotfix templates-current_app).

- Replaced `checkfirst` with `if_not_exists` in create_table ops to fix deployment error (hotfix create-table-checkfirst).
- Fixed missing `render_template` import in `__init__.py` causing 500 errors (hotfix render-template-import).
- Added `if_not_exists=True` and `if_exists=True` to `add_courses_system` migration to avoid duplicate table errors (hotfix courses-migration-fix).
- Fixed navbar store link to use 'store.store_index' and avoid BuildError (hotfix navbar-store-link)
- Fixed navbar courses link to use 'courses.list_courses' and avoid BuildError (hotfix navbar-courses-link)
- Fixed notifications dropdown link to 'noti.ver_notificaciones' to resolve BuildError (hotfix notifications-dropdown-link).
- Fixed navbar missions link to use 'auth.perfil' with tab to avoid BuildError (hotfix navbar-missions-link).
- Fixed saved link to use 'saved.list_saved' and corrected notes detail endpoints in templates (hotfix endpoint-fixes).
- Fixed forum link in feed sidebar and profile quick actions to use 'forum.ask_question' (hotfix forum-ask-link).
- Public instance blocks /admin again by using create_app from app and hiding the dropdown link; fixed perfil route user variable, float conversion in store template and saved feed link (hotfix admin-block-route).
- Registered main blueprint and removed redundant home route to restore `main.index` endpoint (hotfix main-blueprint-register).
- Added endpoint checks for footer and error pages to avoid BuildError when blueprints are missing (hotfix endpoint-checks).
- Fixed sidebar links to terms/privacy, trending post includes item context, optional missions list and mobile nav endpoint checks. Added user_level calculation in perfil view (hotfix template-errors).
- Fixed sidebar links: privacy uses 'main.privacidad' and removed obsolete admin.manage_comments link (hotfix template-link-fixes).
- Fixed about link in sidebar to use 'about.about' and avoid BuildError (hotfix about-link-fix).
- Registered courses blueprint and added English path aliases; updated sidebar link (PR courses-aliases).
- Trimmed duplicate content in search/index.html to fix 'block title' error (hotfix search-template).
- Added courses search support and moved search page JS to main.js for single DOMContentLoaded handler (hotfix search-modern)
- Updated feed UI: replaced heart icons with fire, improved filter contrast and lighter gradient background (PR feed-ui-fire-icon)
- Fixed streak claim button to call /api/reclamar-racha and redesigned main navbar:
  centered links, smaller search bar, removed Crunebot link, added theme toggle
  in user menu and softened the "Publicar" button color (PR navbar-streak-fix).
- Fixed navbar template conditional and cleaned ruff errors across routes (PR navbar-template-fix).
- Dark mode improvements: solid dark background, dark search input, sidebar username color and navbar dark style. Trending posts now use the full post card with like/comment/share actions (PR dark-mode-fixes).
- Further dark mode tweaks: override bg-light classes and navbar primary color, ensure textarea and badges adapt to dark theme (PR dark-mode-tweak).
- Fixed dark mode selectors in style.css to target html[data-bs-theme], enabling consistent theme across pages (PR dark-mode-selector-fix).
- Dark mode overhaul: unified dark backgrounds and comment box styles across templates (PR dark-mode-overhaul)
- Feed dark mode: removed gradient background and set solid #0D1117 for feed section (PR dark-feed-solid-bg).
- Fixed remaining dark mode issues: unified body and feed backgrounds, updated card and input styles, and forced text-dark to white (PR dark-mode-bugfix).
- Adjusted feed selectors to use `html[data-bs-theme]` and ensured feed section background stays solid in dark mode (PR dark-mode-feed-css).
- Reemplazadas plantillas de publicaciones con 'components/post_card.html' y eliminado diseño anterior y la clase hover-scale (PR post-card-modernization).
- Added /health endpoint in wsgi.py and updated fly.toml to check it via HTTP (PR fix-health-check).
- Restored admin.logs and product_history routes to fix BuildError
- Simplified health endpoint to return plain tuple as instructed (PR fix-health-return).
- Removed references to deprecated admin.manage_store endpoint, linking to PUBLIC_BASE_URL/store instead (hotfix admin-store-links).
- Registered static_pages blueprint to enable /cookies page and added /events alias to /eventos with updated sidebar link (PR events-cookies-fix).
- Navbar redesigned: centered search bar, mobile modal search, trending links updated in sidebar and ranking hero (PR trending-navbar-update).
- Prevented BuildError in templates by checking 'feed.view_feed' exists before linking (hotfix feed-link-check).
- Fixed links to 'notes.list_notes' in navbar and sidebar templates with endpoint checks to avoid BuildError on admin instance (hotfix notes-sidebar-link).
- Unified AI chat under /ia and removed /crunebot routes and templates; /crunebot now redirects to /ia (PR ia-chat-unification).
- Ocultado navbar y navegación inferior en login y registro; se calcula padding superior dinámico con JS para la navbar fija (hotfix login-navbar-padding).
- Verificado enlace al foro en navbar, feed sidebar y club list con comprobación de endpoint para evitar BuildError (hotfix forum-link-check).
- Moved 'Ver tendencias 🔥' button from hero to ranking tabs next to 'Top Referidores' and styled as nav-link (PR trending-button-move).
- Redirected main.index to admin dashboard when ADMIN_INSTANCE and guarded store and stats links to avoid BuildError (hotfix admin-root-builderror).

- Restored /admin/credits routes and export CSV to fix BuildError (hotfix manage-credits-route).
- Fixed comment modal to display complete post detail via new /feed/api/post endpoint and ensured closing works correctly (PR comment-modal-full-post).
- Added environment variable overrides in create_app and implemented admin delete routes. Fixed missing csrf_field in club detail. Migrations use if_not_exists and safe drop to avoid errors.
- Wrapped admin sidebar link to 'admin.manage_achievements' with endpoint check to avoid BuildError when route is absent (hotfix admin-sidebar-achievements).
- Imported reactions macro in _post_modal.html to fix UndefinedError (hotfix reactions-import).
- Fixed dashboard template variable names to match admin route and replaced stats.users usage with new_users_week (hotfix admin-dashboard-stats).
- Redesigned comment modal using feed post card layout and fixed share modal backdrop removal (PR share-modal-redesign).
- Updated IA route to use OpenRouter chat completions API, added OPENROUTER_API_KEY config and CSP connect-src entry (PR openrouter-api-fix).
- Added admin.run_ranking route invoking calculate_weekly_ranking and linked from dashboard (hotfix admin-run-ranking-route).
- Updated IA route headers to include Content-Type and switched model to "deepseek-chat" via OpenRouter (PR deepseek-openrouter).
- Improved IA route error handling and added extra padding to chat messages to avoid footer overlap (PR deepseek-openrouter-ui-fix).
- Added HTTP-Referer and X-Title headers when calling OpenRouter to satisfy API requirements (hotfix openrouter-headers).
- Fixed manage_users links to avoid BuildError when admin endpoints are missing (hotfix admin-user-links).
- Adjusted IA referer header fallback to request.url_root and added OPENROUTER_MODEL config (hotfix openrouter-referer-model).
- Guarded Crunebot button and route on admin instance; restored admin store alias and verification routes; updated migrations with existence checks (PR admin-crunebot-fix).
- Fixed TemplateSyntaxError in club list and added safety checks in migrations (PR template-migration-fixes).
- Replaced OpenRouter integration with direct OpenAI ChatCompletion API and updated config, requirements and .env (PR openai-integration).
- Updated ia_routes to use new openai.chat.completions API and fix crash (hotfix openai-api-call).
- Improved chat layout: added footer padding, dynamic year and footer styling (PR chat-footer-fix).
- Added CreditReasons.ACTIVIDAD_SOCIAL constant, handled OpenAI RateLimitError in ia_routes and skipped migration test when SQLite lacks IF NOT EXISTS support (hotfix social-credit-constant).
- Store index uses Bootstrap carousel for hero, ofertas and premium blocks; product cards show first_image or default placeholder, navbar displays cart icon with badge and JS calls /store/api/cart_count (PR store-carousel-fixes).
- Unified store carousel height, squared product images and improved dark mode styles (PR store-ui-consistency).
- Replaced IP rate limit on login with per-user attempt tracking using Redis or memory cache, showing countdown on the login page (PR login-attempt-limit).

- Replaced notes sidebar in notes list with modern feed sidebar and adjusted layout (PR notes-modern-sidebar).
- Added trending posts section to feed sidebar with weekly top posts (PR feed-sidebar-trending).
- Added settings page '/configuracion' with authenticated route and sidebar. Updated user dropdown with copy, edit and configuración options (PR settings-page).
- Removed copy and edit options from user dropdown and related JS listener (PR profile-menu-cleanup).
- Added password change form and backend route under settings (PR settings-change-password).
- Fixed logout event logging using _get_current_object and added test for logout event.
- Split personal settings into separate username and description forms with real-time availability check and page reload on success. Updated profile header to show username overlay on banner (PR settings-username-fix).
- Cleaned feed left sidebar: removed trending posts and added link card (PR feed-sidebar-cleanup).
- Styled feed sidebar trend card with bi-fire icon before text (PR feed-sidebar-fire-icon).
- Diagnóstico de carpeta components realizado; listado de archivos y detección de duplicados funcionales. Se sugirió refactorización (QA components-diagnosis).
- Unificada la barra lateral del feed, eliminando la versión duplicada y actualizando las vistas a usar components/sidebar_left_feed.html (PR feed-sidebar-unify).
- Introducida cola de tareas con RQ y worker para insertar publicaciones de feed asincrónamente; create_feed_item_for_all ahora encola la tarea (PR feed-queue-worker).

- Consolidated script initialization: moved DOMContentLoaded handlers from feed.js, notifications.js, share.js and chatia.js into main.js; modules expose init functions (PR unify-js-entry).

- Removed "Misiones" link from navbar, added mobile offcanvas sidebar toggle, redirected /register to onboarding and relaxed password policy to 6+ chars with letters and numbers (PR mobile-sidebar-register-fix).
- Removed duplicate 'reportlab' entry from requirements.txt (PR requirements-cleanup).
- Moved login/register theme and countdown scripts, admin table datatables and navbar search logic into main.js; templates now use data attributes and initAuthPage/initNavbarSearchLegacy (PR domloaded-refactor).
- Added user-facing club creation route, form template and updated sidebar button (PR create-club-route).
- Added test for '/health' endpoint asserting 200 response (PR health-endpoint-test).
- Corregido formulario de reseña en view_product.html eliminando repetición de 'Comentario' y texto 'div>' sobrante.
- Replaced print statements in crunevo/utils/image_optimizer.py with logging and added logger import (PR image-logging-fix).
- Fixed profile header overlay by raising username z-index and moving styles to perfil.css. Computed club and mission counts in auth.perfil, showing participation percentage (PR profile-fixes).
- Improved chat: sanitized messages, active user ping with Redis fallback, real-time UI updates and message button on profiles (PR chat-enhancements-phase1).
- Added dynamic link previews for pasted URLs using BeautifulSoup and Redis cache (PR link-preview).
- Refined mobile sidebar toggle button with fixed 48px circle and removed excessive click area (PR mobile-menu-button-fix).
- Added graceful fallback to in-memory task queue when Redis unavailable (PR redis-fallback).
- Wrapped ranking sidebar links with endpoint checks to prevent BuildError on admin instance (hotfix ranking-sidebar-link).

- Improved error templates: centered with limited width, added close button and responsive wrapper (PR error-page-responsive).
- Fixed club post creation form to import csrf macro and use csrf_field() (hotfix club-csrf).
- Adjusted footer colors for dark theme, ensuring readable text and subtle border (PR dark-footer-fix).
- Wrapped IA chat link in feed sidebar with endpoint check and added /favicon.ico route to serve static icon (hotfix ia-sidebar-favicon).
- Reemplazado formulario en el feed por botón que abre modal de creación con opciones de imagen, video, apunte o foro. Formulario usa POST a /feed y botón se habilita solo con contenido. (PR feed-post-modal)
- Añadida ruta '/feed/post' para aceptar POST y modificado index del feed con caja de entrada y modal de publicación tipo Facebook. (PR feed-post-overlay)
- Rediseñado input rápido del feed con botones visibles de Live, Foto/Video y Apuntes; botón Foto/Video abre el modal y selecciona imagen automáticamente. (PR feed-input-redesign)
- Wrapped trending links with endpoint check to prevent BuildError when feed routes are missing (hotfix feed-trending-link).
- Activado botón 'Publicar' si hay texto o archivo en el feed (hotfix feed-post-button).
- Wrapped notes upload quick action link with endpoint check and added favicon files (hotfix notes-upload-link).
- Permitir múltiples imágenes en el modal de publicación con vista previa y botón de eliminar fijo. (PR feed-multi-image)
- Added /notifications/api/count endpoint and updated mobile badge script with error handling (PR notifications-count-fix).
- Implemented profile page improvements: repositioned username header, added real recent activity feed, new sidebar cards and tooltips. (PR perfil-enhancements)
- Solucionados warnings de autofocus oculto, soporte Safari de backdrop-filter y fuentes en CSP (PR accessibility-fixes).
- Eliminado script en index del feed para usar feed.js y evitar vistas duplicadas; se habilitan publicaciones solo texto (PR feed-final-polish)
- Corrigido preview de imágenes en el feed eliminando lógica duplicada en main.js y
  añadiendo aria-label al botón de borrar. Se ajustó la sección de estadísticas
  del perfil con layout horizontal scrollable. (PR profile-feed-fix)
- Habilitada verificación con tooltip en perfil, removida tarjeta redundante y menú móvil ajustado más arriba. Vista previa de imágenes evita duplicados y botón de eliminar no dispara doble acción. (PR feed-profile-adjustments)
- Fixed SQLAlchemy case usage in search routes, replacing func.case with case to avoid TypeError logs (PR search-case-fix).

- Removed unused `perfil_sidebar.html` after verifying no includes or routes reference it. (QA perfil-sidebar-diagnosis)
- Adjusted verified badges in feed posts to check `verification_level >= 2` and added tooltip. Removed duplicate image preview initialization in main.js. (PR feed-verify-fix)
- Wrapped forum quick action link with endpoint check to avoid BuildError when forum routes are missing (hotfix forum-ask-link).

- Displayed verified badge in own profile page using same markup as post cards and checking `verification_level >= 2`. (PR perfil-own-verify)
- Moved username header with verification badge above description without interfering with avatar. (PR perfil-username-check)
- Fixed feed form button enabling for text-only posts by adjusting feed.js textarea handler and removing default disabled attribute. (hotfix feed-text-posts)
- Repositioned profile stats below username on desktop with responsive duplication. (PR perfil-stats-below)
- Cleaned profile header layout removing stats block, hiding sidebar numbers on /perfil and improving modal text post validation. (PR perfil-layout-cleanup)
- Positioned username overlay with dark background over banner on desktop. (hotfix perfil-username-overlay)
- Reorganized profile header placing username next to avatar on desktop and showing stats in a gray block. (hotfix perfil-header-restore)
- Improved email confirmation logging and resend feedback; send_email returns detailed errors and register links to reenviar (PR email-resend-debug)
- Eliminada vista central de stats en perfil, mostradas en la barra lateral con puntos, crolars y apuntes como en el feed. Portada reducida y margen ajustado para mostrar el nombre sin superposición; columna principal centrada en móviles (PR perfil-sidebar-restore).
- Sanitized recipient handling in `send_email` ensuring Resend receives a list of addresses (PR resend-to-list-fix).
- Ajustado nombre de usuario a la izquierda en móviles dentro de perfil y descripción centrada. (PR perfil-mobile-name-align)
- Mostrar múltiples imágenes en cada tarjeta de publicación con galería modal y estilos en feed.css. (PR feed-gallery-display)
- Añadido enlace para cambiar email en pending.html debajo de 'Volver al inicio' (PR pending-change-email-link).
- Validación de formato de correo en /onboarding/register y prueba unitaria correspondiente (PR email-format-validation).
- Mejorado diseño del correo de confirmación con imagen, botón con sombra y pie responsive (PR confirmation-email-design).
- Añadido flujo de eliminación de cuenta con botón en configuración, ruta protegida y test (PR delete-account).
- Corregido enlace en pending.html para usar 'onboarding.register' y evitar BuildError (hotfix pending-register-link).
- Reestructurado sistema de imágenes en feed con componente unificado y galería navegable (PR feed-gallery-rework).
- Galería del feed rediseñada con cuadrícula dinámica, modal con contador y unificación de file_url como imágenes (PR feed-gallery-facebook-style).
- Reemplazado image_gallery.html y modal global con diseño tipo Facebook, nuevas clases y funciones JS simplificadas (PR feed-gallery-ui-fix).
- Rediseñado el feed principal con tarjetas centradas "feed-post-card" y oculto el sidebar derecho en móviles (PR feed-facebook-style).
- Galería de publicaciones adaptada con clase `.post-gallery`, navegación por publicación y padding reducido en móviles (PR feed-gallery-grid).
- Eliminado Redis por completo; caches ahora usan memoria y se actualizó README y pruebas (PR redis-removal).
- Galería del feed ajustada con límite de altura 300px, cuadrícula de hasta cuatro miniaturas y overlay de más imágenes; modal lee URLs desde data attribute (PR feed-image-grid-fix).
- Incluido feed.css globalmente en base.html para activar la cuadrícula de la galería en todas las vistas (PR feed-gallery-css-fix).
- Ajustados estilos del feed: imágenes del modal preservan proporciones, tarjetas ocupan todo el ancho y márgenes móviles eliminados (PR feed-responsive-fixes).
- Convertido generador a lista en image_gallery.html para mantener JSON del modal. (PR gallery-list-fix)

- post_card.html now uses a local `author` variable and shows 'Usuario eliminado' when missing (PR post-card-orphan-fix).
- Updated profile tabs to use query string navigation, ensuring missions and achievements load correctly (PR perfil-tabs-fix).
- Fixed edit and delete actions on feed posts with modal form and fetch logic (PR feed-edit-delete-fix).
- Resolved feed.js syntax error and exposed post action functions to window (hotfix feed-js-buttons).
- /health endpoint now returns JSON {"status": "ok"}; updated test accordingly (PR health-json-endpoint).
- Fixed deleting posts with saved records; removal now deletes SavedPost entries to prevent IntegrityError (PR delete-savedpost-fix).
- Implementado visor de imágenes con URL dinámica tipo Facebook y navegación en feed.js y base.html (PR photo-modal-dynamic).
- Rediseñado modal de imágenes estilo Facebook con botones accesibles, tarjeta informativa y ruta compartible "/feed/post/<id>/photo/<n>" que establece OG:image (PR photo-modal-redesign).
- Añadidos metadatos OpenGraph dinámicos en `post_detail` con título y descripción derivados del contenido, enviados desde `feed_routes.py` (PR feed-og-tags).
- Se extrajo el CSS del visor de imágenes a `photo-modal.css`, se incluyó en `base.html` y se añadieron mejoras de accesibilidad: role="dialog", botones type="button" y enlace para abrir la imagen en nueva pestaña. (PR photo-modal-css)
- Galería macro ahora siempre define data-images para todas las publicaciones y trending incluye botón "Volver al Feed" (PR feed-gallery-data-images).
- Mejorado visor de imágenes con fondo oscuro, controles de zoom y flechas centradas. Tarjeta lateral ocupa 100% hasta 400px y botón para abrir imagen en nueva pestaña. (PR photo-modal-pro-style)
- Separación de plantillas escritorio/móvil para el feed con detección de user-agent y script de recarga. (PR mobile-desktop-separation)
- Added PWA manifest and service worker with offline caching; registered in base.html (PR pwa-support).
- Updated service worker caching: removed '/feed', excluded JS from dynamic cache and bumped version to crunevo-v2 (PR pwa-cache-update).
- Pending email confirmation page redesigned with gradient background, modern card and bouncing envelope icon (PR pending-ui-refresh).
- Fixed duplicate isMobile constant in main.js that prevented feed buttons from working (PR feed-buttons-bugfix).
- Implemented route `onboarding.change_email` with new template and updated pending page with disabled resend button (PR pending-change-email-route).
- Updated onboarding confirm page with modern card, email change and AJAX resend endpoint; added `/auth/resend-confirmation` route (PR confirm-resend-change).
- Onboarding now redirects to feed after email verification, profile completion is optional with default bio text when empty (PR optional-onboarding-fix).
- Onboarding finish page updated with modern card, dynamic avatar preview and bio counter (PR onboarding-finish-refresh)
- Added /api/user endpoint returning activation status and JS redirect in pending.html to avoid being stuck after verification (PR pending-verify-redirect).
- Ensured email confirmation logs the user in after activation to refresh session (PR confirm-login-user).
- Pending page now polls `/api/user` every few seconds and redirects once the account is activated to avoid getting stuck (PR pending-refresh-status).
- Mejorado visor de imágenes del feed con fondo oscuro, zoom accesible y flechas internas al estilo de redes sociales (PR photo-modal-advanced).
- Added real-time online user count with Flask-SocketIO; navbar shows dynamic badge (PR online-count-socket).

- Added bounce/fade animations for mission status changes and achievement cards with unified DOMContentLoaded handler (PR mission-achievement-animations).
- Added weather widget on user dashboard fetching data from OpenWeather API with caching via requests. (PR weather-dashboard-widget)
- Añadido sonido opcional para nuevas notificaciones con control en configuración (PR sound-notifications).
- Added keyboard shortcuts Shift+H (home) and Shift+N (new post) with a help dialog accessible from a question icon. (PR keyboard-shortcuts-help)
- Added quick-notes modal with Shift+Q shortcut storing notes in localStorage. (PR quick-notes-modal)
- Fixed OnlineNamespace.on_disconnect to accept optional sid and avoid TypeError causing worker restarts (PR socketio-disconnect-fix).
- Gunicorn now uses the eventlet worker and SocketIO async_mode is set to eventlet to prevent timeouts. (PR socketio-eventlet-worker)
- errors blueprint registered once in create_app for admin and public modes (PR errors-blueprint-once).

- Config class now logs DB URI with logging.getLogger when DEBUG is enabled (PR config-debug-log)
 
- Added TwoFactorToken model with 2FA login flow and backup codes. (PR twofactor-auth)
- Added MAINTENANCE_MODE flag with admin toggle and maintenance blueprint (PR maintenance-mode).
- Added VerificationRequest model with admin approval workflow and profile badges. (PR verification-requests)
- Added UserActivity model tracking posts, comments and logins with new dashboard activity page. (PR user-activity-tracking)
- Added weekly database backup job uploading to S3 via apscheduler (PR db-backup).
- SiteConfig table stores MAINTENANCE_MODE loaded on startup (PR maintenance-db-flag).

- Dashboard charts now use real registration and content metrics; docs added (PR admin-dashboard-metrics).
- Added PageView model to log requests and admin heatmap analytics (PR pageview-analytics).
- Chat ahora admite mensajes de audio cortos en formatos MP3/OGG con validación de duración y subida a Cloudinary o carpeta local (PR chat-audio-support).
- Widget de apuntes embebible con ruta /notes/<id>/embed y botón de copiado en detalle (PR notes-embed-widget).
- Consolidated DOMContentLoaded handlers from courses, events and private chat into main.js (PR domcontent-consolidation).
- PageView logging commits after each request and skips health endpoints (PR pageview-commit-after-request).

- Patched eventlet websocket close to ignore EBADF and prevent noisy 'Bad file descriptor' logs (PR websocket-ebadf-fix).
- Added tests for PageView logging, admin pageviews analytics and maintenance mode persistence (PR pageviews-maintenance-tests).
- Cleared stale flash messages on email confirmation (PR confirm-flash-clear).
- Auth routes now verify the `two_factor_token` table exists before using TwoFactorToken to prevent login failures when migrations are missing (PR twofactor-table-check).
- Consolidated DOMContentLoaded handlers from store/store.html, chat/global.html, ia/chat.html and dashboard/_weather.html into main.js (PR domcontent-store-chat).
- Added test ensuring users can access the feed after confirming their email (PR confirm-feed-access-test).
- Added automatic note categorization suggestions when uploading notes (PR note-categorizer).
- Posts now support a `comment_permission` setting (`all`, `friends`, `none`) with forms and comment endpoint enforcing it (PR comment-permission).
- Introduced Story model with expiry, /stories routes and scheduled cleanup (PR stories-feature).
- Onboarding confirm route refreshes user before login to fix feed redirect issue (PR confirm-login-refresh).
- Events now include notification_times and recurring; calendar JSON endpoint and missions auto-activate before linked events (PR events-calendar-missions)
- Fixed is_active column migration using server_default=sa.text('true') to avoid PostgreSQL type mismatch (PR mission-boolean-default-fix).
- Added migration ensuring two_factor_token table is created if missing (PR twofactor-migration-fix).
- Migration fix for comment_permission column using op.add_column with if_not_exists (PR comment-permission-migration-fix)
- Added fullscreen toggle and annotation hook in viewer.js with button in note detail (PR note-viewer-fullscreen)
- Added GroupMission model with shared progress and UI elements for group objectives (PR missions-group-objectives).
- Added UserBlock model with chat blocking and attachment uploads for images and files (PR user-blocks-attachments).
- Purchase model now stores optional shipping address and message; checkout form collects them (PR purchase-shipping)
- Added PrintRequest model with /notes/<id>/print queue and admin tools to mark prints as cumplidos (PR notes-print-queue)
- Comments admit anonymous posting stored as pending; admin queue allows approving or rejecting them (PR anonymous-comment-review)
- Added optional video conference URLs on events with Jitsi/Zoom embed (PR event-video-links).
- Added note translation helper using Google Translate API with language switcher in viewer (PR note-translate-switcher)
- Added scheduled cleanup job for inactive posts with admin-configurable retention days (PR inactive-post-cleanup)
- Integrated Sentry error monitoring with logging integration and setup docs (PR sentry-monitoring)
- Added local SHA-256 hashing on note uploads to detect duplicates, blocking the upload and notifying moderators (PR note-plagiarism-check).
- Added OAuth import from Google Drive and Dropbox allowing file import to notes (PR drive-dropbox-import).
- Exposed read-only API endpoints with rate limiting and added developer API key generation (PR developer-api-endpoints).
- Added `career` and `interests` fields to users with notifications filtered by these attributes (PR user-career-interests).
- Added LinkedIn sharing and posting for certificates with OAuth integration (PR linkedin-share)
- Added Internship model with application routes and filters by field/location (PR internship-system).
- Generated PDF invoices after each purchase and added profile tab to download them (PR invoice-download).
- Shortened Alembic revision ID to `user_block_attachment` and updated dependencies to fit varchar(32) limit (PR revision-length-fix).
- Dropped leftover sequence before creating `user_block` table to avoid UniqueViolation on repeated migrations (PR user-block-sequence-fix).
- Admin prints and comments now link to PUBLIC_BASE_URL/notes/<id> since notes blueprint isn't loaded in admin.
- Fixed invoice path resolution using current_app.root_path to avoid FileNotFoundError when downloading receipts (PR invoice-path-fix).
- Renamed PersonalBlock.metadata column to _metadata with property and fixed mobile navbar store link (PR personal-block-metadata-fix).
- Added Tailwind utility classes to personal space templates and ensured formatting/tests pass (PR personal-space-tailwind-fix).
- Dropped leftover sequence before creating `personal_block` table to avoid UniqueViolation errors (PR personal-block-sequence-fix).
- Patched RFC6455WebSocket.close to ignore EBADF errors and remove remaining "Bad file descriptor" logs (PR websocket-rfc6455-fix).
- Forzamos login con force=True en la ruta de confirmación para evitar sesiones desactualizadas y redirecciones al pending. (PR confirm-force-login)
- Added test to ensure only success flash after email confirmation and no pending redirect (PR confirm-feed-flash-test).

- Reordered sidebar item "Mi Espacio Personal" under "Mi Perfil" and centered profile icon on mobile navbar while removing "Buscar" and "Mi Espacio" links (PR mobile-nav-sidebar-reorder).
- Implemented comprehensive 'Mi Carrera' module with career-filtered posts, notes, courses, clubs, events, chat and featured students tabs, with JS and CSS integration (PR career-module).
- Fixed Replit gamification feature errors, restored sidebar template, removed empty migration and ensured tests pass (PR replit-gamification-fixes).
- Handled missing crolars_hall_member table with get_hall_membership helper and template update (PR hall-membership-safe).
- Added table_exists helper and login requirement to activated_required; routes skip queries if tables are missing (PR log-error-fix).
- Relaxed default Flask-Limiter to 1000/day and removed limits from store and developer routes, keeping limits only on login and onboarding (PR rate-limit-tweak).
- Improved email confirmation flow: activated_required refreshes user from DB, added 429 error page, and removed 'Mi Espacio' from mobile nav (PR email-activation-fix).
- Added missing templates for Ghost Mentor challenge and League team creation; fixed backpack template when table missing (PR log-fixes-templates).
- Fixed optional alias update to avoid NULL username and added /onboarding/confirm page with redirect after register. Updated test expectations (PR register-confirm-redirect).
- Onboarding confirm ahora redirige a /onboarding/finish si el perfil usa datos por defecto y se actualizan las pruebas (PR onboarding-finish-redirect).

- Actualizado correo de confirmación indicando que el enlace es válido por 1 hora (PR confirm-link-validity).
- Finish route activates user and refreshes session to prevent stuck pending state (PR onboarding-finish-activate-login).
- Finish route refreshes user and clears flashes; added test ensuring feed access after completing profile (PR finish-refresh-test).
- Fixed UnboundLocalError in onboarding register GET by only sending email after POST and returning template on GET (PR register-user-fix).
- Mobile bottom nav store link uses fallback to "/" when store blueprint missing to prevent BuildError (PR store-link-fallback).
- Mobile bottom nav and navbar career links use fallback to '/micarrera' when the career blueprint is missing (PR career-link-fallback).
- Enhanced personal space with Notion-style notes, Trello-style tasks and dashboard metrics (PR personal-space-workspace).
- Activated and fixed personal space: suggestions create blocks, initial template via "Comenzar" button, dark mode syncs with global theme and API routes require activated login (PR personal-space-activation).
- Focus mode hides navbars and sidebars, includes floating exit button (PR focus-mode-ui).
- Suggestion buttons now redirect to personal_space.create_goal and personal_space.create_kanban routes instead of creating blocks directly (PR personal-space-suggestions-routes).
- Confirmed personal_block table represents personal_space; no additional model added (PR personal-space-schema-review).
- Added API tests for creating, updating, deleting and reordering personal space blocks (PR personal-space-api-tests).
- Documented personal space dashboard and shortcuts in README (PR docs-personal-space-dashboard).
- Added recommended_products variable in store.view_product to fix template error and show related products (PR store-recommend-fix).
- Fixed undefined csrf macro in store.html and added missing imports in duel, event and poll routes (PR csrf-macro-fix).
- Imported csrf macro in view_product.html to fix template error (PR store-view-product-csrf-import).
- Extracted inline JS from store/store.html to static/js/store.js and loaded via extra_js block (PR store-js-extract).
- Moved sidebar filter markup into #filterOffcanvas with a floating button on mobile; off-canvas styles and JS toggling added (PR store-filter-offcanvas).
- Added advanced filters with price range slider, stock checkbox, tag list and AJAX refresh (PR store-advanced-filters).
- Implemented store.search_products API with AJAX search and infinite scroll; removed 'Cargar más' button (PR ajax-store-search).
- Implementado sistema de solicitudes de productos con modelo ProductRequest, formulario para estudiantes y panel admin de aprobación. Botón flotante en tienda para solicitar. (PR store-product-requests)
- Added dark-mode variables in store.css and updated components to use them, ensuring theme toggle works (PR store-dark-mode).
- Precios en soles estandarizados y visibles solo si product.price > 0 en plantillas de tienda (PR store-price-standard)
- Ajustadas reglas de .product-image y contenedor para que las imágenes se mantengan cuadradas con object-fit: cover (PR product-image-square).
- Importación de macro CSRF añadida en store.html para evitar UndefinedError (PR store-csrf-import-fix).
- Reviewed redesigned marketplace; tests passed (116) and functionality stable. Suggest optimizing CSS/JS size and modularizing store.js (PR store-design-review).
- Fixed store.css not loading by using head_extra block and removed stray </meta> tag in store.html (PR store-css-load-fix).
- Restored product grid layout, limited card width to 320px and corrected cart count endpoint (PR store-grid-js-fix).
- Mejorada accesibilidad del marketplace: botones con íconos tienen title, campos de dirección con placeholder y overlays usan role="button" (PR accessibility-html-fix).
- Exposed openProductRequestModal and clearAllFilters on window to avoid ReferenceError when used inline (PR store-js-global-functions).
- Added note to README explaining how to resolve Fly.io warning about the app not listening on 0.0.0.0:8080 (PR fly-port-doc).
- Clarified troubleshooting steps for the Fly port warning, suggesting `fly logs -a crunevo2` to verify Gunicorn starts (QA fly-port-troubleshoot).
- Sidebar in store page can be collapsed with a new button, hero header removed and product grid shows up to 5 items per row (PR store-collapse-sidebar).
- Permite publicar productos desde la tienda con modal y ruta /store/publicar-producto; productos se crean con is_approved=False (PR store-user-publish).
- Added gradient header and basic tab navigation for Mi Carrera; initialization moved to main.js to avoid extra DOMContentLoaded listener (PR career-header-fix).
- Moved publish product button to header and fixed store initialization for sidebar toggle (PR store-publish-btn-pos).
- Restored /admin/store management view and added user actions (historial, rol y activación). Mobile nav se oculta en modo admin para evitar 404 de notificaciones (PR admin-panel-fixes).
- Fixed Mi Carrera header gradient visibility in light mode, added dark theme styles and footer now adapts to theme automatically (PR career-header-gradient-fix).
- Backpack routes now check table_exists to avoid errors when tables are missing (PR backpack-table-check).
- Fixed store.js initialization block and moved sidebar toggle button next to page title; added extra_js block in base template (PR store-js-init-fix).
- Updated career header gradient and dark-mode footer styles; defined new CSS tokens (PR career-footer-style-fix).
- Permitidas compras repetidas en la tienda eliminando el bloqueo "Ya lo tienes" y mostrando aviso informativo (PR store-rebuy-allow).
- Tarjetas uniformes con flexbox y espacios reducidos; botón anclado y textos compactos (PR store-card-spacing).
- Filtro de precios ahora usa rango doble hasta S/10,000 y botón "Aplicar filtros" para ejecutar búsqueda (PR store-filter-range-btn).
- Reinstated edit_product route in admin panel to fix manage_store errors (PR admin-edit-link-fix).
- Added desktop application launcher menu with grid icon, links to profile, personal space, missions, ranking, league, backpack and challenges; CSS and JS integrated (PR desktop-launcher-menu).
- Added missing backpack templates (journal, new_entry, view_entry) to fix TemplateNotFound errors (PR backpack-templates-fix).
- Fixed mobile header overlap, restored notes icon in bottom nav and improved notification filters for responsiveness (PR mobile-visual-fixes).
- Rediseñadas /onboarding/pending y /onboarding/change_email con tarjeta centrada e íconos Bootstrap (PR onboarding-pages-redesign).
- Mejorados formularios de verificación y botones flotantes reposicionados sobre la barra inferior (PR onboarding-floating-fix).
- Tarjetas del feed sin 'Vista rápida' y apuntes con Vista Rápida y botones unificados (PR notes-feed-card-fix).
- Mejorado perfil con carga de avatar y vista previa; botón flotante "Guardar cambios" y nueva ruta /perfil/avatar (PR profile-avatar-preview).
- Fixed notes list template to avoid Jinja 'with' syntax using variable assignment (QA notes-list-jinja-fix).
- Updated 429 error page to fallback to '/' when 'feed.feed_home' route is missing, preventing BuildError (QA 429-feed-link-fallback).
- Foro usa Quill.js para formato enriquecido e imágenes subidas a Cloudinary; preguntas y respuestas guardan HTML limpio (PR forum-rich-editor).
- Galería de imágenes del feed adaptada: primera imagen grande y cuadrícula responsiva para el resto; CSS ajustado (PR feed-gallery-responsive).
- Perfil mejorado: botones de avatar y banner con previsualización y estadísticas completas (PR profile-banner-fixes)
- Added test ensuring /notes loads correctly with updated include syntax (QA notes-page-test).
- Feed gallery fully redesigned for responsive grids and like icon now uses `bi-fire` by default (PR fire-icon-gallery-fix).
- Gallery layout polished with adaptive heights and overlay for extra images using new two-images/four-images classes (PR feed-gallery-polish).
- Unified gallery item border-radius and added cursor pointer on overlays (PR feed-gallery-tuning).
- Improved gallery overlay condition for 5+ images, pointer cursor and modal navigation via window key events (PR fb-gallery-modal-fix).
- Fixed modal navigation index handling and added missing image alt attributes (PR gallery-modal-index-fix).
- Updated main.js selector so photo routes load correctly with new gallery classes (PR gallery-modal-selector-fix).
- Ensured gallery images stretch properly and modal selection stays within each post (PR gallery-layout-fix).
- Added grid-row rules for post-image-grid to avoid collapsed layouts (QA post-image-grid-rows).
- Fixed multi-image preview layout and ensured modal only shows images from the selected post (PR gallery-preview-fix).
- Ajustada altura de .facebook-gallery con aspect-ratio para evitar recortes de imagenes en escritorio (PR gallery-aspect-ratio-fix).
- Uniformizado collage de imágenes del feed con aspect-ratio y grid-auto-rows; las imágenes se adaptan sin dejar espacios grises (PR feed-gallery-consistent).
- Galería ahora detecta orientación de imágenes al haber dos fotos y aplica clases `.two-horizontal` o `.two-vertical` para evitar recortes (PR gallery-orientation-detect).
- Improved accessibility: added alt text to various images, aria-labels to icon-only buttons and removed gray background from `.facebook-gallery` (PR accessibility-alt-labels).
- Galería ajustada como Facebook: dos verticales lado a lado, preview máximo 5 imágenes con overlay '+X' (PR fb-gallery-improve)
- Multi-image layouts now adapt height automatically without forced aspect ratio (PR gallery-auto-height)
- Talisman ahora no fuerza HTTPS en modo de pruebas para evitar redirecciones (task feed fix).
- Restored base.html to fix blank feed after redesign (PR feed-base-restore).
- Unificada carga de posts en /feed usando un solo template moderno y API HTML (PR feed-post-unify).
- Limpieza de plantillas del feed: eliminado feed_mobile, list.html y CSS antiguo. feed_routes usa solo feed/feed.html. (PR feed-templates-cleanup)
- Revisado feed por duplicados y añadido console.log de currentPage en feed.js (PR feed-duplicate-debug).
- Corregida duplicación de posts antiguos verificando existencia en el DOM y en api_feed; se añadieron headers de seguridad y mejoras de accesibilidad. (PR feed-dup-accessibility-fix)
- Ajustado .fb-post y .fb-gallery para que la tarjeta crezca con imágenes múltiples (PR post-card-auto-height).
- Fixed trending.html variables to weekly_posts and top_notes to avoid UndefinedError (PR trending-variable-fix).
- Replaced moment.js filters with timesince/strftime and ensured CSRF macros in producto.html (PR moment-usage-removal).
- Comment modal moved to new component, comment.js created, fb-action-btn classes renamed and dark mode fixes for feed and store. JS errors cleaned (PR feed-store-comment-modal).
- Corregido el botón "Reclamar" de la racha diaria enlazando el evento en feed.js y actualizando los crolars con toast de confirmación (PR streak-claim-btn-fix).
- Eliminado modal de comentarios antiguo duplicado, quedando solo la versión con galería completa (PR comment-modal-cleanup).

- Visor de imágenes actualizado con panel lateral y zoom estilo Facebook (PR fb-photo-viewer).
- Comment modal now uses vertical gallery with fullscreen view on mobile (PR comment-modal-vertical)
- Fixed comments not loading in photo view by aligning markup and gallery lookup (PR comment-photo-view-fix)
- Photo view route now passes photo_index and loads comments dynamically via dataset (PR photo-view-comments-fix)
- /health endpoint now returns plain "ok" with status 200 and test updated (PR health-endpoint-plain).
- Photo view and API endpoints now allow anonymous access; comment form displays login prompt when not authenticated (PR photo-view-anon-fix).
- Removed duplicate image modal markup from base.html to ensure photo view loads post details correctly (PR photo-modal-duplicate-fix).
- Comment modal now reuses image_gallery macro for consistent gallery layout with feed (PR gallery-modal-unify).
- Navbar cleaned: removed Ranking link, backpack moved into personal space with new block. Launcher menu redesigned with grid of app icons. (PR grid-launcher-refresh)
- Launcher menu modernized with new component and CSS; floating options icon removed from profile via main.js (PR profile-launcher-redesign)
- Removed empty 'misiones' item from user dropdown and styled verified badge in purple (PR perfil-menu-badge-fix).
- Rediseñados logros en perfil público e interno con tarjetas responsivas, progreso y logros bloqueados; perfil_publico incluye perfil.css y feed.py usa import diferido de tasks (PR achievements-ui-fix).
- Módulo de logros renovado: tarjetas con tooltips, secciones de desbloqueados y bloqueados, botón 'Ver todos' y soporte responsivo/dark (PR achievements-redesign-modern).
- Public profile achievements now use modern cards with show-more and icons (PR achievements-public-profile-update).
- Added Word (.docx) and PowerPoint (.pptx) viewer for notes. Uses Mammoth.js for
  DOCX and converts PPTX to PDF with LibreOffice for inline display (PR notes-office-viewer).
- Notes upload now accepts DOCX and PPTX, storing original files and generating PDF previews. Added download of original PPTX (PR docx-pptx-upload).
- Added notes_count helper and updated templates to use it, preventing database errors when column missing (PR notes-count-helper).
- Nota detail ahora usa includes para visor según tipo de archivo y se guarda note.file_type en la base de datos (PR note-file-type-viewer).
- fly.toml now runs 'flask db upgrade' automatically so new columns like file_type are applied (QA fly-release-db-upgrade).
- Auto-creation del campo note.file_type si falta en la base de datos para evitar errores en /notes (QA note-file-type-hotfix).
- Vista previa de archivos en /notes/upload unificada: viewer.js maneja detección y muestra solo pdfPreview, docxPreview, imgPreview o pptPreview. Backend valida un único archivo por nota. (PR notes-upload-preview-fix)
- Toasts de la tienda ya no se muestran al cargar; main.js solo auto-muestra los que tienen data-autoshow (PR store-toast-trigger-fix).
- Feed now returns is_saved and user_reaction, keeping save button and reactions active on reload (PR feed-save-reaction-persist).
- Feed desktop now shows expandable '+' button with search, notifications and chat shortcuts (PR feed-desktop-fab)
- Floating '+' button now expands to the left showing quick notes, shortcuts and Crunebot (PR feed-fab-left-buttons)
- FAB buttons unified: quick notes, shortcuts and Crunebot merged into single floating menu; old buttons removed (PR feed-fab-unify)
- Corregido bloque extra_css en trending.html reemplazándolo por head_extra para que cargue estilos.
- Added prototype personal space with localStorage blocks and focus/dark modes (PR personal-space-proto).
- Banner superior eliminado en cursos para que la página inicie con "Mis Cursos Inscritos" (PR courses-banner-remove).
- Se corrigió la previsualización y subida de imágenes en el modal de publicaciones, limitando tamaño con CSS y enviando los archivos en feed.js (PR feed-upload-image-fix).
- Habilitado el blueprint personal_routes en /espacio-personal y enlace en menú de usuario (PR personal-space-enable).
- Restaurado diseño avanzado de espacio personal y eliminado blueprint personal_routes (PR personal-space-restore).
- Mejoradas funcionalidades del espacio personal: modo oscuro y enfoque persisten, sugerencias inteligentes ocultan tras usarse, y todos los bloques pueden crearse, editarse, eliminarse y reordenarse (PR personal-space-functional).

- Focus mode now persists using localStorage and starting the personal space creates Nota, Kanban and Objetivo blocks. Added aria-labels for accessibility. (PR personal-space-persistence)
- Theme color meta tag updates with dark mode and various buttons have aria-labels and titles for accessibility. (PR personal-space-ui-fixes)
- Added Block model, migration and /api/create-block endpoint with JS integration for suggestions (PR personal-space-db-blocks).
- Personal space now loads blocks from the new Block model, rendering them dynamically with drag & drop and suggestions creating database records. (PR personal-space-blocks-ui)
- Fully activated personal space blocks using the database: JS calls /api/create-block, block cards use data-block-type, PersonalBlock routes replaced with Block and helper for overdue items. (PR personal-space-full-fix)
- Fixed personal space buttons: script loads via extra_js, listeners added for #createFirstBlock and smart suggestions using handleSuggestionAction. (PR personal-space-buttons-fix)
- Unified personal space initialization: removed DOMContentLoaded handlers, exported initPersonalSpace and called from main.js; empty-state button now calls startPersonalSpace. (PR personal-space-init-fix)
- Renamed getCSRFToken calls to getCsrfToken to avoid JS errors in personal-space.js (PR personal-space-csrf-func-fix).
- Personal space layout refreshed with compact cards, top metrics and disappearing suggestions. startPersonalSpace waits for API responses (PR personal-space-ui-refresh).
- Added SortableJS script via extra_js block to ensure drag-and-drop works (PR personal-space-sortablejs-fix).
- Block model regained progress calculation and overdue check to prevent template errors (PR block-methods-fix).
- Corregido visor de fotos: las flechas actualizan la imagen usando #modalImage y el panel lateral evita overflow con comentarios scrollables (PR photo-modal-navigation-fix).
- Added generic block viewer with placeholder page and Kanban view; cards now feature an 'Entrar' button and double-click navigation (PR personal-space-access-improvements).
- Upload form now uses Tom Select with expanded categories and academic levels (PR notes-category-select).
- Added IA_ENABLED config flag, disabled OpenAI calls when off and provided static quick responses with status badge (PR crunebot-fake-mode).
- Previsualización de imágenes en el chat, corrección de mensajes privados y diseño más compacto (PR chat-image-preview).
- Eliminada votación y reacciones al borrar apuntes y publicaciones para evitar violación de claves foráneas (PR fix-cascade-delete).
- Eliminación de apuntes y posts ahora borra votos/reacciones asociados y maneja IntegrityError para evitar fallos (PR delete-related-cleanup).
- Corregido scroll infinito del feed: nueva ruta /feed/load con paginación, loader con mensajes y JS que evita peticiones duplicadas (PR feed-scroll-fix).
- Posts cargados via scroll ya no desaparecen y se eliminó el texto "Cargando más..." dejando solo el spinner (PR feed-loader-text-remove).
- Añadidos logs de depuración en loadFilteredFeed y loadMorePosts y condición para no limpiar el feed al recargar con el mismo filtro (PR feed-scroll-disappearing-fix).
- Ajustado loadFilteredFeed para respetar currentPage>1, proteger innerHTML y registrar actualización; loadMorePosts incluye timeout de seguridad y /feed/load muestra mensaje cuando no hay más publicaciones (PR feed-scroll-empty-fix).
- Añadidos console logs en loadMorePosts para depurar HTML y elementos, se inserta cuando falta data-post-id y se muestra mensaje cuando no hay más publicaciones (PR feed-scroll-debug-fix).
- Marketplace filters toggle: sidebar oculto por defecto y categorías completas en modal con Tom Select (PR store-filters-toggle)
- Fixed store routes to pass STORE_CATEGORIES dictionary and removed duplicate precio_min logic to avoid Jinja errors (PR store-categories-dict).
- Fixed publish product modal using category groups via categories_dict (QA store-category-dict-fix).
- Fixed Filters button in /store: sidebar toggles correctly with rotating icon and mobile IDs renamed to avoid duplicates (PR store-filters-btn-fix).
- Mobile navbar: removed 'Carrera', moved 'Perfil' to the rightmost slot and added accessibility/headers fixes (PR mobile-nav-carrera-remove).
- Enlaces a Liga, Desafíos y Mi Carrera ocultos para usuarios normales y rutas redirigen al feed si el rol no es admin (PR restrict-incomplete-pages).
- Vista /notes redise\u00f1ada como galer\u00eda A4: alias /apuntes, tarjetas verticales con t\u00edtulo arriba, sidebar removido y responsive (PR notes-a4-gallery).
- Fixed account deletion by removing related records, added confirmation and flash message (PR delete-account-fix).
- Tarjetas de apuntes modernizadas con sección de autor, etiquetas y menú de opciones; incluyen skeleton de carga y métricas inferiores (PR note-card-redesign).
- Indicadores de verificación rediseñados: se quitan badges verdes, icono junto al nombre y efecto glow en tarjetas (PR notes-verified-ui).
- Generado filtro `cl_url` y helper optimize_url para insertar `f_auto`, `q_auto` y tamaños al construir URLs de Cloudinary; se actualizaron avatares, galerías y tienda (PR cloudinary-optimizations).
- Fixed comment null errors and share modal duplicates, styled inactive feed buttons, improved note-card layout with flexbox and added optimistic save (PR feed-bugfixes-ui).
- Scoped comment event delegation to #feedContainer to avoid modal conflicts (PR comment-events-scope).
- Fixed comment rendering in gallery modal: API now returns avatar and JS uses valid selector for modal inputs (PR gallery-modal-comment-fix).
- Filtro "Apuntes" en /feed muestra tarjetas en cuadrícula añadiendo la clase
  `feed-as-grid` y estilos grid en CSS (PR feed-notes-grid).
- notes.css ahora se carga globalmente desde base.html para mantener el diseño
  de note-card consistente en el feed (PR feed-note-card-css).
- Estilos de note-card unificados en notes.css y eliminados de carrera.css; selectores fortalecidos con prefijo .note-card. (PR note-card-centralize)
- Vistas previas de notas ahora se inicializan con `initNotePreviews`, llamado tras cargar contenido dinámico en el feed y otras páginas. (PR note-preview-reinit)
- Toggle filters sidebar via filter-toggle-btn and CSS transform (PR marketplace-filters-fix).
- Marketplace sidebar now fixed-position with overlay; button toggles body class for smooth slide (PR marketplace-sidebar-bugfix).
- Refactored post modal layout with fixed header and footer so comment input stays visible and comments scroll separately (PR post-modal-layout-fix).
- Updated fly.toml with http_service health check grace period and performance VM to avoid startup 503 errors (PR fly-health-vm).
- Reverted Gunicorn to synchronous worker for reliable startup (PR gunicorn-sync-worker).
- Simplified fly.toml and Dockerfile to use a single gunicorn command with 3 workers and no services block (PR fly-config-cleanup).
- os.makedirs("instance") now uses exist_ok=True to avoid startup error (PR db-instance-exist-ok).
- min_machines_running set to 1 in fly.toml to keep one machine running (PR fly-autostop-fix).
- Added dedicated /healthz endpoint returning 'ok' and updated fly.toml health check path (PR healthz-endpoint).
- Modernized notes list with purple filter buttons, Bootstrap icons and DOMContentLoaded wrappers for initNotePreviews (PR notes-ui-refresh).
- Improved healthz endpoint to validate DB connection and increased timeout to 15s (PR health-check-db-timeout).
- Ajustados estilos de filtros y barra de búsqueda en /notes para respetar la paleta morada y mejorar el contraste (PR notes-filters-css-refactor).
- Lightweight wsgi health check via Dispatcher; removed DB access from health blueprint (PR wsgi-light-health).
- Reacciones y modales actualizados con panel flotante y long press; feed.js maneja hover y textos personalizados (PR reactions-refactor).
- Función de compartir restaurada con navigator.share y copia como respaldo; botón único sin extras (PR share-native-restore).
- Reverted to eventlet Gunicorn worker to fix 'Bad file descriptor' socket errors (PR gunicorn-eventlet-fix).
- Adopted Option 2: eventlet worker with healthz and min_machines_running improvements (PR eventlet-option2)
- Removed dynamic share option overlay and related CSS; share buttons now use built-in navigator.share only (PR share-options-remove).
- Fase 2: reconstruido botón Me Gusta con conteo estable, handleLike actualiza solo el contador y color activo igual a Guardar.
- Fase 3: panel de reacciones con long press flotante, scroll horizontal y contador clickeable.
- Added csrf macro import in store/_product_cards.html to fix UndefinedError in search_products (hotfix product-cards-csrf).
- Fixed note upload failing with invalid integer when "reading_time" empty; route now parses it to int when provided (PR notes-reading-time-int).
- Fixed notes filter buttons active color to white via .notes-filters .btn-outline-primary.active rule (PR notes-filters-contrast-fix).
- Fixed like button icon disappearing; consistent structure with count in post card and modals, safe JS updates and global search check (PR like-button-fix).
- Restored fire icon in like buttons and guarded legacy search click handler (PR like-icon-restore)
- Consolidated DOMContentLoaded handlers from comment.js, forum_editor.js, enhanced-ui.js, store.js, league.js and feed.js into main.js; modules expose init functions (PR domcontent-modules-consolidation).
- Guarded reaction button initialization to prevent TypeError on pages without .btn-reaction (PR feed-reaction-null-check).
- Feed routes split into subpackage crunevo/routes/feed with views.py and api.py; feed_routes.py now re-exports for compatibility (PR feed-subpackage).
- Guarded streak claim button event listener to prevent errors when element is missing (PR feed-missing-element-guard).
- Guarded reaction button initialization to prevent TypeError on pages without .btn-reaction (PR feed-reaction-null-check).
- Created api package with JWT-authenticated endpoints and updated README with usage instructions (PR feed-api-blueprint).
- frontend directory contains a decoupled Next.js SPA built with Tailwind.
- FeedPage under `frontend/app/feed/page.tsx` consumes `/api/feed` using `fetch`.
- Build the SPA separately with `docker build -t crunevo-frontend -f frontend/Dockerfile frontend`.
- Deploy frontend and backend containers independently; the SPA communicates with the Flask API via HTTP.
- Session cookies default to `SESSION_COOKIE_SECURE=True` and `SESSION_COOKIE_SAMESITE='Lax'` in `config.py`. Production sets `SESSION_COOKIE_HTTPONLY=true` in `fly.toml` and `fly-admin.toml` (PR session-cookie-security).
- Enabled Dependabot weekly updates for pip packages and added CI workflow running 'make test' on PRs (PR dependabot-ci).
- CI workflow runs 'make fmt' and 'make test' on every push (PR workflow-fmt-test).
- SECRET_KEY now required from environment; config warns in debug and errors in
  production (PR secret-key-env).
- Split auth.login and feed.view_feed logic into new services for authentication and feed data retrieval (PR login-feed-services).
- Added paginated comments API and load-more button in modals; feed.js handles fetching additional pages (PR comments-pagination).
- Comment modal logic consolidated into feed.js; comment.js reduced to a stub and main.js initializes the unified code (PR comment-module-unify).
- Added reactions list modal with /feed/api/reactions/<post_id> endpoint and JS handler (PR reactions-list-modal).
- Comment and photo modals now include ARIA labelling and keyboard focus for improved accessibility (PR modals-aria-accessibility).
- Comment submission now inspects fetch errors and shows friendly messages; buttons re-enable on failure (PR comment-error-messages).
- Replaced manual CSRF inputs with `csrf_field()` and imported csrf macro in comment and post modals (PR csrf-template-fix).
- Release command sets random SECRET_KEY to avoid missing env error (PR release-secret-fix).
- Added comment deletion endpoint `/feed/comment/delete/<id>` with author/moderator authorization (PR comment-delete-endpoint).
- Consolidated openCommentsModal, submitModalComment and addCommentToModalUI into comment.js; feed.js references them and main.js calls initCommentModals once (PR comment-modal-refactor).
- Defined .bi-fire-fill in fix-bootstrap.css to keep the fire icon visible when liking posts (PR like-fire-icon-fix)
- Perfil público ahora reutiliza el banner y el formulario de publicaciones; enlaces de perfil en navbar, sidebar y navegación móvil usan profile_by_username (PR public-profile-banner-modal).
- Replaced "Editar perfil" button with "Detalles personales" fixed inside the profile header and ensured achievements section spacing and mobile grid (PR profile-details-btn).
- Reemplazado botón "Editar perfil" por "Detalles personales" solo visible en el perfil propio; ajustada redirección a /perfil en lugar de configuración (PR perfil-detalles-fix).
- Fixed Jinja if/else in perfil_publico.html to avoid TemplateSyntaxError and show actions for other users (hotfix perfil-conditional-fix).
- Se implementó sistema de errores para admins en /admin/errores. Captura automática, vista filtrable y botón de resolución.
- Detecta 'no-more-posts' en feed.js para detener el infinite scroll y ocultar el loader (PR feed-load-end).
- loadFilteredFeed muestra mensaje si data.html está vacío sin limpiar el contenedor y reinicia reachedEnd/currentPage (hotfix quickfeed-empty)
- loadMorePosts y loadFilteredFeed ahora ocultan el loader y muestran un alert si ocurre un error; registran el status HTTP y respuesta para depuración (PR feed-error-handling).
- Removed unused global comment modal in feed.html; each post modal now uniquely references commentsModal-<post.id> (PR comment-modal-id-cleanup).
- Improved notifications dropdown reload: shows error toast when request fails, keeps previous entries when empty with message 'No hay notificaciones nuevas' and refreshes only if tab visible (PR notifications-error-toast).
- Updated notifications.js to query #notificationsDropdown and #notifications-list; replaced .notification-container selector (PR notifications-dropdown-selector).
- Removed legacy initNotifications from main.js; dropdown updates now rely on initNotificationManager (PR remove-initNotifications).
- loadFilteredFeed ahora verifica response.ok, registra errores y conserva el contenido previo en caso de fallo; solo actualiza el contenedor cuando data.html no está vacío (hotfix feed-filter-ok-check).
- removeSkeletonPosts ahora registra los skeleton eliminados; loadFilteredFeed y loadMorePosts muestran el HTML recibido y solo limpian el contenedor si cambia el filtro. notifications.js registra conteos y si el dropdown se actualiza o se conserva (PR feed-notif-logging).
- removeSkeletonPosts and deletePost now log the selectors of elements before applying fade-out or removal. Actual posts use the 'facebook-post' class; '.post-skeleton' is only for loading placeholders.
- Verified post_card.html renders articles with class 'facebook-post' only; no 'post-skeleton' or 'fade-out' classes found in templates or server logic.
- Searched repo for any rules hiding '.facebook-post' elements; none found beyond normal styles. Confirmed removeSkeletonPosts() only selects '.post-skeleton'. Documented findings for future reference.
- Added diagnostic CSS borders for `.facebook-post` at end of feed.css to visualize opacity and fade-out behaviors during testing.
- Inserted diagnostic borders after `.facebook-post` styles in feed.css to debug hidden posts.
- toggleComments now logs the element being hidden before applying the `fade-out` class and showToast logs the toast element before fade-out for easier debugging.

- Added raw HTML logs in feed.js for debugging rendered posts.
- Added temporary CSS borders for `.facebook-post` diagnostics.
- Added console logs when applying `fade-out` to track element removal.
- Removed debugging borders and logs from feed.js; fade-in/out animations now use
  `forwards` fill mode and loader hides after successful load to fix invisible
  posts issue.
- Updated reaction panel with floating overlay and modern emojis; adjusted templates and JS.
- Restored CRUNEVO emojis in floating reaction panel; kept overlay JS improvements (PR modern-floating-reactions-fix).
- Enhanced floating reaction panel design with fade animations, hover bounce and higher z-index; updated CSS, JS and templates (PR reactions-panel-style-improve).
- Updated reactions macro to use like-btn markup, added blur backdrop and prevented default on long press to fix overlay bug (PR reaction-panel-bugfix).
- Ensured floating reaction panel is visible by removing overflow restriction on `.facebook-post` (PR fix-reaction-panel-not-showing-v2).
- ModernFeedManager initializes when any .like-btn is present to restore floating reactions on post detail pages (hotfix floating-reactions-init).
- Fix position and style of floating reaction panel above "Me gusta" button (PR reactions-panel-position-fix).
- Fixed reaction panel placement by measuring after display; removed horizontal scrollbar and wrapped buttons; panel now positions reliably above the like button (PR reaction-panel-enhancements).
- Unified reaction panel logic in main.js and feed.js with dynamic positioning, simplified CSS and templates (PR reaction-panel-unify-fix).
- Corrected floating reaction panel to appear centered above the pressed "Me gusta" button and reset styles on hide (PR reaction-panel-button-align).
- Improved mobile reaction panel positioning to center over the tapped like button with screen margins and click-outside close handler (PR mobile-reaction-panel).
- Restored repository to pre-replit state and removed stray metrics migration to fix Alembic heads (hotfix revert-replit)
- Restored Fly volume mount in fly.toml to match existing machine configuration (PR fix-fly-volume-config)
- Confirmed Next.js SPA under `frontend/` remains as the official frontend. Documented build and deployment instructions in README (QA spa-integration-doc).
- Cleaned unnecessary console.log statements in static JS and guarded service worker logs with self.DEBUG (PR remove-console-logs).
- Added audit logging in require_admin before_request to track admin page visits (PR admin-require-logging).
- Added /admin/api/analytics endpoint and improved applyFilters to send selected filters and redraw charts (PR analytics-filters-api).
- Replaced debug `console.log` statements in base.html and ranking/index.html with `console.info` for clearer logging (PR template-console-cleanup).
- Replaced mobile bottom nav with a translucent top mobile navbar on small screens, kept hamburger menu intact and removed obsolete component includes (PR facebook-mobile-navbar).
- Redesigned mobile navbar with purple translucent background, circular icon buttons and updated order (Inicio, Personas, Chat, Apuntes, Notificaciones, Tienda), removing the perfil link (PR mobile-navbar-facebook-style).
- Ajustado navbar móvil para fondo morado sólido, altura mínima 64px y sombra sutil; modal de búsqueda visible en móviles (PR mobile-navbar-fix).
- Trending page now lists top posts, notes and popular forum questions with a link to ranking. Added Tailwind classes for modern layout (PR trending-forum-ranking).
- Rediseño completo de la página Trending con layout moderno y atractivo: hero section con estadísticas, cards mejoradas con rankings, badges de estado, efectos hover, diseño responsive optimizado y mejor UX (PR trending-complete-redesign).
- Trending page accessible without login; trending route no longer requires activation and handles guests. (hotfix trending-public)
- Trending route now skips forum query when forum tables missing and logs exception (hotfix trending-forum-missing-table).


## Rediseño completo del foro como "Centro de Matemáticas" (Diciembre 2024)

Se realizó una mejora integral del foro transformándolo en un "Centro de Matemáticas" con temática educativa y elementos visuales atractivos:

### Cambios realizados:

**CSS y estilos (`crunevo/static/css/forum_editor.css`):**
- Agregados estilos matemáticos con variables CSS para colores temáticos
- Implementadas animaciones y transiciones suaves
- Creados efectos hover y gradientes matemáticos
- Soporte para modo oscuro y responsive design
- Estilos especiales para badges de categorías con colores específicos

**Página principal del foro (`crunevo/templates/forum/list.html`):**
- Transformado el título a "Centro de Matemáticas" con header animado
- Agregados iconos matemáticos (🧮, ∑, π, ∞, ∆, ∫) 
- Implementados filtros de categoría mejorados con iconos específicos
- Creadas cards de preguntas con efectos hover y bordes decorativos
- Sidebar mejorado con estadísticas, consejos matemáticos y herramientas
- Panel de insights matemáticos contextual

**Vista de pregunta individual (`crunevo/templates/forum/question.html`):**
- Rediseño completo con breadcrumbs matemáticos
- Header de pregunta mejorado con mejor información del autor
- Separador matemático decorativo (∞)
- Botones de ordenamiento para respuestas múltiples
- Formulario de respuesta mejorado con consejos
- Sidebar expandido con herramientas matemáticas y quote inspiracional

**Formulario para hacer preguntas (`crunevo/templates/forum/ask.html`):**
- Interfaz completamente rediseñada con progreso visual
- Pasos numerados para guiar al usuario
- Tips matemáticos interactivos y consejos de calidad
- Vista previa y validación en tiempo real
- Header matemático inspiracional con emojis
- Mensajes de aliento y símbolos matemáticos

**Componente de respuestas (`crunevo/templates/forum/partials/answer_card.html`):**
- Diseño mejorado con avatares destacados
- Badges informativos para colaboradores
- Botones de voto rediseñados con efectos
- Mensaje especial para respuestas aceptadas
- Mejor organización visual y espaciado

**Navegación:**
- Actualizado enlaces en navbar (`crunevo/templates/components/navbar.html`)
- Modificado sidebar izquierdo (`crunevo/templates/components/sidebar_left_feed.html`)
- Cambiado de "Foro" a "Centro Matemático" con icono de calculadora

### Características destacadas:
- Temática matemática coherente en toda la interfaz
- Iconos específicos para cada categoría académica
- Animaciones CSS suaves y efectos de hover
- Diseño responsive optimizado para móviles
- Elementos de gamificación (progreso, badges, puntos)
- Herramientas matemáticas integradas (Desmos, GeoGebra, Wolfram Alpha)
- Mensajes motivacionales y tips educativos
- Soporte completo para modo oscuro

Todos los cambios mantienen la funcionalidad original mientras mejoran significativamente la experiencia visual y educativa del foro.

- Reverted forum to general "Foro Estudiantil", removing math-only branding. Updated navbar, sidebar, templates and CSS variables. (PR forum-general-qa)

- Modernized Club system with comprehensive feature enhancements including banner/avatar uploads, social media integration, creator permissions and modern UI design. Added banner_url, facebook_url, whatsapp_url and creator_id fields to Club model with proper relationships. Enhanced ClubForm with file upload fields and URL validation. Updated create_club route with Cloudinary integration for image uploads and proper creator assignment. Added edit_club functionality restricted to creators and admins. Implemented banner display with gradient overlays, social link buttons, and creator information in detail view. Enhanced list view with banner previews and social media indicators. Applied modern styling with smooth animations, hover effects and responsive design. All forms follow CSRF protection and established styling guidelines.
- Fixed missing Alembic dependency by pointing `club_modernization_fields` to `new_sections_2024` and created merge revision `f516460c56d7` to unify heads with `add_system_error_log`. (PR fix-migrations-heads)
- Verified feed management features in admin routes and templates, confirming post deletion and comment moderation. (QA feed-admin-functions-check)
- Added notes management page in admin with CSV export and deletion options (PR admin-notes-management).

- **Major Forum Modernization with Brainly-like Features (2024-01-XX)**: Completely redesigned the student forum to be better than Brainly with comprehensive enhancements across all aspects:

  **Backend Enhancements:**
  - Extended ForumQuestion model with difficulty_level, subject_area, grade_level, bounty_points, is_urgent, is_featured, quality_score, homework_deadline, exam_date, context_type fields
  - Extended ForumAnswer model with explanation_quality, has_step_by_step, has_visual_aids, is_expert_verified, confidence_level, helpful_count, word_count, estimated_reading_time, contains_formulas, contains_code fields
  - Added ForumTag model with many-to-many relationship to questions for better categorization
  - Added ForumReport model for community moderation and content reporting
  - Added ForumBadge model for gamification with user achievements system
  - Created association tables for user bookmarks, answer votes, and user badges
  - Enhanced forum routes with advanced filtering, sorting, search, tags system, and bounty management
  - Added bookmark functionality, improved voting system with vote tracking, and expert verification
  - Implemented comprehensive search with multi-criteria filtering and tag support
  - Added automatic answer quality detection and content analysis

  **Visual Design Overhaul:**
  - Removed old forum header and "Did you know" banner elements as requested
  - Completely redesigned list.html with modern, mobile-first, minimal interface
  - Implemented card-based layout with clean typography and responsive design
  - Added advanced filters panel with collapsible interface and real-time updates
  - Created modern search interface with live statistics and quick action buttons
  - Designed comprehensive tag system with color-coded categories and auto-complete
  - Added difficulty level badges, urgency indicators, and bounty system visualization
  - Implemented modern pagination with improved navigation

  **Enhanced Ask Question Experience:**
  - Redesigned ask.html as a 4-step wizard with progress tracking
  - Added title character counter and real-time validation
  - Implemented comprehensive categorization with difficulty levels and grade levels
  - Added context selection (homework, exam, curiosity, project)
  - Created modern tag input system with suggestions and auto-complete
  - Added advanced options including urgency flags and deadline setting
  - Implemented bounty system where users can offer points for better answers
  - Added sidebar with tips, examples, and community statistics
  - Created step-by-step navigation with completion validation

  **Search & Discovery:**
  - Created search_results.html template for advanced search results
  - Added search statistics dashboard with result metrics
  - Implemented applied filters display with easy removal options
  - Added comprehensive result cards with all question metadata
  - Created tag-based navigation and filtering system

  **Mobile Optimization:**
  - Designed fully responsive interface optimized for mobile devices
  - Implemented touch-friendly controls and swipe gestures
  - Added collapsible sections and optimized spacing for small screens
  - Created adaptive layouts that work seamlessly across all device sizes

  **Quality & Features:**
  - Added automatic answer quality scoring based on multiple factors
  - Implemented step-by-step detection and visual aids recognition
  - Added expert verification system for high-quality answers
  - Created helpful votes separate from regular voting
  - Added automatic word count and reading time estimation
  - Implemented formula and code detection in answers

  **User Experience:**
  - Added bookmark system for saving interesting questions
  - Implemented share functionality with native mobile sharing
  - Created live progress tracking in question creation
  - Added real-time character counters and validation feedback
  - Implemented auto-save and form persistence
  - Added comprehensive error handling and user feedback

  This modernization transforms the forum into a comprehensive learning platform that rivals and exceeds Brainly's functionality while maintaining a clean, minimal design optimized for both desktop and mobile use.
- Added migration 'add_forum_modernization_fields' to create missing tables and columns for the modern forum.
- Handled missing forum tables gracefully in list_questions to avoid 500 errors (PR forum-500-fix).
- Added migration 'forum_modernization_schema' and removed temporary error handling from forum routes.
- Fixed popular sort in forum by counting answers via join instead of property (hotfix forum-popular-sort).
- Improved forum list route with robust DB error handling and orphan author fallbacks (PR forum-list-stability).
- Added ensure_forum_tables helper and manual 500 error for missing schema; created test for /foro (PR forum-table-check).
- Fixed description validation on /foro/hacer-pregunta with char counter, drag-drop images and backend length check (PR forum-editor-enhancements).
- Removed duplicate Quill initialization on /foro/hacer-pregunta, ensuring single editor with image uploads and accurate character counter (PR forum-editor-single).
- Improved /foro/hacer-pregunta editor with precise whitespace-trimmed character validation, richer Quill toolbar, resizable images with tooltip and click-to-expand, and enforcement of 20-character minimum before advancing (PR forum-editor-validation-fix).
- Fixed character counter on /foro/hacer-pregunta using Quill text content and ignoring punctuation, enabling 20-character validation without errors (PR forum-editor-charcount-bugfix).
- Ensured /foro/hacer-pregunta editor enables "Siguiente" after 20 real characters by waiting for Quill initialization and using robust content validation (PR forum-editor-next-btn-fix).
- Fixed modal navigation by managing history state with a stack and popstate listener, preventing unintended page back navigation when closing new Facebook-style modals (PR modal-history-fix).
- Unified Facebook-style post modal: added color variables, refactored feed.js with createModal/closeModal helpers, and trimmed _post_modal.html to panel-only content (PR facebook-modal-refactor).
- Full-screen Facebook-style modal restored zoom, navigation, download and options controls with scroll-safe info panel (PR facebook-modal-controls).
- Introduced dual modal system: full-screen photo modal with advanced controls and restored Bootstrap comment modal, removing comments-only styles and logic (PR dual-modal-system).
- Unified comment input across photo and comment modals with fixed bottom form and reusable CSS for Facebook-like design (PR unified-comment-input).
- Made photo modal responsive for mobile, added unique IDs per post and ARIA-labelled controls to address accessibility warnings (PR photo-modal-mobile-fix).
- Fixed comment modal layout with flexbox to keep header and input fixed and added compact comment form styles reused in photo modal for consistency (PR comment-modal-compact-form).
- Removed Bootstrap's extra scroll class from comment modal to ensure a single scroll area and matched photo modal comment form width using w-100 (PR comment-modal-single-scroll).
- Refactored comment and photo modals into single-page scrollable layouts, locked body scrolling and anchored comment input at bottom for consistency (PR modal-unified-scroll).
- Ensured modals remain within viewport using 90vh content height, moved all scroll to internal containers and kept comment input fixed to eliminate outer scrollbars (PR modal-scroll-layout-fix).
- Implemented single-scroll comment modal with compact comment CSS, load-more button fetching paginated comments with has_more flag, and updated tests to cover new API (PR comment-modal-infinite-scroll).
- Removed nested scroll by stripping overflow and height limits from `.modal-comments-section`, consolidating scrolling to the parent container (PR modal-comments-scroll-fix).
- Rebuilt post and comment modals with two-panel layout, fixed header and bottom comment form, and single scrollable info panel with responsive stacking (PR modal-two-panel-layout).
- Resolved double scroll in Facebook-style modal by enforcing flexbox layout with a single scrollable content area, updating comment modal markup and scroll handling (PR modal-single-scroll-fix).
- Eliminated remaining double scroll in comment modal by moving the comment form inside a single scrollable body, making it sticky at the bottom and removing inner comment list overflow (PR comment-modal-sticky-input).
- Consolidated comment modal layout by placing the comment form outside the scrollable body, cleaning duplicate comment styles and reinforcing single-scroll behavior with sticky input (PR comment-modal-css-cleanup).
- Centered comment modal horizontally on desktop, added responsive full-width behavior on mobile, and preserved sticky comment form (PR comment-modal-center).
- Optimized comment modal input with full-width auto-expanding textarea and minimal send button for better mobile usability (PR comment-input-opt).
- Fixed navbar macros: consolidated user auth conditional and guarded current_user usage to resolve TemplateSyntaxError and test failures (PR navbar-auth-conditional).
- Migrated mobile "NotBar" component to "MobileNavbar", renamed template and CSS class `.notbar` to `.mobile-navbar` and updated includes (PR mobile-navbar-rename).
- Documented mobile navigation bar usage and noted replacement of bottom nav (PR mobile-navbar-docs).
- Refined mobile navbar: new purple blur style with circular buttons, forum icon now question mark, and search input opens a full-screen modal with live suggestions (PR mobile-navbar-enhance).
- Mobile navbar badges and spacing fixed: icons spaced evenly, notification button links to full page with working badge, cart count now visible, and auto-hide/padding logic targets the mobile navbar (PR mobile-navbar-fixes).
- Calculated navbar height dynamically with CSS variable, updated sidebar offset and scroll padding, and unified auto-hide logic to ensure content isn't covered on any page (PR navbar-overlap-fix).
- Reapplied navbar height on load and resize, setting body padding and scroll offset to prevent content being hidden by fixed navbars (PR navbar-padding-load).
- Recalculated navbar height on DOMContentLoaded and window load to prevent fixed navbar from covering content on mobile and desktop (PR navbar-height-recalc).
- Fixed indentation of marketplace and related blueprint imports in `app.py` to resolve deployment error (hotfix marketplace-import-indent).
- Added missing marketplace utilities and models overhaul: created `utils/uploads` helper, simplified marketplace models, fixed conversation/message relations, updated routes and templates, and ensured CSRF tokens in forms (PR marketplace-fixes).
- Added migration to create marketplace tables and product fields and rolled back DB session before logging errors to avoid aborted transactions (PR marketplace-subcategory-fix).
- Fixed seller registration page 500 error by importing csrf macro and sanitized marketplace price filters to avoid "None" in numeric inputs (hotfix marketplace-become-seller).
- Handled `None` values in marketplace filter inputs to prevent invalid numeric field values (hotfix marketplace-filter-none).
- Fixed seller dashboard 500 by providing required context variables and timestamp alias for messages (hotfix seller-dashboard-context).
- Guarded seller dashboard template against missing product or sender references to prevent runtime errors (hotfix seller-dashboard-template-guards).
- Added `is_official` field to `Product` model with default `False` and migration to support official products (PR add-product-is_official).
- Restricted store index and related product queries to `is_official=True` so only official products appear (PR store-official-filter).
- Marketplace now displays a badge for official products and includes them alongside seller listings (PR marketplace-official-badge).
- Unified `Product` model across store and marketplace: removed duplicate favorite/purchase queries and enforced `is_official` filter in views `store.store_index`, `store.view_product`, `store.redeem_product`, `store.buy_product`, `store.add_to_cart`, `store.view_cart`, `store.checkout`, `store.toggle_favorite` and `marketplace.marketplace_index`.
- Added unified product route `/producto/<id>` with conditional template and redirects from legacy store and marketplace paths (PR product-view-unify).
- Added error handling and missing context for marketplace seller and message views to prevent 500 errors (hotfix marketplace-route-errors).
- Registered `timeago` and `date` template filters and imported CSRF macro in marketplace templates to prevent undefined filter errors and ensure proper form protection (hotfix marketplace-filters-csrf).
- Implemented pagination in seller_products view, passing pagination context and guarding template to avoid undefined errors (hotfix seller-products-pagination).
- Fixed marketplace messages link to use `marketplace.marketplace_index` and guarded optional image upload routes to avoid BuildError (hotfix marketplace-messages-link).
- Marketplace product detail view now renders `marketplace/view_product.html` with seller info, related products and CSRF macro (PR marketplace-product-detail-template).
- Fixed seller product editing by including unread message count in edit view and replaced delete links with POST forms and CSRF to enable product removal from seller panel (hotfix seller-product-actions).

## Store and Marketplace Unification

- Unified Store and Marketplace modules into a single Commerce module with shared templates and routes.

## Feed Interactions Improvement

- Mejorado el sistema de interacción con publicaciones en el feed:
  - Implementada funcionalidad para abrir el modal de comentarios al hacer clic en el contador de comentarios.
  - Añadida sincronización de datos en tiempo real para el modal de comentarios mediante API.
  - Creado endpoint `/feed/api/comments/<post_id>` para obtener comentarios actualizados.
  - Mejorada la accesibilidad de los modales con atributos ARIA adecuados.
  - Expandido el menú de opciones de publicaciones (tres puntos) con nuevas funcionalidades:
    - Copiar enlace de la publicación
    - Guardar publicación
    - Reportar publicación (existente)
  - Implementados controladores JavaScript para las nuevas opciones del menú.
  - Añadida función `copyToClipboard` con soporte para API moderna y fallback para navegadores antiguos.
  - Mejorada la experiencia de usuario con retroalimentación visual y notificaciones toast.

## Sidebar Optimization

- Optimizado el sidebar derecho del feed para mejorar la experiencia de usuario:
  - Rediseñada la sección de tendencias para mostrar publicaciones reales con sus estadísticas.
  - Mejorada la sección de contribuidores destacados para mostrar usuarios reales con sus puntos semanales.
  - Implementada la sección de logros recientes con datos dinámicos de la base de datos.
  - Añadido sistema de tips de estudio aleatorios para mayor variedad de contenido.
  - Reorganizada la sección de enlaces útiles con mejor distribución espacial.
  - Mejorada la estética general con efectos hover, transiciones suaves y mejor espaciado.
  - Implementada responsividad para dispositivos móviles.
  - Añadidos enlaces "Ver más" en cada sección para facilitar la navegación.
- Created new template `tienda/_product_cards.html` for displaying product cards with dynamic rendering of product information including images, names, descriptions, badges, ratings, prices, and action buttons.
- Created unified template `tienda/producto.html` for displaying detailed product information with breadcrumb navigation, image carousel, product details, action buttons, description, shipping information, and tabs for reviews and questions.
- Created template `tienda/carrito.html` for the shopping cart with product details, quantity controls, and order summary.
- Updated `app.py` to register the new unified commerce blueprint and removed the old store and marketplace blueprints.
- Added legacy redirects in `commerce_routes.py` for specific routes from the old store and marketplace modules to the new unified commerce module.
- Created template `tienda/checkout_confirm.html` for the checkout confirmation page with order summary and shipping options.
- Created template `tienda/checkout_success.html` for the checkout success page with order details and purchased products.
- Created template `tienda/compras.html` for displaying a user's purchases with search, sorting, and review options.
- Created template `tienda/favorites.html` for displaying a user's favorite products with search, sorting, and cart actions.
- Created template `tienda/request_product.html` for product requests with form and previous requests display.
- Created template `tienda/my_requests.html` for displaying a user's product requests with search, filtering, and detailed information.
- Created template `tienda/become_seller.html` for the "Become a Seller" page with benefits, guide, and registration form.
- Created comprehensive template `tienda/seller_dashboard.html` for the seller dashboard with navigation sidebar and sections for dashboard statistics, products, orders, messages, reviews, and settings.

## Sistema de Eventos y Panel Administrativo

- Implementado sistema completo de gestión de eventos con las siguientes características:
  - Extendidas las rutas en `event_routes.py` para incluir todas las funciones necesarias:
    - `crear_evento()` (existente, mejorado)
    - `editar_evento(event_id)` (nuevo)
    - `eliminar_evento(event_id)` (nuevo)
    - `ver_evento(event_id)` (existente)
    - `listar_eventos()` (existente)
    - `mark_attendance()` (nuevo) para marcar asistencia y otorgar créditos
  - Aplicados decoradores de permisos adecuados (`@admin_required`, `@login_required`) a todas las rutas
  - Integrado el sistema de eventos con el panel administrativo mediante `admin_routes.py`
  - Creadas plantillas administrativas:
    - `admin_event_list.html`: Lista de eventos con filtros, búsqueda y exportación CSV
    - `admin_event_form.html`: Formulario para crear y editar eventos
    - `admin_event_detail.html`: Detalles del evento y gestión de participantes
  - Integración con el sistema de créditos para recompensar la asistencia a eventos
  - Soporte para eventos destacados, próximos y pasados con filtros
  - Categorización de eventos (taller, seminario, feria, conferencia, etc.)
  - Acceso a eventos desde el menú de navegación del panel administrativo
- Created template `tienda/publish_product.html` for publishing or editing products with form fields and image upload.
- Replaced `auth.profile_by_username` links with `auth.view_profile` across templates to resolve navbar BuildError (hotfix profile-link).

- Added legacy blueprints to redirect /store and /marketplace paths to /tienda, restoring /store access and preventing 404 errors.

- Added CSRF macro usage to commerce and admin templates; implemented streak claim API, fixed profile route, paginated feed comments and renamed Referral fields for tests.
- Resolved /tienda 500 by pointing commerce_index to existing template and ensuring query parameters are handled safely.
- Hardened HTTP responses: removed legacy X-Frame-Options/Expires headers and enforced UTF-8 content type and nosniff policy.
- Added /login/verify route with two-factor code validation and corrected login redirect.
- Guarded post_reaction migration to check for posts table before altering and fixed admin sidebar events link.
- Guarded crolars price rendering across store and commerce templates to prevent 500 errors when price is missing (PR store-crolars-undefined).
- Wrapped favorite product price credits section with defined check and "No disponible" fallback to handle missing values.
- Wrapped product detail crolars price block with defined check and "No disponible" fallback (hotfix product-crolars-fallback).
- Guarded cart price credits display and total calculation with defined check and fallback placeholder in `carrito.html`.
- Wrapped product price credits in `store/view_product.html` with defined checks, added "No disponible" fallbacks and disabled actions when missing.
- Guarded product card price credits with defined check, added "No disponible" fallbacks and defaulted data-credits to 0 when undefined.
- Wrapped purchase price credits section with defined check and "No disponible" fallback in `compras.html`.
- Wrapped profile purchases tab price credits with defined check and "No disponible" fallback.
- Replaced `product.price_credits or ''` with `product.price_credits if product.price_credits is defined else ''` in `admin/manage_store.html`.
- Replaced `product.price_credits if product else ''` with `product.price_credits if product and product.price_credits is defined else ''` in `admin/add_edit_product.html`.
- Added Jinja macro `render_price_credits` in `components/price_credits.html` to display price credits or 'No disponible'; replaced templates to use it and set `Product.price_credits` default to 0. Use `render_price_credits(obj)` for future displays.
- Guarded product detail and card templates against undefined `price`, showing "Precio no disponible" when missing and hiding cart actions accordingly.
- Added accessible labels and hidden text to product card icon buttons to satisfy button accessibility checks.
- Wrapped `backdrop-filter` usage in `store.css` with `@supports` fallbacks for broader browser compatibility.
- Restored `X-Frame-Options` security header.
- Restored `/feed` URL after closing photo modal, added direct route cleanup and ensured back button closes modal (PR feed-modal-url-fix).
- Updated all navigation links and cart scripts to use `/tienda` directly, replacing legacy `/store` paths that filtered out marketplace products. Cart badge and search results now call commerce endpoints. (PR navbar-store-direct)
- Added placeholder migration cd14a01e631b to resolve missing revision during deployment.

- Guarded `complete_missing_models` migration against absent tables and aligned
  saved courses table name, preventing `NoSuchTableError` on deployments.
- Guarded `add_user_career_interests` migration against missing `users` table
  by checking for table existence before altering.
- Computed cart totals server-side and guarded price display to prevent /tienda/cart 500 errors.
- Logged missing profile users and returned 404 instead of 500; wrapped profile queries in try/except to handle absent tables gracefully (PR perfil-500-fix).
- Defaulted `verification_level` to 0 in profile logic and templates to prevent 500 errors when user records store NULL values.
- Guarded profile note statistics against missing ratings to avoid `/perfil/<username>` 500 errors.
- Filtered non-numeric note ratings and averaged safely to prevent division errors on profile; added tests for profiles with and without notes (PR profile-average-rating-fix).
- Fixed achievement progress on profile by counting unlocked achievements and avoiding list/int division; added test for logros tab (PR perfil-achievements-fix).
- Added fallback `rating` property on `Note` and strengthened profile stats calculations with numeric checks and safe queries to prevent `/perfil/<username>` 500 errors.

- Fixed profile purchases tab by replacing obsolete `commerce.marketplace` link with `commerce.commerce_index`, updating product URLs to `commerce.view_product` and skipping purchases missing a product to avoid BuildError on `/perfil/<username>`.

- Removed scroll-to-top button and associated styles and scripts, eliminating unused scroll event logic. (PR remove-scroll-top)
- Updated private and public profile views to reuse feed's post creation input and post cards, syncing reaction and save data for a consistent feed-style experience. (PR perfil-feed-sync)
- Added JSON upload endpoints `/auth/upload-profile-picture` and `/auth/upload-banner` to update avatar and banner with Cloudinary or local storage; frontend now hits these routes and updates the preview with toasts. (PR profile-upload-fix)
- Added JSON upload endpoints `/auth/upload-profile-picture` and `/auth/upload-banner` to update avatar and banner with Cloudinary or local storage; frontend now hits these routes and updates the preview with toasts. Marked legacy HTTP test scripts to skip in pytest. (PR profile-upload-fix)
- Ajustado límite inicial de `fetch_feed_data` a 10 para alinear la paginación y evitar duplicados en el scroll infinito del feed. Se añadió prueba que verifica que la segunda página devuelve nuevas publicaciones.
- Removed duplicate `head_extra` block in `forum/ask.html` to resolve template rendering error on `/foro/hacer-pregunta`. (PR forum-head-extra-dup)
- Reemplazado macro de reacciones en `post_detail.html` por acciones estilo Facebook con panel flotante y conteos con íconos; eliminado `components/reactions.html`. (PR facebook-reactions-detail)
- Corregido cambio de banner duplicado eliminando listeners antiguos, actualizando `uploadBanner` para usar `.profile-banner` y ruta JSON `/auth/upload-banner`, y agregando la clase correspondiente en plantillas de perfil.
- Inicializadas listas vacías para `upcoming_events` y estadísticas en el espacio personal, corrigiendo errores en `/espacio-personal/calendario` y `/espacio-personal/estadisticas`.
- Reemplazado `tojsonfilter` por `tojson` en `statistics_view.html`.
- Evitado comparación con `None` en `profile/tabs/compras.html` verificando precios definidos.
- Corregidos filtros de búsqueda utilizando `Product.is_approved` y removiendo `Post.is_deleted`.
- Registrado `event_bp` también en modo admin para habilitar la gestión de eventos.
- Optimized settings page navigation by auto-initializing scripts and moving animations CSS to template for faster load (PR settings-init-fix).
- Provided default user statistics in personal space settings view to prevent 500 errors and added view tests for main personal space pages. (PR personal-space-settings-fix)
- Improved profile dark mode and lazy image handling; added Tailwind dark variants, backdrop-filter fallback and IntersectionObserver fixes to mitigate console warnings. (PR perfil-darkmode-console-fix)
- Added slug-based template application endpoint and modernized personal space template cards with badges, dark mode, and accessible preview buttons; updated JS fetch error handling and tests. (PR personal-template-apply)

- Adjusted profile sidebar username and career text to inherit theme colors, ensuring readability on light and dark backgrounds. (PR perfil-sidebar-text-color)
- Fixed avatar edit button opening file dialog twice by removing duplicate listener and handling upload through the existing input. (PR perfil-avatar-dialog-fix)
- Validated feed post uploads by limiting files to safe extensions and 5MB max size, updated toast templates for flash categories and added tests. (PR feed-upload-validation)
- Limited feed post uploads to images only, enforced 5MB max per file, rejected more than 10 images and read `comment_permission` once. (PR feed-upload-limits)
- Improved forum question and answer pages with responsive layout, theme-aware card and badge colors, and dark/light compatible vote buttons. (PR forum-responsive-theme)
- Allowed uploading .webp note files and listed .webp in the upload form accept attribute. (PR notes-webp-upload)
- Comentarios en publicaciones requieren usuarios activados; intentos bloqueados se registran para monitoreo. (PR comment-auth-log)

- Moved tienda filters into a Bootstrap offcanvas with a mobile-only toggle button and updated store.js for cloning, events and focus return. (PR tienda-filter-offcanvas)
- Integrado docx-preview para previsualizar DOCX con paginación y controles en viewer.js, viewer_docx.html y notes/detalle.html.
- Reemplazada recarga del feed tras publicar por inserción dinámica usando `_posts.html` retornado en JSON y prueba asociada. (PR feed-dynamic-insert)
- Optimized feed loading by preloading posts with `joinedload` in `/load` API and using loaded objects instead of `Post.query.get`. (PR feed-joinedload-opt)

- Added pagination and sorting controls to tienda products, preserving existing filters in page links. (PR tienda-pagination-sort)
- Reemplazado `innerHTML` por creación de nodos y uso de `textContent` en `notes/list.html` para stats y título dinámicos. (PR notes-textcontent)
- feed.js ahora inserta dinámicamente el nuevo post en `#feedContainer` construyendo el HTML con los datos JSON del servidor y evitando recargar la página. (PR feed-json-insert)
- Feed cache ahora incluye timestamp 'cached_at' y `cleanup` elimina entradas tras 10 minutos; considerar backend Redis con TTL por usuario. (PR feed-cache-expiry)
<<<<<<< HEAD

- Generated thumbnails for notes by converting first page to image and storing `thumbnail_url`; note cards now display the miniaturas when available. (PR note-thumbnail)
=======
- Resolved Jinja syntax error in tienda pagination by popping existing `page` from args and moving `**args` after explicit page parameter in `_product_cards.html`.
>>>>>>> dddadbe0
<|MERGE_RESOLUTION|>--- conflicted
+++ resolved
@@ -1247,9 +1247,6 @@
 - Reemplazado `innerHTML` por creación de nodos y uso de `textContent` en `notes/list.html` para stats y título dinámicos. (PR notes-textcontent)
 - feed.js ahora inserta dinámicamente el nuevo post en `#feedContainer` construyendo el HTML con los datos JSON del servidor y evitando recargar la página. (PR feed-json-insert)
 - Feed cache ahora incluye timestamp 'cached_at' y `cleanup` elimina entradas tras 10 minutos; considerar backend Redis con TTL por usuario. (PR feed-cache-expiry)
-<<<<<<< HEAD
 
 - Generated thumbnails for notes by converting first page to image and storing `thumbnail_url`; note cards now display the miniaturas when available. (PR note-thumbnail)
-=======
-- Resolved Jinja syntax error in tienda pagination by popping existing `page` from args and moving `**args` after explicit page parameter in `_product_cards.html`.
->>>>>>> dddadbe0
+- Resolved Jinja syntax error in tienda pagination by popping existing `page` from args and moving `**args` after explicit page parameter in `_product_cards.html`.