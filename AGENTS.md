# Guidelines for Codex agents

- Always run `make fmt` and `make test` before committing.
- Use Tailwind CSS utilities when updating templates, but keep Bootstrap components unless instructed otherwise.
- Do not modify models or database migrations unless explicitly requested.
- The notes blueprint exposes both `notes.detail` and `notes.view_note` for `/notes/<id>`.
- Merge duplicated `DOMContentLoaded` listeners into a single entry point in `main.js`.
- All `<form method="post">` must import `components/csrf.html` and call
  `csrf_field()` immediately after the `<form>` tag.
- Nunca hacer CREATE TYPE sin comprobar si el tipo ya existe; usa IF NOT EXISTS o checkfirst=True.
- Se corrigió la barra de navegación fija añadiendo padding global y mejorando el menú móvil (PR navbar fixes).
- Se ajustó el padding global mediante CSS en el body y se agregó z-index al navbar para evitar que tape el contenido.
- Se mejoró el cierre del menú móvil y se fijó la altura del navbar (PR navbar fixes 2).
- Se cierra el menú móvil al redimensionar la pantalla (PR navbar fixes 3).
- Se movió el padding-top global al archivo style.css y se eliminó el bloque de
  estilos embebidos en base.html (PR navbar fixes 4).
- Se ajustó el `main` con padding-top en móviles y se quitó en pantallas
  mayores (PR navbar fixes 5).
- Se agregó margen superior al `main` solo en escritorio con CSS
  (`@media (min-width: 992px)`)
- Se oculta `#mobileMenuOverlay` en escritorio y se ajusta el
  listener de redimensionado a 992px (PR overlay fix).
- Se establece `height` y `width` en 0 para `#mobileMenuOverlay` en
  escritorio y se asegura que `closeMenu()` añada `tw-hidden` (PR overlay fix 2).
- Se corrige la clase inicial de `#navLinks` para mostrarse horizontal en
  escritorio y se evita abrir el menú móvil en pantallas grandes
  (PR navbar desktop fix).
- Se establece `z-index: -1` y `position: static` para `#mobileMenuOverlay`
  en escritorio, previniendo que bloquee el contenido (PR overlay fix 3).
- Se asegura que `#navLinks` se coloque en `#desktopNavContainer` al cargar la
  página y se oculta `#mobileMenuPanel` en escritorio (PR navbar panel fix).
- Se fuerzan `display: none` y `pointer-events: none` para `#mobileMenuOverlay`
  y `#mobileMenuPanel` en escritorio, actualizando `main.js` para aplicar estos
  estilos al cargar la página y al cerrar el menú (PR overlay hide complete).

- Se agregó "navbar_crunevo_fixed.html" como ejemplo de navbar fijo con menú móvil.
- Navbar migrado completamente a Bootstrap sin Tailwind ni overlay. Se eliminó el script de Tailwind y se simplificó main.js (PR bootstrap-only navbar).
- Implemented Tabler-based admin dashboard with new templates and blueprint enforcement.
- Fixed PDF upload to Cloudinary storing URL and adjusted templates (PR pdf-upload-fix).
- Restored Cloudinary upload logic in `notes_routes.py` to fix undefined variable error (PR notes-upload-fix).
- Improved PDF handling in notes: use `resource_type='auto'`, display inline with `<iframe>` and direct download link (PR notes-pdf-view).
- Enhanced notes upload error handling and download route: validate title, catch Cloudinary errors and serve local files with `send_file` (PR notes-error-handling).
- Updated notes detail template to embed PDFs with an `<iframe>` wrapped in `.ratio`, added fallback download link and removed duplicate buttons (PR pdf-viewer-fix).

- Confirmed notes upload uses `resource_type='auto'` for Cloudinary; recommended verifying URL uses '/raw/upload' (answer to resource_type question).
- Forced Cloudinary URLs for notes to use `resource_type='raw'` when generating
  `secure_url` (PR notes-raw-url).
- Ajustado el flujo de subida de PDF a Cloudinary para almacenar `resource_type='image'` en la URL principal. Esto permite visualizar correctamente el archivo en un `<iframe>` sin bloqueos por `/raw/upload`.
- Reemplazado iframe de detalle de nota para usar Google gview y permitir visualización embebida (PR gview-iframe).
- Se integró PDF.js como visor en `detalle.html`, cargando el primer canvas con el PDF y manteniendo enlace de descarga. (PR pdfjs-viewer)
- Integrado PDF.js de forma local y configurado worker en detalle.html (PR pdfjs-local).
- Corregido el path de `pdf.worker.min.js` en `detalle.html` para que PDF.js renderice correctamente (PR pdfjs-worker-path).
- Mejorado `upload.html` para usar tarjeta Bootstrap con `form-floating` y botón primario (PR notes-upload-ui).
- Corregido include en manage_users.html eliminando 'with user=user' para evitar TemplateSyntaxError (PR manage-users-include-fix).
- Modernizado `upload.html` con tarjeta centrada y botón ancho usando Bootstrap 5 (PR notes-upload-modern-card).
- El CSP ahora permite frames desde Cloudinary (PR cloudinary-frame-src).
- Verificada presencia de PDF.js local y worker (>100KB) y correcta configuración del visor en detalle.html. CSP mantiene Cloudinary en `img-src` y `frame-src` (QA pdfjs-check).
- CSP ampliado: `connect-src` incluye Cloudinary y `script-src`/`style-src` permiten CDN (PR cloudinary-csp-connect).

- Actualizado `<header>` en `admin/partials/topbar.html` con clase `navbar-light` (PR admin-topbar-light).
- Navbar ahora usa clase `navbar-crunevo` y `navbar-expand-md`, con iconos en cada enlace (PR navbar-icons).
- Implementado input rápido en el feed para publicar texto e imagen o PDF, mostrando los últimos posts (PR feed-quick-input).
- Corregido url_for en pending.html para usar 'feed.index' y evitar BuildError (PR pending-home-link)
- Añadida sección de destacados en el feed con notas más vistas, posts populares y usuarios con logros recientes (PR featured-posts)
- Añadido ranking semanal y logros recientes en el feed (PR weekly-ranking)
- Corregidos formularios del panel de administración: `manage_users` acepta
  POST, `user_actions.html` importa `csrf_field` y envía `user_id` (PR admin-fixes)
- Fixed feed template to handle posts without an author (PR orphan-posts-fix).
- Simplified author checks in feed template using a local variable (PR feed-author-var).
- Corregido el query de usuarios destacados para agrupar por usuario y ordenar por el logro más reciente (PR top-users-orderby-fix).

- Agregado endpoint `feed.view_post` con plantilla `post_detail.html` para ver publicaciones individuales (PR post-detail-route).
- Se unificó la ruta alias de `feed.view_post` usando <int:post_id> para evitar BuildError en templates.
- Se añadió prueba unitaria para verificar el alias `/posts/<id>` de `feed.view_post` (PR view-post-alias-test).
- Verificadas rutas del feed y sin reproducir BuildError; alias '/posts/<id>' activo (QA feed-view-post-check).

- Revalidado enlace a `feed.view_post`; no se reproduce BuildError y se mantiene alias `/posts/<id>` (QA feed-view-post-check 2).
- Prueba adicional confirma url_for("feed.view_post") genera /post/<id> (QA feed-view-post-check 3).
- Endpoint `feed.view_post` se define explícitamente en la ruta y se comprueba que la blueprint está registrada (QA feed-view-post-check 4).
- Layout updated to use `container-fluid px-md-5` and sidebars distributed per page with row/col system (PR full-width-layout).
- Se corrigió la sección de destacados en feed.html usando filas y columnas Bootstrap para mostrar tarjetas en tres columnas (PR feed-layout-fix).
- Se ajustó 'feed.html' corrigiendo clases y confirmando las columnas de destacados (PR feed-layout-fix2).
- Ajustado el layout de destacados para distribuir correctamente las tarjetas en tres columnas (PR feed-layout-fix3).
- Verificada CSS global sin conflictos y la fila de destacados usa `row-cols-md-3` para asegurar las tres columnas (PR feed-layout-fix4).
- Ajustado layout de admin para separar navbar fijo y añadir padding al contenido (PR admin-spacing-fix).
- Mejorado `base_admin.html` con padding horizontal en el main y sidebar con enlaces actualizados (PR admin-spacing-fix2).
- Admin layout now uses `page` and `page-wrapper`; sidebar muestra Créditos y Estadísticas (PR admin-page-wrapper).
- Agregado bloque de noticias en el feed principal para mostrar anuncios de CRUNEVO (PR feed-news-section)
- Se añadieron likes y comentarios en las publicaciones del feed (PR feed-comments-likes)
- Panel admin rediseñado con Tabler: tema dinámico, sidebar ampliado y cards con shadow (PR admin-tabler-redesign).
- Sidebar del panel admin reorganizado con secciones y estilos para íconos alineados (PR admin-sidebar-design).
- Sidebar resalta enlace activo, toasts usan Bootstrap y topbar incluye botón de tema (PR admin-sidebar-active).
- Layout de admin en dos columnas con sidebar fijo y topbar dentro de main. Sidebar usa `nav flex-column` (PR admin-sidebar-col-fix).
- Añadido sistema de navegación de secciones por botones en el feed (PR feed-section-buttons).
- Estructura de admin modernizada con Tabler 1.3.x: sidebar fijo, topbar simplificada y soporte de tema oscuro (PR admin-modern-layout).
- Fixed like_post to initialize likes when null (PR post-like-null-fix).
- Navbar principal se oculta en /admin usando un condicional en base.html (PR admin-navbar-hide).
- Implementado filtros rápidos en el feed por query string (PR feed-quick-filters).
- Lista de apuntes ahora permite filtrar por recientes, más vistos y categorías y muestra tags en cada tarjeta (PR notes-filters).
- Apuntes admiten comentarios y reacción con likes que se pueden quitar (PR notes-comments-likes).
- Gestión de usuarios ahora incluye acciones rápidas por fila con dropdown y modal para cambiar rol (PR user-quick-actions).
- Panel de productos en admin incluye edición visual, eliminación segura y acceso directo a vista pública (PR admin-product-actions).

- Panel de administración muestra tarjetas con métricas de usuarios, apuntes, tienda, créditos y ranking (PR admin-dashboard-cards).
<<<<<<< HEAD
- Corregido url_for en manage_store.html para usar 'store.product_detail' (PR admin-product-link-fix).
- Se añadió alias 'store.view_product' en store_routes para mantener compatibilidad (PR store-product-alias).
=======
- Corregido url_for en manage_store.html para usar 'store.product_detail' (PR admin-product-link-fix).
>>>>>>> 1d6086fd
<|MERGE_RESOLUTION|>--- conflicted
+++ resolved
@@ -102,9 +102,5 @@
 - Panel de productos en admin incluye edición visual, eliminación segura y acceso directo a vista pública (PR admin-product-actions).
 
 - Panel de administración muestra tarjetas con métricas de usuarios, apuntes, tienda, créditos y ranking (PR admin-dashboard-cards).
-<<<<<<< HEAD
 - Corregido url_for en manage_store.html para usar 'store.product_detail' (PR admin-product-link-fix).
-- Se añadió alias 'store.view_product' en store_routes para mantener compatibilidad (PR store-product-alias).
-=======
-- Corregido url_for en manage_store.html para usar 'store.product_detail' (PR admin-product-link-fix).
->>>>>>> 1d6086fd
+- Se añadió alias 'store.view_product' en store_routes para mantener compatibilidad (PR store-product-alias).