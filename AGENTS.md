# Guidelines for Codex agents

- Always run `make fmt` and `make test` before committing.
- Use Tailwind CSS utilities when updating templates, but keep Bootstrap components unless instructed otherwise.
- Do not modify models or database migrations unless explicitly requested.
- The notes blueprint exposes both `notes.detail` and `notes.view_note` for `/notes/<id>`.
- Merge duplicated `DOMContentLoaded` listeners into a single entry point in `main.js`.
- All `<form method="post">` must import `components/csrf.html` and call
  `csrf_field()` immediately after the `<form>` tag.
- Nunca hacer CREATE TYPE sin comprobar si el tipo ya existe; usa IF NOT EXISTS o checkfirst=True.
- Se corrigió la barra de navegación fija añadiendo padding global y mejorando el menú móvil (PR navbar fixes).
- Se ajustó el padding global mediante CSS en el body y se agregó z-index al navbar para evitar que tape el contenido.
- Se mejoró el cierre del menú móvil y se fijó la altura del navbar (PR navbar fixes 2).
- Se cierra el menú móvil al redimensionar la pantalla (PR navbar fixes 3).
- Se movió el padding-top global al archivo style.css y se eliminó el bloque de
  estilos embebidos en base.html (PR navbar fixes 4).
- Se ajustó el `main` con padding-top en móviles y se quitó en pantallas
  mayores (PR navbar fixes 5).
- Se agregó margen superior al `main` solo en escritorio con CSS
  (`@media (min-width: 992px)`)
- Se oculta `#mobileMenuOverlay` en escritorio y se ajusta el
  listener de redimensionado a 992px (PR overlay fix).
- Se establece `height` y `width` en 0 para `#mobileMenuOverlay` en
  escritorio y se asegura que `closeMenu()` añada `tw-hidden` (PR overlay fix 2).
- Se corrige la clase inicial de `#navLinks` para mostrarse horizontal en
  escritorio y se evita abrir el menú móvil en pantallas grandes
  (PR navbar desktop fix).
- Se establece `z-index: -1` y `position: static` para `#mobileMenuOverlay`
  en escritorio, previniendo que bloquee el contenido (PR overlay fix 3).
- Se asegura que `#navLinks` se coloque en `#desktopNavContainer` al cargar la
  página y se oculta `#mobileMenuPanel` en escritorio (PR navbar panel fix).
- Se fuerzan `display: none` y `pointer-events: none` para `#mobileMenuOverlay`
  y `#mobileMenuPanel` en escritorio, actualizando `main.js` para aplicar estos
  estilos al cargar la página y al cerrar el menú (PR overlay hide complete).

- Se agregó "navbar_crunevo_fixed.html" como ejemplo de navbar fijo con menú móvil.
- Navbar migrado completamente a Bootstrap sin Tailwind ni overlay. Se eliminó el script de Tailwind y se simplificó main.js (PR bootstrap-only navbar).
- Implemented Tabler-based admin dashboard with new templates and blueprint enforcement.
- Fixed PDF upload to Cloudinary storing URL and adjusted templates (PR pdf-upload-fix).
- Restored Cloudinary upload logic in `notes_routes.py` to fix undefined variable error (PR notes-upload-fix).
- Improved PDF handling in notes: use `resource_type='auto'`, display inline with `<iframe>` and direct download link (PR notes-pdf-view).
- Enhanced notes upload error handling and download route: validate title, catch Cloudinary errors and serve local files with `send_file` (PR notes-error-handling).
- Updated notes detail template to embed PDFs with an `<iframe>` wrapped in `.ratio`, added fallback download link and removed duplicate buttons (PR pdf-viewer-fix).

- Confirmed notes upload uses `resource_type='auto'` for Cloudinary; recommended verifying URL uses '/raw/upload' (answer to resource_type question).
- Forced Cloudinary URLs for notes to use `resource_type='raw'` when generating
  `secure_url` (PR notes-raw-url).
- Ajustado el flujo de subida de PDF a Cloudinary para almacenar `resource_type='image'` en la URL principal. Esto permite visualizar correctamente el archivo en un `<iframe>` sin bloqueos por `/raw/upload`.
- Reemplazado iframe de detalle de nota para usar Google gview y permitir visualización embebida (PR gview-iframe).
- Se integró PDF.js como visor en `detalle.html`, cargando el primer canvas con el PDF y manteniendo enlace de descarga. (PR pdfjs-viewer)
- Integrado PDF.js de forma local y configurado worker en detalle.html (PR pdfjs-local).
- Corregido el path de `pdf.worker.min.js` en `detalle.html` para que PDF.js renderice correctamente (PR pdfjs-worker-path).
- Mejorado `upload.html` para usar tarjeta Bootstrap con `form-floating` y botón primario (PR notes-upload-ui).
- Corregido include en manage_users.html eliminando 'with user=user' para evitar TemplateSyntaxError (PR manage-users-include-fix).
- Modernizado `upload.html` con tarjeta centrada y botón ancho usando Bootstrap 5 (PR notes-upload-modern-card).
- El CSP ahora permite frames desde Cloudinary (PR cloudinary-frame-src).
- Verificada presencia de PDF.js local y worker (>100KB) y correcta configuración del visor en detalle.html. CSP mantiene Cloudinary en `img-src` y `frame-src` (QA pdfjs-check).
- CSP ampliado: `connect-src` incluye Cloudinary y `script-src`/`style-src` permiten CDN (PR cloudinary-csp-connect).

- Actualizado `<header>` en `admin/partials/topbar.html` con clase `navbar-light` (PR admin-topbar-light).
- Navbar ahora usa clase `navbar-crunevo` y `navbar-expand-md`, con iconos en cada enlace (PR navbar-icons).
- Implementado input rápido en el feed para publicar texto e imagen o PDF, mostrando los últimos posts (PR feed-quick-input).
- Corregido url_for en pending.html para usar 'feed.index' y evitar BuildError (PR pending-home-link)
- Añadida sección de destacados en el feed con notas más vistas, posts populares y usuarios con logros recientes (PR featured-posts)
- Añadido ranking semanal y logros recientes en el feed (PR weekly-ranking)
- Corregidos formularios del panel de administración: `manage_users` acepta
  POST, `user_actions.html` importa `csrf_field` y envía `user_id` (PR admin-fixes)
- Fixed feed template to handle posts without an author (PR orphan-posts-fix).
- Simplified author checks in feed template using a local variable (PR feed-author-var).
- Corregido el query de usuarios destacados para agrupar por usuario y ordenar por el logro más reciente (PR top-users-orderby-fix).

- Agregado endpoint `feed.view_post` con plantilla `post_detail.html` para ver publicaciones individuales (PR post-detail-route).
- Se unificó la ruta alias de `feed.view_post` usando <int:post_id> para evitar BuildError en templates.
- Se añadió prueba unitaria para verificar el alias `/posts/<id>` de `feed.view_post` (PR view-post-alias-test).
- Verificadas rutas del feed y sin reproducir BuildError; alias '/posts/<id>' activo (QA feed-view-post-check).

- Revalidado enlace a `feed.view_post`; no se reproduce BuildError y se mantiene alias `/posts/<id>` (QA feed-view-post-check 2).
- Prueba adicional confirma url_for("feed.view_post") genera /post/<id> (QA feed-view-post-check 3).
- Endpoint `feed.view_post` se define explícitamente en la ruta y se comprueba que la blueprint está registrada (QA feed-view-post-check 4).
- Layout updated to use `container-fluid px-md-5` and sidebars distributed per page with row/col system (PR full-width-layout).
- Se corrigió la sección de destacados en feed.html usando filas y columnas Bootstrap para mostrar tarjetas en tres columnas (PR feed-layout-fix).
- Se ajustó 'feed.html' corrigiendo clases y confirmando las columnas de destacados (PR feed-layout-fix2).
- Ajustado el layout de destacados para distribuir correctamente las tarjetas en tres columnas (PR feed-layout-fix3).
- Verificada CSS global sin conflictos y la fila de destacados usa `row-cols-md-3` para asegurar las tres columnas (PR feed-layout-fix4).
- Ajustado layout de admin para separar navbar fijo y añadir padding al contenido (PR admin-spacing-fix).
- Mejorado `base_admin.html` con padding horizontal en el main y sidebar con enlaces actualizados (PR admin-spacing-fix2).
- Admin layout now uses `page` and `page-wrapper`; sidebar muestra Créditos y Estadísticas (PR admin-page-wrapper).
- Agregado bloque de noticias en el feed principal para mostrar anuncios de CRUNEVO (PR feed-news-section)
- Se añadieron likes y comentarios en las publicaciones del feed (PR feed-comments-likes)
- Panel admin rediseñado con Tabler: tema dinámico, sidebar ampliado y cards con shadow (PR admin-tabler-redesign).
- Sidebar del panel admin reorganizado con secciones y estilos para íconos alineados (PR admin-sidebar-design).
- Sidebar resalta enlace activo, toasts usan Bootstrap y topbar incluye botón de tema (PR admin-sidebar-active).
- Layout de admin en dos columnas con sidebar fijo y topbar dentro de main. Sidebar usa `nav flex-column` (PR admin-sidebar-col-fix).
- Añadido sistema de navegación de secciones por botones en el feed (PR feed-section-buttons).
- Estructura de admin modernizada con Tabler 1.3.x: sidebar fijo, topbar simplificada y soporte de tema oscuro (PR admin-modern-layout).
- Fixed like_post to initialize likes when null (PR post-like-null-fix).
- Navbar principal se oculta en /admin usando un condicional en base.html (PR admin-navbar-hide).
- Implementado filtros rápidos en el feed por query string (PR feed-quick-filters).
- Lista de apuntes ahora permite filtrar por recientes, más vistos y categorías y muestra tags en cada tarjeta (PR notes-filters).
- Apuntes admiten comentarios y reacción con likes que se pueden quitar (PR notes-comments-likes).
- Gestión de usuarios ahora incluye acciones rápidas por fila con dropdown y modal para cambiar rol (PR user-quick-actions).
- Panel de productos en admin incluye edición visual, eliminación segura y acceso directo a vista pública (PR admin-product-actions).

- Panel de administración muestra tarjetas con métricas de usuarios, apuntes, tienda, créditos y ranking (PR admin-dashboard-cards).
- Tienda actualizada con grilla Bootstrap y tarjetas con shadow en store.html y product_card.html (PR store-bootstrap-cards).
- Añadida vista de detalle de producto con ruta '/product/<id>' y enlace desde las tarjetas (PR store-product-detail).
- Carrito rediseñado con tabla responsive y controles de cantidad; nuevas rutas para modificar cantidades (PR cart-update).
- Panel de administración ahora incluye vista detallada de movimientos de créditos con tabla y razón (PR admin-credits-history).
- Panel de administración permite exportar usuarios, créditos y productos a CSV (PR admin-exports).
- En el panel de productos se corrigió el enlace a la vista pública usando `store.product_detail` (PR admin-product-link-fix).
- Eliminada la función `create_tables_once` en app.py para evitar timeouts; las tablas se gestionan con migraciones (PR app-init-fix).
- Added Fly.io troubleshooting steps for Postgres connection errors in README (PR fly-release-troubleshooting).
- Updated Fly.io docs to reference `crunevo-db.internal` (PR fly-db-internal-fix).
- Onboarding tokens now use `secrets.token_urlsafe(32)` and no longer encode the email (PR onboarding-token-length).
- Comment form listener now checks element existence with optional chaining in `detalle.html` (PR comment-form-null-check).
- Removed unused today variable from trending route in feed_routes.py (PR trending-today-remove).
- En `add_product` se castea `price` a float y `stock` a int antes de crear el producto (PR admin-add-product-cast).
- Dashboard incluye gráficas de usuarios, apuntes, créditos y productos usando Chart.js (PR admin-dashboard-charts)
- Corregido _fill_series en products_last_3_months pasando 'rows' (PR admin-stats-bugfix)
- Admin panel moved to subdomain burrito.crunevo.com with dedicated Fly app (PR admin-subdomain).
- Panel de administración aislado por completo en burrito.crunevo.com; /admin no se registra en el dominio principal y navbar público sin enlace Admin (PR admin-isolation).
- Pantalla de login exclusiva para admins en /login, redirige al dashboard y se bloquea /admin en www (PR admin-login-isolation).
- Verificada configuración ADMIN_INSTANCE=1 en fly-admin.toml y wsgi_admin.py; login redirige al dashboard y blueprint admin se registra solo en modo admin (QA admin-config-check).
- Confirmado FLASK_APP usa "crunevo.wsgi_admin:app" y create_app separa blueprints según ADMIN_INSTANCE (QA admin-env-check).
- wsgi_admin.py simplificado para importar create_app desde crunevo.app sin variables extra y se verificó FLASK_APP en fly-admin.toml (QA admin-wsgi-cleanup).

- Dockerfile now reads FLASK_APP to run gunicorn, enabling admin instance to use wsgi_admin (PR admin-gunicorn-env).
- Updated create_app to use `is_admin` flag and ensure admin blueprints load only when ADMIN_INSTANCE=1. wsgi_admin.py now sets this variable explicitly (PR admin-blueprint-filter).
- Updated wsgi.py to import create_app from crunevo.app and set FLASK_APP to 'crunevo.wsgi:app' in fly.toml to ensure Gunicorn loads the app correctly (PR wsgi-app-fix).
- Confirmed admin instance loads wsgi_admin via fly-admin.toml and blueprints register only in that mode (QA admin-deploy-fix).
- wsgi_admin.py ahora establece ADMIN_INSTANCE antes de importar create_app para evitar que el panel admin muestre el feed público (PR wsgi-admin-env-order).
- Health check blueprint registered globally and Fly admin HTTP checks configured. Added console log for instance mode (PR admin-health-check).
- Agregado PUBLIC_BASE_URL en config, context processor e enlace absoluto en manage_store para acceder a la tienda pública desde admin.
- Enlaces de perfil y productos en plantillas admin ahora usan PUBLIC_BASE_URL para apuntar al dominio público (PR admin-absolute-links2).
- Implementados logs de productos, notificaciones internas y rol de moderador con modo lectura en admin (PR admin-logs-moderator).
- Health check no redirige a HTTPS para pasar comprobaciones HTTP (PR health-check-http).
- Fixed inactive dropdowns on admin tables by initializing via main.js and adding tooltips (PR admin-dropdowns-init).
- Mejorado diseño visual del panel admin: contraste, colores y botones en modo claro/oscuro (PR admin-ui-polish).
- Sidebar dark theme polished and dropdowns reinitialized after DataTable events, with theme toggle icon updates (PR admin-dark-dropdown-fix).
- Arreglados dropdowns en tablas con getOrCreateInstance y fondo oscuro uniforme en main y tarjetas (PR admin-dropdown-dark-bg).
- Mejorados badges de rol, icono de tema, padding inferior y estilos de main según tema (PR admin-ui-accessibility-fix).
- Ajustados estilos oscuros de cards y badges, y se forzó fondo oscuro en sidebar para cubrir franjas blancas (PR admin-dark-ui-tweak).
- Dropdown de "Más opciones" ocultando tooltip activo y reinicializado tras DataTables; fondo oscuro global en body y container (PR admin-dropdown-tooltip-fix).
- Contraste de hover en el sidebar oscuro, min-height para page-content y textos muted claros; funciones de dropdowns y datatables movidas a admin_ui.js (PR admin-layout-tweak).
- Reparado dropdown de "Más opciones" en tablas admin, corrigiendo conflictos con DataTables y tooltips (PR admin-dropdown-final-fix).
- Ajustado soporte de modo oscuro en feed, apuntes y tienda (PR dark-theme-fix)
- Ensured dropdown containers use position-relative to properly render menus (QA admin-dropdown-container).
- Prevented duplicate dropdown instances by checking getInstance first (QA admin-dropdown-instance-check).
- Avoided tooltip duplication by verifying getInstance and binding show event once (QA admin-tooltip-instance-fix).
- Implemented ranking with tabs and achievements section (PR ranking-achievements).
- Integrado Resend como proveedor de emails y verificación en registro (PR resend-email-provider).
- Fixed feed weekly ranking query removing nonexistent achievement join (PR achievement-table-fix).
- Fixed profile achievements include syntax and feed loop for recent achievements (PR profile-feed-jinja-fix).
- Updated profile templates to use a.badge_code and redesigned personal profile with activity dashboard (PR profile-redesign).
- Fixed slice syntax in perfil.html loops by assigning sorted lists before slicing to avoid TemplateSyntaxError (PR profile-slice-fix).
- Registro permite subir avatar opcional y username único; perfil muestra @username y acepta nueva foto (PR profile-avatar-upload).
- Avatar por defecto se asigna automáticamente si no se sube imagen en el registro (PR default-avatar).
- Registro renovado con tarjeta responsiva, vista previa de avatar y aviso si falla Resend (PR registro-ui-email-fix).
- Implemented secure admin route to send custom emails with preview and sidebar link (PR admin-email-sender).
- Onboarding finish page redesigned with avatar file/url preview and card layout (PR onboarding-finish-ui).
- Ruta /register no se registra en la instancia admin; el registro sólo está disponible en /onboarding/register del dominio público y el login del admin sigue limitado a roles admin o moderador (PR remove-admin-register).
- Pantalla de login renovada con tarjeta doble y estilos responsive; se añadió login.css (PR login-page-redesign).
- Login page updated with transparent card and centered mobile layout (PR login-transparent-blur).
- Register page redesigned with transparent card and additional fields (PR register-redesign).
- Unified registration under /onboarding/register and removed /register route (PR register-unification).
- Login y registro comparten fondo degradado, tarjetas traslúcidas centradas y soporte de modo oscuro (PR login-register-theme).
- Se corrigió el fondo oscuro en login y registro y se actualizó el logo en login (PR login-register-dark-logo).
- Nuevo correo de confirmación con plantilla HTML y confirm_url externo; asunto actualizado (PR confirm-email-html).
- Mejorado login y registro con tarjeta translúcida, ocultar navbar, alternar contraseña y soporte móvil (PR login-register-ux).
- Optimized login and register pages with smoother theme transitions, rotating welcome phrases and accessible password toggles using 🙊/🙈 icons. Dark mode styling fixed (PR login-register-polish).
- Adjusted dark theme backgrounds to true black, improved password toggle alignment and link contrast, added fading welcome phrase rotation and disabled page scrolling (PR login-register-tweak).
- Added theme toggle button on login and register pages, refined dark mode card translucency, extended welcome phrase interval and improved link contrast (PR login-register-theme-toggle).
- Fixed dark theme backgrounds on login and register: body black, wrappers transparent, cards darker (PR login-register-dark-fix).
- Ensured gradient removed in dark mode on login and register, toggle icon updates with stored preference (PR login-register-gradient-fix).
- Corrigidos estilos de login y registro: fondo negro sólido en modo oscuro, frase estable y tema guardado en localStorage (PR login-register-stability-fix).
- Tienda actualizada: precios en soles, canje con créditos y modelo Purchase; panel admin gestiona precio_creditos y flags (PR store-credits).
- Lista de productos rediseñada con tarjetas responsive y badges; agregado store.css para estilos de tienda (PR store-layout).
- Vista de producto rediseñada con imagen grande, badges y botones (PR store-product-page).
- Corregido enlace a detalle de producto en store.html usando 'store.view_product' para evitar BuildError (PR store-detail-link-fix).
- Vista del carrito modernizada con tabla responsive, totales y botones de acción (PR cart-ui-update).
- Documentada propuesta integral de rediseño de la tienda en docs/store_proposal.md.
- Vista de tienda rediseñada completamente con panel lateral de filtros (categoría, precio, créditos), cuadrícula moderna de productos y layout limpio centrado en e-commerce educativo (PR store-redesign-ux).
- Sidebar de tienda reemplazado por menú exclusivo con enlaces de carrito, compras y filtros rápidos (PR store-sidebar).
- Ficha de producto modernizada con sección de características y stock (PR store-product-detail-redesign).
- Sistema de favoritos funcional con modelo FavoriteProduct, rutas y iconos de corazón (PR store-favorites).
- Filtros por categoría y precio habilitados en la tienda (PR store-filters).
- Historial de compras accesible en /store/compras con tarjetas de detalle y opción de descarga (PR store-purchases-page).
- Checkout real crea registros en Purchase y descuenta stock; botón "Comprar ahora" en productos (PR real-checkout).
- Corregido enlace de eliminar del carrito para usar store.remove_item y evitar BuildError (PR fix-cart-remove-link).
- Agregados alias price_paid y credits_used en Purchase, página de éxito para checkout y botones de tienda deshabilitados si no hay stock o créditos insuficientes (PR checkout-success-ui).
<<<<<<< HEAD
- Canje con créditos descuenta stock y previene duplicados usando allow_multiple; checkout desde carrito requiere confirmación (PR store-redeem-cart-checkout).
=======
- Botón 'Más opciones' en /admin/store permite editar y eliminar productos con modal de confirmación (QA admin-store-options).
>>>>>>> 9657c5ef
<|MERGE_RESOLUTION|>--- conflicted
+++ resolved
@@ -188,8 +188,5 @@
 - Checkout real crea registros en Purchase y descuenta stock; botón "Comprar ahora" en productos (PR real-checkout).
 - Corregido enlace de eliminar del carrito para usar store.remove_item y evitar BuildError (PR fix-cart-remove-link).
 - Agregados alias price_paid y credits_used en Purchase, página de éxito para checkout y botones de tienda deshabilitados si no hay stock o créditos insuficientes (PR checkout-success-ui).
-<<<<<<< HEAD
 - Canje con créditos descuenta stock y previene duplicados usando allow_multiple; checkout desde carrito requiere confirmación (PR store-redeem-cart-checkout).
-=======
-- Botón 'Más opciones' en /admin/store permite editar y eliminar productos con modal de confirmación (QA admin-store-options).
->>>>>>> 9657c5ef
+- Botón 'Más opciones' en /admin/store permite editar y eliminar productos con modal de confirmación (QA admin-store-options).