# Guidelines for Codex agents

## Consolidación de rutas de Perfil
- Se unificaron las rutas `/perfil` (perfil propio) y `/perfil/<username>` (perfil público) en una sola vista inteligente `view_profile`.
- Se redireccionaron las rutas antiguas a la nueva estructura unificada.
- Se actualizaron todas las referencias a `url_for('auth.perfil')` en las plantillas para usar `url_for('auth.view_profile', username=current_user.username)`.
- Se actualizaron los condicionales en las plantillas para detectar si el usuario es el propietario del perfil.
- Se eliminaron rutas redundantes como `/perfil_notas` y se redirigieron a la vista unificada con parámetros de tab.
- Se mantuvieron las funcionalidades existentes como actualización de avatar, banner y sección "about".


- Always run `make fmt` and `make test` before committing.
- Use Tailwind CSS utilities when updating templates, but keep Bootstrap components unless instructed otherwise.
- Do not modify models or database migrations unless explicitly requested.
- The notes blueprint exposes both `notes.detail` and `notes.view_note` for `/notes/<id>`.
- Merge duplicated `DOMContentLoaded` listeners into a single entry point in `main.js`.
- All `<form method="post">` must import `components/csrf.html` and call
  `csrf_field()` immediately after the `<form>` tag.
- Nunca hacer CREATE TYPE sin comprobar si el tipo ya existe; usa IF NOT EXISTS o checkfirst=True.
- Dependabot PRs should only be merged after CI passes (`make test`) and prefer squash merges.
- Se corrigió `Referral` para usar `referrer_id` y `referred_id` en las relaciones y evitar errores de nombre.
- Se corrigió la barra de navegación fija añadiendo padding global y mejorando el menú móvil (PR navbar fixes).
- Se ajustó el padding global mediante CSS en el body y se agregó z-index al navbar para evitar que tape el contenido.
- Se mejoró el cierre del menú móvil y se fijó la altura del navbar (PR navbar fixes 2).
- Se cierra el menú móvil al redimensionar la pantalla (PR navbar fixes 3).
- Se movió el padding-top global al archivo style.css y se eliminó el bloque de
  estilos embebidos en base.html (PR navbar fixes 4).
- Se ajustó el `main` con padding-top en móviles y se quitó en pantallas
  mayores (PR navbar fixes 5).
- Se agregó margen superior al `main` solo en escritorio con CSS
  (`@media (min-width: 992px)`)
- Se oculta `#mobileMenuOverlay` en escritorio y se ajusta el
  listener de redimensionado a 992px (PR overlay fix).
- Se establece `height` y `width` en 0 para `#mobileMenuOverlay` en
  escritorio y se asegura que `closeMenu()` añada `tw-hidden` (PR overlay fix 2).
- Se corrige la clase inicial de `#navLinks` para mostrarse horizontal en
  escritorio y se evita abrir el menú móvil en pantallas grandes
  (PR navbar desktop fix).
- Se establece `z-index: -1` y `position: static` para `#mobileMenuOverlay`
  en escritorio, previniendo que bloquee el contenido (PR overlay fix 3).
- Se asegura que `#navLinks` se coloque en `#desktopNavContainer` al cargar la
  página y se oculta `#mobileMenuPanel` en escritorio (PR navbar panel fix).
- Se fuerzan `display: none` y `pointer-events: none` para `#mobileMenuOverlay`
  y `#mobileMenuPanel` en escritorio, actualizando `main.js` para aplicar estos
  estilos al cargar la página y al cerrar el menú (PR overlay hide complete).

- Se agregó "navbar_crunevo_fixed.html" como ejemplo de navbar fijo con menú móvil.
- Navbar migrado completamente a Bootstrap sin Tailwind ni overlay. Se eliminó el script de Tailwind y se simplificó main.js (PR bootstrap-only navbar).
- Implemented Tabler-based admin dashboard with new templates and blueprint enforcement.
- Fixed PDF upload to Cloudinary storing URL and adjusted templates (PR pdf-upload-fix).
- Restored Cloudinary upload logic in `notes_routes.py` to fix undefined variable error (PR notes-upload-fix).
- Improved PDF handling in notes: use `resource_type='auto'`, display inline with `<iframe>` and direct download link (PR notes-pdf-view).
- Enhanced notes upload error handling and download route: validate title, catch Cloudinary errors and serve local files with `send_file` (PR notes-error-handling).
- Updated notes detail template to embed PDFs with an `<iframe>` wrapped in `.ratio`, added fallback download link and removed duplicate buttons (PR pdf-viewer-fix).

- Confirmed notes upload uses `resource_type='auto'` for Cloudinary; recommended verifying URL uses '/raw/upload' (answer to resource_type question).
- Forced Cloudinary URLs for notes to use `resource_type='raw'` when generating
  `secure_url` (PR notes-raw-url).
- Ajustado el flujo de subida de PDF a Cloudinary para almacenar `resource_type='image'` en la URL principal. Esto permite visualizar correctamente el archivo en un `<iframe>` sin bloqueos por `/raw/upload`.
- Reemplazado iframe de detalle de nota para usar Google gview y permitir visualización embebida (PR gview-iframe).
- Se integró PDF.js como visor en `detalle.html`, cargando el primer canvas con el PDF y manteniendo enlace de descarga. (PR pdfjs-viewer)
- Integrado PDF.js de forma local y configurado worker en detalle.html (PR pdfjs-local).
- Corregido el path de `pdf.worker.min.js` en `detalle.html` para que PDF.js renderice correctamente (PR pdfjs-worker-path).
- Mejorado `upload.html` para usar tarjeta Bootstrap con `form-floating` y botón primario (PR notes-upload-ui).
- Corregido include en manage_users.html eliminando 'with user=user' para evitar TemplateSyntaxError (PR manage-users-include-fix).
- Modernizado `upload.html` con tarjeta centrada y botón ancho usando Bootstrap 5 (PR notes-upload-modern-card).
- El CSP ahora permite frames desde Cloudinary (PR cloudinary-frame-src).
- Verificada presencia de PDF.js local y worker (>100KB) y correcta configuración del visor en detalle.html. CSP mantiene Cloudinary en `img-src` y `frame-src` (QA pdfjs-check).
- CSP ampliado: `connect-src` incluye Cloudinary y `script-src`/`style-src` permiten CDN (PR cloudinary-csp-connect).

- Actualizado `<header>` en `admin/partials/topbar.html` con clase `navbar-light` (PR admin-topbar-light).
- Navbar ahora usa clase `navbar-crunevo` y `navbar-expand-md`, con iconos en cada enlace (PR navbar-icons).
- Implementado input rápido en el feed para publicar texto e imagen o PDF, mostrando los últimos posts (PR feed-quick-input).
- Corregido url_for en pending.html para usar 'feed.index' y evitar BuildError (PR pending-home-link)
- Añadida sección de destacados en el feed con notas más vistas, posts populares y usuarios con logros recientes (PR featured-posts)
- Añadido ranking semanal y logros recientes en el feed (PR weekly-ranking)
- Corregidos formularios del panel de administración: `manage_users` acepta
  POST, `user_actions.html` importa `csrf_field` y envía `user_id` (PR admin-fixes)
- Fixed feed template to handle posts without an author (PR orphan-posts-fix).
- Simplified author checks in feed template using a local variable (PR feed-author-var).
- Corregido el query de usuarios destacados para agrupar por usuario y ordenar por el logro más reciente (PR top-users-orderby-fix).

- Agregado endpoint `feed.view_post` con plantilla `post_detail.html` para ver publicaciones individuales (PR post-detail-route).
- Se unificó la ruta alias de `feed.view_post` usando <int:post_id> para evitar BuildError en templates.
- Se añadió prueba unitaria para verificar el alias `/posts/<id>` de `feed.view_post` (PR view-post-alias-test).
- Verificadas rutas del feed y sin reproducir BuildError; alias '/posts/<id>' activo (QA feed-view-post-check).

- Revalidado enlace a `feed.view_post`; no se reproduce BuildError y se mantiene alias `/posts/<id>` (QA feed-view-post-check 2).
- Prueba adicional confirma url_for("feed.view_post") genera /post/<id> (QA feed-view-post-check 3).
- Endpoint `feed.view_post` se define explícitamente en la ruta y se comprueba que la blueprint está registrada (QA feed-view-post-check 4).
- Layout updated to use `container-fluid px-md-5` and sidebars distributed per page with row/col system (PR full-width-layout).
- Se corrigió la sección de destacados en feed.html usando filas y columnas Bootstrap para mostrar tarjetas en tres columnas (PR feed-layout-fix).
- Se ajustó 'feed.html' corrigiendo clases y confirmando las columnas de destacados (PR feed-layout-fix2).
- Ajustado el layout de destacados para distribuir correctamente las tarjetas en tres columnas (PR feed-layout-fix3).
- Verificada CSS global sin conflictos y la fila de destacados usa `row-cols-md-3` para asegurar las tres columnas (PR feed-layout-fix4).
- Ajustado layout de admin para separar navbar fijo y añadir padding al contenido (PR admin-spacing-fix).
- Mejorado `base_admin.html` con padding horizontal en el main y sidebar con enlaces actualizados (PR admin-spacing-fix2).
- Admin layout now uses `page` and `page-wrapper`; sidebar muestra Créditos y Estadísticas (PR admin-page-wrapper).
- Agregado bloque de noticias en el feed principal para mostrar anuncios de CRUNEVO (PR feed-news-section)
- Se añadieron likes y comentarios en las publicaciones del feed (PR feed-comments-likes)
- Panel admin rediseñado con Tabler: tema dinámico, sidebar ampliado y cards con shadow (PR admin-tabler-redesign).
- Sidebar del panel admin reorganizado con secciones y estilos para íconos alineados (PR admin-sidebar-design).
- Sidebar resalta enlace activo, toasts usan Bootstrap y topbar incluye botón de tema (PR admin-sidebar-active).
- Layout de admin en dos columnas con sidebar fijo y topbar dentro de main. Sidebar usa `nav flex-column` (PR admin-sidebar-col-fix).
- Añadido sistema de navegación de secciones por botones en el feed (PR feed-section-buttons).
- Estructura de admin modernizada con Tabler 1.3.x: sidebar fijo, topbar simplificada y soporte de tema oscuro (PR admin-modern-layout).
- Fixed like_post to initialize likes when null (PR post-like-null-fix).
- Navbar principal se oculta en /admin usando un condicional en base.html (PR admin-navbar-hide).
- Implementado filtros rápidos en el feed por query string (PR feed-quick-filters).
- Lista de apuntes ahora permite filtrar por recientes, más vistos y categorías y muestra tags en cada tarjeta (PR notes-filters).
- Apuntes admiten comentarios y reacción con likes que se pueden quitar (PR notes-comments-likes).
- Gestión de usuarios ahora incluye acciones rápidas por fila con dropdown y modal para cambiar rol (PR user-quick-actions).
- Panel de productos en admin incluye edición visual, eliminación segura y acceso directo a vista pública (PR admin-product-actions).

- Panel de administración muestra tarjetas con métricas de usuarios, apuntes, tienda, créditos y ranking (PR admin-dashboard-cards).
- Tienda actualizada con grilla Bootstrap y tarjetas con shadow en store.html y product_card.html (PR store-bootstrap-cards).
- Añadida vista de detalle de producto con ruta '/product/<id>' y enlace desde las tarjetas (PR store-product-detail).
- Carrito rediseñado con tabla responsive y controles de cantidad; nuevas rutas para modificar cantidades (PR cart-update).
- Panel de administración ahora incluye vista detallada de movimientos de créditos con tabla y razón (PR admin-credits-history).
- Panel de administración permite exportar usuarios, créditos y productos a CSV (PR admin-exports).
- En el panel de productos se corrigió el enlace a la vista pública usando `store.product_detail` (PR admin-product-link-fix).
- Eliminada la función `create_tables_once` en app.py para evitar timeouts; las tablas se gestionan con migraciones (PR app-init-fix).
- Added Fly.io troubleshooting steps for Postgres connection errors in README (PR fly-release-troubleshooting).
- Updated Fly.io docs to reference `crunevo-db.internal` (PR fly-db-internal-fix).
- Onboarding tokens now use `secrets.token_urlsafe(32)` and no longer encode the email (PR onboarding-token-length).
- Comment form listener now checks element existence with optional chaining in `detalle.html` (PR comment-form-null-check).
- Removed unused today variable from trending route in feed_routes.py (PR trending-today-remove).
- En `add_product` se castea `price` a float y `stock` a int antes de crear el producto (PR admin-add-product-cast).
- Dashboard incluye gráficas de usuarios, apuntes, créditos y productos usando Chart.js (PR admin-dashboard-charts)
- Corregido _fill_series en products_last_3_months pasando 'rows' (PR admin-stats-bugfix)
- Admin panel moved to subdomain burrito.crunevo.com with dedicated Fly app (PR admin-subdomain).
- Panel de administración aislado por completo en burrito.crunevo.com; /admin no se registra en el dominio principal y navbar público sin enlace Admin (PR admin-isolation).
- Pantalla de login exclusiva para admins en /login, redirige al dashboard y se bloquea /admin en www (PR admin-login-isolation).
- Verificada configuración ADMIN_INSTANCE=1 en fly-admin.toml y wsgi_admin.py; login redirige al dashboard y blueprint admin se registra solo en modo admin (QA admin-config-check).
- Confirmado FLASK_APP usa "crunevo.wsgi_admin:app" y create_app separa blueprints según ADMIN_INSTANCE (QA admin-env-check).
- wsgi_admin.py simplificado para importar create_app desde crunevo.app sin variables extra y se verificó FLASK_APP en fly-admin.toml (QA admin-wsgi-cleanup).

- Dockerfile now reads FLASK_APP to run gunicorn, enabling admin instance to use wsgi_admin (PR admin-gunicorn-env).
- Updated create_app to use `is_admin` flag and ensure admin blueprints load only when ADMIN_INSTANCE=1. wsgi_admin.py now sets this variable explicitly (PR admin-blueprint-filter).
- Updated wsgi.py to import create_app from crunevo.app and set FLASK_APP to 'crunevo.wsgi:app' in fly.toml to ensure Gunicorn loads the app correctly (PR wsgi-app-fix).
- Confirmed admin instance loads wsgi_admin via fly-admin.toml and blueprints register only in that mode (QA admin-deploy-fix).
- wsgi_admin.py ahora establece ADMIN_INSTANCE antes de importar create_app para evitar que el panel admin muestre el feed público (PR wsgi-admin-env-order).
- Health check blueprint registered globally and Fly admin HTTP checks configured. Added console log for instance mode (PR admin-health-check).
- Agregado PUBLIC_BASE_URL en config, context processor e enlace absoluto en manage_store para acceder a la tienda pública desde admin.
- Enlaces de perfil y productos en plantillas admin ahora usan PUBLIC_BASE_URL para apuntar al dominio público (PR admin-absolute-links2).
- Implementados logs de productos, notificaciones internas y rol de moderador con modo lectura en admin (PR admin-logs-moderator).
- Health check no redirige a HTTPS para pasar comprobaciones HTTP (PR health-check-http).
- Fixed inactive dropdowns on admin tables by initializing via main.js and adding tooltips (PR admin-dropdowns-init).
- Mejorado diseño visual del panel admin: contraste, colores y botones en modo claro/oscuro (PR admin-ui-polish).
- Sidebar dark theme polished and dropdowns reinitialized after DataTable events, with theme toggle icon updates (PR admin-dark-dropdown-fix).
- Arreglados dropdowns en tablas con getOrCreateInstance y fondo oscuro uniforme en main y tarjetas (PR admin-dropdown-dark-bg).
- Mejorados badges de rol, icono de tema, padding inferior y estilos de main según tema (PR admin-ui-accessibility-fix).
- Ajustados estilos oscuros de cards y badges, y se forzó fondo oscuro en sidebar para cubrir franjas blancas (PR admin-dark-ui-tweak).
- Dropdown de "Más opciones" ocultando tooltip activo y reinicializado tras DataTables; fondo oscuro global en body y container (PR admin-dropdown-tooltip-fix).
- Contraste de hover en el sidebar oscuro, min-height para page-content y textos muted claros; funciones de dropdowns y datatables movidas a admin_ui.js (PR admin-layout-tweak).
- Reparado dropdown de "Más opciones" en tablas admin, corrigiendo conflictos con DataTables y tooltips (PR admin-dropdown-final-fix).
- Ajustado soporte de modo oscuro en feed, apuntes y tienda (PR dark-theme-fix)
- Ensured dropdown containers use position-relative to properly render menus (QA admin-dropdown-container).
- Prevented duplicate dropdown instances by checking getInstance first (QA admin-dropdown-instance-check).
- Avoided tooltip duplication by verifying getInstance and binding show event once (QA admin-tooltip-instance-fix).
- Implemented ranking with tabs and achievements section (PR ranking-achievements).
- Integrado Resend como proveedor de emails y verificación en registro (PR resend-email-provider).
- Fixed feed weekly ranking query removing nonexistent achievement join (PR achievement-table-fix).
- Fixed profile achievements include syntax and feed loop for recent achievements (PR profile-feed-jinja-fix).
- Updated profile templates to use a.badge_code and redesigned personal profile with activity dashboard (PR profile-redesign).
- Fixed slice syntax in perfil.html loops by assigning sorted lists before slicing to avoid TemplateSyntaxError (PR profile-slice-fix).
- Registro permite subir avatar opcional y username único; perfil muestra @username y acepta nueva foto (PR profile-avatar-upload).
- Avatar por defecto se asigna automáticamente si no se sube imagen en el registro (PR default-avatar).
- Registro renovado con tarjeta responsiva, vista previa de avatar y aviso si falla Resend (PR registro-ui-email-fix).
- Implemented secure admin route to send custom emails with preview and sidebar link (PR admin-email-sender).
- Onboarding finish page redesigned with avatar file/url preview and card layout (PR onboarding-finish-ui).
- Ruta /register no se registra en la instancia admin; el registro sólo está disponible en /onboarding/register del dominio público y el login del admin sigue limitado a roles admin o moderador (PR remove-admin-register).
- Pantalla de login renovada con tarjeta doble y estilos responsive; se añadió login.css (PR login-page-redesign).
- Login page updated with transparent card and centered mobile layout (PR login-transparent-blur).
- Register page redesigned with transparent card and additional fields (PR register-redesign).
- Unified registration under /onboarding/register and removed /register route (PR register-unification).
- Login y registro comparten fondo degradado, tarjetas traslúcidas centradas y soporte de modo oscuro (PR login-register-theme).
- Se corrigió el fondo oscuro en login y registro y se actualizó el logo en login (PR login-register-dark-logo).
- Nuevo correo de confirmación con plantilla HTML y confirm_url externo; asunto actualizado (PR confirm-email-html).
- Mejorado login y registro con tarjeta translúcida, ocultar navbar, alternar contraseña y soporte móvil (PR login-register-ux).
- Optimized login and register pages with smoother theme transitions, rotating welcome phrases and accessible password toggles using 🙊/🙈 icons. Dark mode styling fixed (PR login-register-polish).
- Adjusted dark theme backgrounds to true black, improved password toggle alignment and link contrast, added fading welcome phrase rotation and disabled page scrolling (PR login-register-tweak).
- Added theme toggle button on login and register pages, refined dark mode card translucency, extended welcome phrase interval and improved link contrast (PR login-register-theme-toggle).
- Fixed dark theme backgrounds on login and register: body black, wrappers transparent, cards darker (PR login-register-dark-fix).
- Ensured gradient removed in dark mode on login and register, toggle icon updates with stored preference (PR login-register-gradient-fix).
- Corrigidos estilos de login y registro: fondo negro sólido en modo oscuro, frase estable y tema guardado en localStorage (PR login-register-stability-fix).
- Tienda actualizada: precios en soles, canje con créditos y modelo Purchase; panel admin gestiona precio_creditos y flags (PR store-credits).
- Lista de productos rediseñada con tarjetas responsive y badges; agregado store.css para estilos de tienda (PR store-layout).
- Vista de producto rediseñada con imagen grande, badges y botones (PR store-product-page).
- Corregido enlace a detalle de producto en store.html usando 'store.view_product' para evitar BuildError (PR store-detail-link-fix).
- Vista del carrito modernizada con tabla responsive, totales y botones de acción (PR cart-ui-update).
- Documentada propuesta integral de rediseño de la tienda en docs/store_proposal.md.
- Vista de tienda rediseñada completamente con panel lateral de filtros (categoría, precio, créditos), cuadrícula moderna de productos y layout limpio centrado en e-commerce educativo (PR store-redesign-ux).
- Sidebar de tienda reemplazado por menú exclusivo con enlaces de carrito, compras y filtros rápidos (PR store-sidebar).
- Ficha de producto modernizada con sección de características y stock (PR store-product-detail-redesign).
- Sistema de favoritos funcional con modelo FavoriteProduct, rutas y iconos de corazón (PR store-favorites).
- Filtros por categoría y precio habilitados en la tienda (PR store-filters).
- Historial de compras accesible en /store/compras con tarjetas de detalle y opción de descarga (PR store-purchases-page).
- Checkout real crea registros en Purchase y descuenta stock; botón "Comprar ahora" en productos (PR real-checkout).
- Corregido enlace de eliminar del carrito para usar store.remove_item y evitar BuildError (PR fix-cart-remove-link).
- Agregados alias price_paid y credits_used en Purchase, página de éxito para checkout y botones de tienda deshabilitados si no hay stock o créditos insuficientes (PR checkout-success-ui).
- Canje con créditos descuenta stock y previene duplicados usando allow_multiple; checkout desde carrito requiere confirmación (PR store-redeem-cart-checkout).
- Botón 'Más opciones' en /admin/store permite editar y eliminar productos con modal de confirmación (QA admin-store-options).
- Eliminadas duplicaciones de Bootstrap quitando tabler.min.js y moviendo modales fuera de las tablas (PR admin-dropdown-conflict-fix).
- Historial de compras permite descargar comprobante en PDF y compartir enlace; productos comprados muestran badge "Adquirido" y deshabilitan compra/canje si no se permiten duplicados. Tras comprar o canjear se ofrece descarga directa cuando hay archivo (PR purchased-badge-download).
- Corregido enlace 'Ver en tienda' en manage_store.html a /store/product/<id> para evitar redirección rota (PR admin-store-view-link-fix).
- Mejorada sección de favoritos con botones rápidos, badges y descarga integrada (PR store-favorites-actions).
- Sidebar de tienda muestra categorías dinámicas y filtros rápidos Top/Free/Pack; ruta store_index admite ?top=1, ?free=1 y ?pack=1 (PR store-sidebar-filters).
- Botón de descarga disponible en tarjetas de tienda, favoritos y página de producto si ya fue adquirido (PR store-download-btn).
- Historial de compras filtrable por fecha (7 días, mes actual, 3 meses) (PR purchases-date-filter).
- En edición de productos se sube imagen a Cloudinary y el enlace "Ver en tienda" apunta a /store/product/<id> (PR product-cloudinary-fix).
- Implementado sistema de reseñas y preguntas en productos con filtros en favoritos y visual especial para Packs (PR store-reviews-qa).
- Corregida vista de tienda para mostrar product.image_url con imagen por defecto si falta (PR store-image-url)
- Feed redesign: avatar en formulario de publicación, filtros como pestañas y fechas relativas (PR feed-v1-improved)
- Corregida plantilla store.html para usar product.image si existe, con alt y title; botón "Ver detalle" evita desbordes con tw-whitespace-nowrap (PR store-image-check)
- Added SavedPost model, donation endpoints and mobile nav.
- Añadido soporte de tema oscuro para textos grises en tarjetas del feed (PR dark-text-support).
- Feed principal reorganizado para mostrar solo publicaciones recientes con paginación básica y sin secciones de apuntes (PR feed-wall-redesign).
- Restaurado sistema de pestañas en el feed con secciones dinámicas y etiqueta "📢 Publicación" en lugar de "📝 Apunte" (PR feed-tabs-restore).
- Rediseñada página /trending con vista propia y posts ordenados por likes (PR trending-redesign)
- Vista individual de post ahora incluye botón de compartir y enlace a más publicaciones del autor; se añadió ruta feed.user_posts y se muestran 0 likes por defecto (PR post-page-share).
- Added share buttons, dynamic comments via AJAX and bottom-right toasts with Open Graph meta (PR feed-share-toasts).
- Sidebar right now highlights weekly top posts and shows achievements on mobile; posts include "Ver publicación" button and badge restyled (PR feed-highlights).
- Public profile links now use usernames, new profile page lists notes, posts and achievements, and feed posts include a "Ver perfil" button. Added user notes route (PR feed-profile-links).
- Redesigned public profile with larger avatar, achievements grid and posts/notes sections. Added /perfil/<username>/apuntes route and updated templates to use profile_by_username links (PR public-profile-redesign).
- Fixed public profile template to avoid Jinja 'with' syntax (PR profile-jinja-fix).
- Implemented basic user notification system with model, utility, routes and navbar indicator (PR notifications-basic).
- Added migration for notifications table to fix runtime errors (QA notifications-migration).

- Added quick filter sidebar on feed, PDF preview on upload form, chat messages with timestamps and notifications on comments/messages (PR feed-sidebar-chat-preview).
- Sidebar derecho unificado: apuntes, logros y ranking en una sola card; se eliminó bloque duplicado de logros en el feed (PR sidebar-right-unify).
- Removed mobile duplicate notes/achievements block from feed (PR feed-mobile-cleanup).
- Added weekly missions feature with models, routes, template and navbar link (PR missions-basic).
- Chat page now shows an 'En construcción' message and no longer provides messaging UI (PR chat-placeholder).
- Precios en store.html ahora muestran "S/ 0" cuando el producto es gratuito (PR store-free-price).

- Corrigio plantillas de tienda para usar `product.price` en lugar de `price_soles` evitando UndefinedError (PR store-price-fix).
- Se movió la sección "Últimos apuntes" del feed a /apuntes y se mejoró el sidebar con botones. Las tarjetas de apuntes cargan vista previa PDF usando PDF.js. Productos de la tienda muestran "Desde S/ 0", badge de categoría y botón de compartir (PR feed-store-pdf-preview).
- Implementado sistema completo de ranking y logros con página /ranking, asignación automática y panel admin (PR achievements-ranking-v1).
- Reestructurado el feed con sección de apuntes en la barra lateral, logros con iconos y /trending mostrando publicaciones destacadas de la semana (PR feed-restructure-notes).
- Añadido dropdown de notificaciones con actualización AJAX y botón "Marcar todo como leído" (PR dynamic-notifications).
- Mejora de subida de apuntes: admite imágenes, vista previa y spinner en el botón (PR notes-upload-preview).
- Mejorados filtros rápidos del feed con botones toggle y carga AJAX (PR feed-toggle-filters)
- Added ChatCrunevo page using OpenRouter API, shortcut /notes/populares and share link button on note detail (PR ia-chat-popular-notes).
- Feed principal limpiado quitando secciones de apuntes, logros y ranking; /notes rediseñado como catálogo con tarjetas de vista previa, filtros por likes y ruta /notes/tag/<tag> (PR notes-catalog-redesign).
- SEO meta description actualizada y ruta '/' muestra login o feed seg\u00fan autenticaci\u00f3n (PR root-login-seo-fix).
- Rediseño del feed con barra lateral de iconos, filtros móviles y tarjetas de publicaciones mejoradas (PR feed-redesign-v2).
- Feed index moved to /feed with new sidebar and post card templates (PR modern-feed).
- Corregido view_feed para retornar feed_items y sidebar derecho simplificado (PR feed-view-feed-fix).
- Navbar cleaned removing missions link and verification badge; missions now reside under /perfil with new tab and verification check shown next to usernames (PR profile-missions-verification).
- Mejorada subida de imágenes en el feed con vista previa y spinner; filtros rápidos rediseñados y se eliminó HTML obsoleto al final del feed (PR feed-todo-fix).
- Corregido tamaño del preview de imágenes, se ajustaron las publicadas y se limpiaron restos de HTML en el feed (PR feed-image-preview-fix).

- Verificada ruta view_feed y plantillas para usar solo feed_items sin apuntes extra (QA feed-view-feed-admin-check).
- Filtrado de "apuntes" en FeedItem: el feed y la API ahora omiten notas antiguas incluso para administradores (PR feed-skip-notes).
- Se añadió opción para eliminar publicaciones propias en el feed, removiendo FeedItem y cache (PR post-delete).
- Añadida funcionalidad para que los usuarios eliminen sus propios apuntes desde /notes y /perfil (PR notes-delete-user).
- Botón "Editar" agregado en publicaciones del feed con marca visual (Editado) y control de permisos (PR post-edit).
- Estilo CSS actualizado para centrar imágenes del feed y mejorar visualización móvil (PR feed-image-center).
- Se añadió botón "Reportar" en apuntes y publicaciones con modal y notificación al admin. Se habilitó ruta /notes/edit/<id> para editar título, descripción, categoría y etiquetas (PR note-edit-report).
- Sidebar de /feed/trending simplificado: solo filtros rápidos, formulario de publicación igual al feed y filtros móviles (PR trending-sidebar-cleanup).
- Ajustado ancho de detalle de apunte con container-xl y botón de descarga centrado (PR note-detail-width-fix).
- Actualizado diseño de la tienda con grilla responsiva y tarjetas con borde morado; footer incluye acciones de detalle y compartir (PR store-grid)
- Mejorado layout de tienda y favoritos usando container-fluid, textos truncados con line-clamp y tarjetas pulidas (PR store-layout-polish)
- Nombres de productos con hasta 3 líneas y tamaño 1rem; sección derecha muestra tarjetas de destacados con mensaje vacío y botón "Ver" (PR store-featured-redesign)
- Límite de 3 productos destacados con aviso en add_edit_product y verificación al guardar (PR featured-limit).
- Página de administración de tienda muestra badges de Destacado, Popular, Nuevo y Stock bajo en una columna "Etiquetas" con tooltips. Productos se ordenan por etiquetas (PR admin-store-badges-enhancement).
- Sección de destacados en la tienda convertida en carrusel horizontal con scroll y sin límite de productos (PR store-featured-carousel).
- Eliminado límite de 3 productos destacados en admin; ahora se pueden marcar todos los que se deseen (PR admin-featured-limit-removed).
- Carrusel de destacados movido antes del título de tienda y tarjetas más compactas (PR store-featured-move-reduce).
- Corrección de ordenamiento en admin/manage_store para manejar valores None (PR admin-store-sort-none-fix).
- Mejorado carrusel de destacados con tarjetas modernas, imágenes cuadradas y contenedor con sombra (PR store-featured-card-style).
- Input de imagen del feed usa id "feedImageInput" y contenedor "previewContainer" con vista previa instantánea (PR feed-image-preview-fix).
- Implementado modo oscuro en feed y tienda, scroll infinito e overlay móvil con offcanvas. Añadidas imágenes lazy (PR dark-scroll-overlay).
- Ajustado modo oscuro en tienda y feed: bg-light adaptativo, botones claros y navbar inferior con bg-body (PR dark-mode-fixes).
- Feed mejorado: filtros por categoría, buscador interno y sidebar móvil en offcanvas con botón flotante. Animaciones desactivadas en dispositivos lentos y carga infinita usando categoría. (PR feed-mobile-overlay)
- Corregido include en feed/index.html eliminando 'with categoria=categoria' para evitar TemplateSyntaxError (PR feed-sidebar-with-fix).
- Menú móvil del navbar ahora usa fondo morado con clase `offcanvas-crunevo` y los dropdowns comparten ese color. Botones flotantes de sidebar móvil cambian a icono de filtro y clase `mobile-overlay-btn` (PR overlay-menu-color).
- Tienda muestra precios en destacados, botón "+ Carrito" con AJAX y contador en el navbar y botón flotante (PR store-cart-indicators).
- Fondo del offcanvas m\xc3\xb3vil del navbar ahora cubre todo el cuerpo y enlaces permanecen en blanco; clase ajustada en navbar.html (PR offcanvas-bg-full).

- Menú móvil del navbar actualizado para cubrir toda la pantalla con fondo morado translúcido y texto legible; estilos en navbar.css. (PR mobile-offcanvas-fix)
- Menú hamburguesa y offcanvas del navbar eliminados en móviles; botones ocultos con CSS y marcado retirado. (PR remove-mobile-offcanvas)
- Navbar inferior móvil implementado con mobile_bottom_nav.html e incluido en base.html. (PR bottom-nav-mobile)
- Navbar inferior móvil mejorado con ícono activo, animación de toque y scroll horizontal en pantallas pequeñas (PR bottom-nav-enhanced).
- Altura reducida y tooltips añadidos al navbar inferior, con espacio inferior global para que no tape contenido (PR bottom-nav-improvements).
- Navbar superior ahora se oculta al hacer scroll y reaparece al subir, implementado en main.js y transición CSS (PR navbar-autohide).
- Corregido selector de autohide para '.navbar-crunevo' y botón flotante movido sobre el navbar inferior con bottom:72px (PR overlay-autohide-fix).

- Navbar ajustada a top:0 con CSS y botón de tema añadido en perfil (PR navbar-top-fix-theme).
- Autohide del navbar funciona en todas las vistas y se quitó el botón de tema del navbar, moviéndolo solo al perfil (PR navbar-autohide-mobile).
- Autohide del navbar reescrito para detectar scroll táctil y se limpiaron márgenes globales. Se añadió clase .navbar-hidden (PR navbar-autohide-touch-fix).
- Se añadió página /terms con los Términos y Condiciones y checkboxes obligatorios en registro y subida de apuntes (PR terms-conditions).
- Mejorado formulario de subida de apuntes con categoría, nivel académico, privacidad y etiquetas con sugerencias (PR notes-upload-enhanced).

- wsgi.py importa create_app desde el paquete crunevo nuevamente y se actualiz\xF3 wsgi_admin para mantener consistencia.
- Redesigned note detail with two-column layout, PDF/image viewer via viewer.js and file type detection in notes_routes (PR note-detail-redesign).
- Expanded notes model with language, reading_time, content_type, summary, course and career; upload form modernized with collapse "Más ajustes" (PR notes-upload-form-v2).
- Formulario de publicación ahora usa un modal emergente activado por un botón estilo Facebook en el feed (PR fb-style-modal).
- Refactorizada la sección inferior de los posts con dropdown y reacciones múltiples (PR reactions-ui).
- Sistema de reacciones actualizado con conteo por emoji y compatibilidad móvil (PR reactions-ui-counts).
- Reacciones optimizadas para móviles, con tooltip por emoji y reemplazo de 😎 por 😲 (PR reactions-ui-final).
- Comentarios ahora se abren en un modal con la publicación centrada y las reacciones ordenadas; se eliminó el ícono de corazón (PR reactions-modal-update).
- Manejo de IntegrityError en like_post para evitar fallas de logs por duplicados.
- Corregido template de reacciones convirtiendo sorted_counts a lista para evitar UndefinedError (PR reaction-container-fix).
- Filtros rápidos ocultos en móviles (<=768px) y disponibles solo en el menú flotante azul (PR feed-mobile-filters-hide).
- Reacciones muestran el emoji seleccionado de inmediato y panel accesible con pulsación prolongada; campo "Escribe un comentario..." abre el modal y evita el ícono previo (PR feed-reactions-final-touch).
- Feedback instantáneo al reaccionar: la interfaz actualiza al instante y revierte si falla la petición (PR feed-reactions-ux-instant-feedback).
- Sistema de reacciones final ajustado: un clic agrega o quita, conteo correcto y botón sin estilo visible (PR reaction-toggle-final).
- Reacciones mejoradas: panel 4x2 en móvil, estado del usuario en data-my-reaction y actualización instantánea con reversión (PR reactions-toggle-ux).
- Se evitó que el scroll dispare reacciones; el panel siempre muestra las 8 opciones y se puede volver a abrir sin bloqueos (PR reactions-touch-fix).
- Se ignora el movimiento del cursor o la rueda para evitar reacciones accidentales (PR reaction-scroll-fix).
- Long press fix for mobile reactions: preventDefault en touchstart y umbral de movimiento para mostrar panel correctamente (PR mobile-longpress-reactions-fix).
- Rediseñado el sistema de notificaciones con dropdown claro, íconos por tipo, timestamps amigables y resaltado al abrir (PR notifications-redesign).
- Sistema de comentarios mejorado con carga vía AJAX, enfoque automático en el modal y estilos modernos (PR comments-live-ui).

- Se documenta la hoja de ruta "Mejoras Fase 2": comentarios avanzados, transferencias de créditos, notificaciones ampliadas, logros y ranking, pulido móvil y pruebas de usabilidad.
- Corregido icono de campana en lista de notificaciones usando emoji real para evitar UnicodeEncodeError (hotfix notifications-emoji).
- Ajustado fondo del dropdown de notificaciones a colores neutros con modo oscuro y botón 'Marcar todo como leído' con estilo btn-outline-secondary. Se añadió flecha decorativa (PR notifications-bg-fix).
- Añadida animación pop a los botones de reacciones y en cada emoji del panel (PR reactions-anim-pop).
- Vista previa de imagen muestra spinner de subida en el modal de publicación (PR feed-upload-spinner).
- Filtros rápidos rediseñados como badges con scroll horizontal en móviles (PR feed-quickfilters-redesign).
- Sistema de rachas de inicio de sesión que otorga créditos crecientes cada día (PR login-streak-rewards).
- Recompensa de racha ahora se reclama manualmente con /api/reclamar-racha y widget flotante en el feed (PR login-streak-claim).
- Página /crolars con explicación de la moneda y enlaces desde navbar y footer (PR crolars-info-page).
- Añadido script scripts/generar_misiones.py para insertar misiones en lote.
- compute_mission_states detecta dinámicamente el progreso según code y category (PR mission progress dynamic).
- Perfil muestra misiones con progreso, estado y botón para reclamar créditos manualmente (PR missions-claim-ui).
- Ruta /misiones/reclamar_mision permite reclamar créditos por misión (PR mission-reclaim-route).
- Añadido modelo Referral y pestaña de referidos en el perfil con registro básico en onboarding (PR referral-system).
- Reimplementado endpoint /misiones/reclamar_mision y añadida prueba automática (PR mission-claim-route-test).
- Notificaciones ahora usan tarjetas con íconos por color y filtro rápido; se añadieron estilos y JS para filtrar (PR notifications-cards-filter).
- Se otorgan créditos por referido al confirmar el correo y la pestaña muestra tarjetas con total de créditos (PR referral-rewards).
- Misiones de referidos detectan los completados, nuevos niveles y maratón añadidos. Se premia al invitado con créditos y se desbloquean insignias de "Embajador" y "Aliado". Ranking mensual opcional (PR referral-missions).
- Se agregaron rutas de administrador para eliminar publicaciones y apuntes con notificación al autor y limpieza de feed. La página de reportes permite marcar como resuelto y eliminar posts reportados (PR admin-delete-post).
- Se manejan consultas a Referidos con try/except para evitar errores cuando falta la tabla (PR referral-safe-query).
- Botón 'Eliminar (admin)' en post_card solo se muestra si ADMIN_INSTANCE está habilitado para evitar BuildError (PR admin-delete-post-link-fix).

- Ocultado enlace a /crolars en admin para evitar BuildError (PR admin-crolars-link-fix).
- Renombrado el término 'cr\xc3\xa9ditos' a 'Crolars' en plantillas y mensajes visibles sin cambiar la base de datos (PR rename-credits-crolars).
- Ocultado el menú inferior móvil en la instancia de administración para evitar BuildError al resolver 'feed.feed_home' (PR admin-bottom-nav-fix).
- Botón de carrito y fetch de recuento condicionados a la existencia de rutas de tienda para evitar BuildError en la instancia admin (PR admin-store-route-check).
- Agregadas vistas /admin/misiones y alias /admin/creditos; manage_credits admite filtros por usuario y razón y los usuarios muestran enlace a su historial (PR admin-missions-page).
- Added device token header from localStorage via main.js and stored in auth events (PR device-token-logging).
- Added AdminLog model, comentarios y estadísticas en admin con alerta de reportes urgentes (PR admin-logs-stats).

- Validación de token de dispositivo al reclamar misiones para evitar duplicados y tabla device_claims (PR device-claim-dup-check).

- Added static /cookies page with footer links to cookies, privacidad and terminos (PR cookies-page).
- Botón para eliminar apuntes por admin solo visible si ADMIN_INSTANCE está habilitado para evitar BuildError (PR note-delete-admin-fix).
- Logros ahora otorgan crolars y muestran popup al desbloquear (PR achievements-credits-popup).
- Post cards redesigned with hover effect, reaction panel animation and comment counts (PR post-ui-polish).

- Fixed default boolean in achievement_popup migration using server_default="false" to prevent deployment failure (PR logs-migration-fix).
- Restored comment input below reactions and kept reaction count line unchanged (PR post-comment-input-return).
- Added close listener for achievement popup with fade animations and accessibility tweaks (PR achievement-popup-fix).
- Achievement popup hidden on admin instance, closes properly marking as shown and clearing state with button handler set dynamically (PR achievement-popup-bugfix).
- Popup and window.NEW_ACHIEVEMENTS only load for authenticated users, injecting CURRENT_USER_ID and clearing achievements after successful mark-shown request (PR achievement-popup-login-check).
- Achievement popup only triggered when backend response includes "new_achievement"; DOMContentLoaded check removed and csrfFetch now handles showing popup automatically (PR achievement-popup-runtime).
- Delegated close handler for achievement popup ensuring button works even if regenerated, and removing inline style on close (PR achievement-popup-delegate-close).
- Popup overlay fully hidden with `d-none` when closed and restored on show to prevent blocking clicks (PR achievement-popup-display-fix).
- Achievement popup clears `session['new_achievements']` on mark-shown and `base.html` only defines `NEW_ACHIEVEMENTS` for logged-in users (PR achievement-popup-session-clear).
- Popup shown only once: JS waits for successful mark-shown response before clearing `window.NEW_ACHIEVEMENTS` and base template omits the variable when empty (PR achievement-popup-once).
- Session cleanup reinforced: before_app_request clears `session['new_achievements']` when no pending records and mark-shown logs username (PR achievement-popup-session-cleanup).
- Popup state reset on `beforeunload` and `showAchievementPopup` checks `NEW_ACHIEVEMENTS`; session log prints current value (PR achievement-popup-beforeunload).
- Backend mark-shown endpoint loops through each record and handles errors to ensure achievements are updated (PR achievement-popup-mark-shown-fix).
- Context processor serializes pending achievements and returns an empty list when none to avoid regenerating `window.NEW_ACHIEVEMENTS` (PR achievement-popup-context-fix).
- Context processor syncs session['new_achievements'] and JS clears global variable after marking shown (PR achievement-popup-session-reset).
- Popup now shown on DOMContentLoaded only when NEW_ACHIEVEMENTS has items and mark-shown updates immediately via API (PR achievement-popup-auto-mark)
- Verified new design commit d3b38ae; reviewed templates and CSS, no conflicts detected. make test shows failing BuildError in routes.
- Fixed missing endpoints for navbar links: added legacy aliases for feed and ranking blueprints and updated notifications link (PR feed-route-aliases).
- Fixed indentation in create_app to resolve deployment error (hotfix indentation).
- Updated enhanced_chat_system migration to set booleans using `false` instead of `0` to fix upgrade error (hotfix boolean-migration).
- Sidebar feed links now use tailwind text color classes for better readability (PR feed-sidebar-color).
- Fixed ambiguous join in chat global view to avoid AmbiguousForeignKeysError (hotfix chat-active-users-join).
- Registered Crunebot and saved blueprints for public instance and removed unreachable code; added merge migration to unify heads (hotfix crunebot-blueprint).
- Renamed the assistant blueprint to Crunebot across routes, templates and attachments (PR crunebot-rename).
- Fixed sidebar credits display and search link endpoint to prevent template errors (PR feed-sidebar-credits-fix).
- Updated notes links to use 'notes.list_notes' in bottom nav, sidebar and saved list to avoid BuildError (PR notes-list-alias-fix).
- Fixed bottom nav notifications link to 'noti.ver_notificaciones' and used `|length` for notes count in sidebar (hotfix notifications-link-count).
- Updated profile links to use 'auth.perfil' instead of deprecated 'auth.profile' to avoid BuildError (hotfix profile-link-fix).
- Replaced forum sidebar link with 'forum.list_questions' and wrapped referral ranking query in try/except; achievement session log now uses logger (PR logs-bugfixes).
- Corrected sidebar club link to use 'club.list_clubs' and avoid BuildError (hotfix club-link-fix).
- Fixed sidebar event link and refactored search notes to use existing fields (hotfix search-notes-fields).
- Fixed store links pointing to deprecated endpoints in navbar, feed sidebar and store.html (hotfix store-endpoint-fix).
- Fixed missions sidebar link to use 'auth.perfil' with tab instead of nonexistent 'misiones.index' (hotfix missions-link).
- Fixed AI chat sidebar link to use 'ia.ia_chat' endpoint and avoid BuildError (hotfix ia-chat-link).
- Added aliases for achievements, notifications, onboarding and certificate blueprints to fix ImportError (PR blueprint-alias-fix).
- Corregido feed: eliminado return duplicado, actualizado CSRF en index y enlaces en trending a feed.view_post (PR feed-fix-routes).
- Fixed migration to avoid errors when columns or tables already exist by using `if_not_exists` and `checkfirst=True` (hotfix migration-transaction-failure).
- Removed root '/' alias for auth.login to prevent infinite redirect (hotfix login-loop).
- Updated templates to access current_app via url_for.__globals__ and replaced inspector.has_column with helper in migration (hotfix templates-current_app).

- Replaced `checkfirst` with `if_not_exists` in create_table ops to fix deployment error (hotfix create-table-checkfirst).
- Fixed missing `render_template` import in `__init__.py` causing 500 errors (hotfix render-template-import).
- Added `if_not_exists=True` and `if_exists=True` to `add_courses_system` migration to avoid duplicate table errors (hotfix courses-migration-fix).
- Fixed navbar store link to use 'store.store_index' and avoid BuildError (hotfix navbar-store-link)
- Fixed navbar courses link to use 'courses.list_courses' and avoid BuildError (hotfix navbar-courses-link)
- Fixed notifications dropdown link to 'noti.ver_notificaciones' to resolve BuildError (hotfix notifications-dropdown-link).
- Fixed navbar missions link to use 'auth.perfil' with tab to avoid BuildError (hotfix navbar-missions-link).
- Fixed saved link to use 'saved.list_saved' and corrected notes detail endpoints in templates (hotfix endpoint-fixes).
- Fixed forum link in feed sidebar and profile quick actions to use 'forum.ask_question' (hotfix forum-ask-link).
- Public instance blocks /admin again by using create_app from app and hiding the dropdown link; fixed perfil route user variable, float conversion in store template and saved feed link (hotfix admin-block-route).
- Registered main blueprint and removed redundant home route to restore `main.index` endpoint (hotfix main-blueprint-register).
- Added endpoint checks for footer and error pages to avoid BuildError when blueprints are missing (hotfix endpoint-checks).
- Fixed sidebar links to terms/privacy, trending post includes item context, optional missions list and mobile nav endpoint checks. Added user_level calculation in perfil view (hotfix template-errors).
- Fixed sidebar links: privacy uses 'main.privacidad' and removed obsolete admin.manage_comments link (hotfix template-link-fixes).
- Fixed about link in sidebar to use 'about.about' and avoid BuildError (hotfix about-link-fix).
- Registered courses blueprint and added English path aliases; updated sidebar link (PR courses-aliases).
- Trimmed duplicate content in search/index.html to fix 'block title' error (hotfix search-template).
- Added courses search support and moved search page JS to main.js for single DOMContentLoaded handler (hotfix search-modern)
- Updated feed UI: replaced heart icons with fire, improved filter contrast and lighter gradient background (PR feed-ui-fire-icon)
- Fixed streak claim button to call /api/reclamar-racha and redesigned main navbar:
  centered links, smaller search bar, removed Crunebot link, added theme toggle
  in user menu and softened the "Publicar" button color (PR navbar-streak-fix).
- Fixed navbar template conditional and cleaned ruff errors across routes (PR navbar-template-fix).
- Dark mode improvements: solid dark background, dark search input, sidebar username color and navbar dark style. Trending posts now use the full post card with like/comment/share actions (PR dark-mode-fixes).
- Further dark mode tweaks: override bg-light classes and navbar primary color, ensure textarea and badges adapt to dark theme (PR dark-mode-tweak).
- Fixed dark mode selectors in style.css to target html[data-bs-theme], enabling consistent theme across pages (PR dark-mode-selector-fix).
- Dark mode overhaul: unified dark backgrounds and comment box styles across templates (PR dark-mode-overhaul)
- Feed dark mode: removed gradient background and set solid #0D1117 for feed section (PR dark-feed-solid-bg).
- Fixed remaining dark mode issues: unified body and feed backgrounds, updated card and input styles, and forced text-dark to white (PR dark-mode-bugfix).
- Adjusted feed selectors to use `html[data-bs-theme]` and ensured feed section background stays solid in dark mode (PR dark-mode-feed-css).
- Reemplazadas plantillas de publicaciones con 'components/post_card.html' y eliminado diseño anterior y la clase hover-scale (PR post-card-modernization).
- Added /health endpoint in wsgi.py and updated fly.toml to check it via HTTP (PR fix-health-check).
- Restored admin.logs and product_history routes to fix BuildError
- Simplified health endpoint to return plain tuple as instructed (PR fix-health-return).
- Removed references to deprecated admin.manage_store endpoint, linking to PUBLIC_BASE_URL/store instead (hotfix admin-store-links).
- Registered static_pages blueprint to enable /cookies page and added /events alias to /eventos with updated sidebar link (PR events-cookies-fix).
- Navbar redesigned: centered search bar, mobile modal search, trending links updated in sidebar and ranking hero (PR trending-navbar-update).
- Prevented BuildError in templates by checking 'feed.view_feed' exists before linking (hotfix feed-link-check).
- Fixed links to 'notes.list_notes' in navbar and sidebar templates with endpoint checks to avoid BuildError on admin instance (hotfix notes-sidebar-link).
- Unified AI chat under /ia and removed /crunebot routes and templates; /crunebot now redirects to /ia (PR ia-chat-unification).
- Ocultado navbar y navegación inferior en login y registro; se calcula padding superior dinámico con JS para la navbar fija (hotfix login-navbar-padding).
- Verificado enlace al foro en navbar, feed sidebar y club list con comprobación de endpoint para evitar BuildError (hotfix forum-link-check).
- Moved 'Ver tendencias 🔥' button from hero to ranking tabs next to 'Top Referidores' and styled as nav-link (PR trending-button-move).
- Redirected main.index to admin dashboard when ADMIN_INSTANCE and guarded store and stats links to avoid BuildError (hotfix admin-root-builderror).

- Restored /admin/credits routes and export CSV to fix BuildError (hotfix manage-credits-route).
- Fixed comment modal to display complete post detail via new /feed/api/post endpoint and ensured closing works correctly (PR comment-modal-full-post).
- Added environment variable overrides in create_app and implemented admin delete routes. Fixed missing csrf_field in club detail. Migrations use if_not_exists and safe drop to avoid errors.
- Wrapped admin sidebar link to 'admin.manage_achievements' with endpoint check to avoid BuildError when route is absent (hotfix admin-sidebar-achievements).
- Imported reactions macro in _post_modal.html to fix UndefinedError (hotfix reactions-import).
- Fixed dashboard template variable names to match admin route and replaced stats.users usage with new_users_week (hotfix admin-dashboard-stats).
- Redesigned comment modal using feed post card layout and fixed share modal backdrop removal (PR share-modal-redesign).
- Updated IA route to use OpenRouter chat completions API, added OPENROUTER_API_KEY config and CSP connect-src entry (PR openrouter-api-fix).
- Added admin.run_ranking route invoking calculate_weekly_ranking and linked from dashboard (hotfix admin-run-ranking-route).
- Updated IA route headers to include Content-Type and switched model to "deepseek-chat" via OpenRouter (PR deepseek-openrouter).
- Improved IA route error handling and added extra padding to chat messages to avoid footer overlap (PR deepseek-openrouter-ui-fix).
- Added HTTP-Referer and X-Title headers when calling OpenRouter to satisfy API requirements (hotfix openrouter-headers).
- Fixed manage_users links to avoid BuildError when admin endpoints are missing (hotfix admin-user-links).
- Adjusted IA referer header fallback to request.url_root and added OPENROUTER_MODEL config (hotfix openrouter-referer-model).
- Guarded Crunebot button and route on admin instance; restored admin store alias and verification routes; updated migrations with existence checks (PR admin-crunebot-fix).
- Fixed TemplateSyntaxError in club list and added safety checks in migrations (PR template-migration-fixes).
- Replaced OpenRouter integration with direct OpenAI ChatCompletion API and updated config, requirements and .env (PR openai-integration).
- Updated ia_routes to use new openai.chat.completions API and fix crash (hotfix openai-api-call).
- Improved chat layout: added footer padding, dynamic year and footer styling (PR chat-footer-fix).
- Added CreditReasons.ACTIVIDAD_SOCIAL constant, handled OpenAI RateLimitError in ia_routes and skipped migration test when SQLite lacks IF NOT EXISTS support (hotfix social-credit-constant).
- Store index uses Bootstrap carousel for hero, ofertas and premium blocks; product cards show first_image or default placeholder, navbar displays cart icon with badge and JS calls /store/api/cart_count (PR store-carousel-fixes).
- Unified store carousel height, squared product images and improved dark mode styles (PR store-ui-consistency).
- Replaced IP rate limit on login with per-user attempt tracking using Redis or memory cache, showing countdown on the login page (PR login-attempt-limit).

- Replaced notes sidebar in notes list with modern feed sidebar and adjusted layout (PR notes-modern-sidebar).
- Added trending posts section to feed sidebar with weekly top posts (PR feed-sidebar-trending).
- Added settings page '/configuracion' with authenticated route and sidebar. Updated user dropdown with copy, edit and configuración options (PR settings-page).
- Removed copy and edit options from user dropdown and related JS listener (PR profile-menu-cleanup).
- Added password change form and backend route under settings (PR settings-change-password).
- Fixed logout event logging using _get_current_object and added test for logout event.
- Split personal settings into separate username and description forms with real-time availability check and page reload on success. Updated profile header to show username overlay on banner (PR settings-username-fix).
- Cleaned feed left sidebar: removed trending posts and added link card (PR feed-sidebar-cleanup).
- Styled feed sidebar trend card with bi-fire icon before text (PR feed-sidebar-fire-icon).
- Diagnóstico de carpeta components realizado; listado de archivos y detección de duplicados funcionales. Se sugirió refactorización (QA components-diagnosis).
- Unificada la barra lateral del feed, eliminando la versión duplicada y actualizando las vistas a usar components/sidebar_left_feed.html (PR feed-sidebar-unify).
- Introducida cola de tareas con RQ y worker para insertar publicaciones de feed asincrónamente; create_feed_item_for_all ahora encola la tarea (PR feed-queue-worker).

- Consolidated script initialization: moved DOMContentLoaded handlers from feed.js, notifications.js, share.js and chatia.js into main.js; modules expose init functions (PR unify-js-entry).

- Removed "Misiones" link from navbar, added mobile offcanvas sidebar toggle, redirected /register to onboarding and relaxed password policy to 6+ chars with letters and numbers (PR mobile-sidebar-register-fix).
- Removed duplicate 'reportlab' entry from requirements.txt (PR requirements-cleanup).
- Moved login/register theme and countdown scripts, admin table datatables and navbar search logic into main.js; templates now use data attributes and initAuthPage/initNavbarSearchLegacy (PR domloaded-refactor).
- Added user-facing club creation route, form template and updated sidebar button (PR create-club-route).
- Added test for '/health' endpoint asserting 200 response (PR health-endpoint-test).
- Corregido formulario de reseña en view_product.html eliminando repetición de 'Comentario' y texto 'div>' sobrante.
- Replaced print statements in crunevo/utils/image_optimizer.py with logging and added logger import (PR image-logging-fix).
- Fixed profile header overlay by raising username z-index and moving styles to perfil.css. Computed club and mission counts in auth.perfil, showing participation percentage (PR profile-fixes).
- Improved chat: sanitized messages, active user ping with Redis fallback, real-time UI updates and message button on profiles (PR chat-enhancements-phase1).
- Added dynamic link previews for pasted URLs using BeautifulSoup and Redis cache (PR link-preview).
- Refined mobile sidebar toggle button with fixed 48px circle and removed excessive click area (PR mobile-menu-button-fix).
- Added graceful fallback to in-memory task queue when Redis unavailable (PR redis-fallback).
- Wrapped ranking sidebar links with endpoint checks to prevent BuildError on admin instance (hotfix ranking-sidebar-link).

- Improved error templates: centered with limited width, added close button and responsive wrapper (PR error-page-responsive).
- Fixed club post creation form to import csrf macro and use csrf_field() (hotfix club-csrf).
- Adjusted footer colors for dark theme, ensuring readable text and subtle border (PR dark-footer-fix).
- Wrapped IA chat link in feed sidebar with endpoint check and added /favicon.ico route to serve static icon (hotfix ia-sidebar-favicon).
- Reemplazado formulario en el feed por botón que abre modal de creación con opciones de imagen, video, apunte o foro. Formulario usa POST a /feed y botón se habilita solo con contenido. (PR feed-post-modal)
- Añadida ruta '/feed/post' para aceptar POST y modificado index del feed con caja de entrada y modal de publicación tipo Facebook. (PR feed-post-overlay)
- Rediseñado input rápido del feed con botones visibles de Live, Foto/Video y Apuntes; botón Foto/Video abre el modal y selecciona imagen automáticamente. (PR feed-input-redesign)
- Wrapped trending links with endpoint check to prevent BuildError when feed routes are missing (hotfix feed-trending-link).
- Activado botón 'Publicar' si hay texto o archivo en el feed (hotfix feed-post-button).
- Wrapped notes upload quick action link with endpoint check and added favicon files (hotfix notes-upload-link).
- Permitir múltiples imágenes en el modal de publicación con vista previa y botón de eliminar fijo. (PR feed-multi-image)
- Added /notifications/api/count endpoint and updated mobile badge script with error handling (PR notifications-count-fix).
- Implemented profile page improvements: repositioned username header, added real recent activity feed, new sidebar cards and tooltips. (PR perfil-enhancements)
- Solucionados warnings de autofocus oculto, soporte Safari de backdrop-filter y fuentes en CSP (PR accessibility-fixes).
- Eliminado script en index del feed para usar feed.js y evitar vistas duplicadas; se habilitan publicaciones solo texto (PR feed-final-polish)
- Corrigido preview de imágenes en el feed eliminando lógica duplicada en main.js y
  añadiendo aria-label al botón de borrar. Se ajustó la sección de estadísticas
  del perfil con layout horizontal scrollable. (PR profile-feed-fix)
- Habilitada verificación con tooltip en perfil, removida tarjeta redundante y menú móvil ajustado más arriba. Vista previa de imágenes evita duplicados y botón de eliminar no dispara doble acción. (PR feed-profile-adjustments)
- Fixed SQLAlchemy case usage in search routes, replacing func.case with case to avoid TypeError logs (PR search-case-fix).

- Removed unused `perfil_sidebar.html` after verifying no includes or routes reference it. (QA perfil-sidebar-diagnosis)
- Adjusted verified badges in feed posts to check `verification_level >= 2` and added tooltip. Removed duplicate image preview initialization in main.js. (PR feed-verify-fix)
- Wrapped forum quick action link with endpoint check to avoid BuildError when forum routes are missing (hotfix forum-ask-link).

- Displayed verified badge in own profile page using same markup as post cards and checking `verification_level >= 2`. (PR perfil-own-verify)
- Moved username header with verification badge above description without interfering with avatar. (PR perfil-username-check)
- Fixed feed form button enabling for text-only posts by adjusting feed.js textarea handler and removing default disabled attribute. (hotfix feed-text-posts)
- Repositioned profile stats below username on desktop with responsive duplication. (PR perfil-stats-below)
- Cleaned profile header layout removing stats block, hiding sidebar numbers on /perfil and improving modal text post validation. (PR perfil-layout-cleanup)
- Positioned username overlay with dark background over banner on desktop. (hotfix perfil-username-overlay)
- Reorganized profile header placing username next to avatar on desktop and showing stats in a gray block. (hotfix perfil-header-restore)
- Improved email confirmation logging and resend feedback; send_email returns detailed errors and register links to reenviar (PR email-resend-debug)
- Eliminada vista central de stats en perfil, mostradas en la barra lateral con puntos, crolars y apuntes como en el feed. Portada reducida y margen ajustado para mostrar el nombre sin superposición; columna principal centrada en móviles (PR perfil-sidebar-restore).
- Sanitized recipient handling in `send_email` ensuring Resend receives a list of addresses (PR resend-to-list-fix).
- Ajustado nombre de usuario a la izquierda en móviles dentro de perfil y descripción centrada. (PR perfil-mobile-name-align)
- Mostrar múltiples imágenes en cada tarjeta de publicación con galería modal y estilos en feed.css. (PR feed-gallery-display)
- Añadido enlace para cambiar email en pending.html debajo de 'Volver al inicio' (PR pending-change-email-link).
- Validación de formato de correo en /onboarding/register y prueba unitaria correspondiente (PR email-format-validation).
- Mejorado diseño del correo de confirmación con imagen, botón con sombra y pie responsive (PR confirmation-email-design).
- Añadido flujo de eliminación de cuenta con botón en configuración, ruta protegida y test (PR delete-account).
- Corregido enlace en pending.html para usar 'onboarding.register' y evitar BuildError (hotfix pending-register-link).
- Reestructurado sistema de imágenes en feed con componente unificado y galería navegable (PR feed-gallery-rework).
- Galería del feed rediseñada con cuadrícula dinámica, modal con contador y unificación de file_url como imágenes (PR feed-gallery-facebook-style).
- Reemplazado image_gallery.html y modal global con diseño tipo Facebook, nuevas clases y funciones JS simplificadas (PR feed-gallery-ui-fix).
- Rediseñado el feed principal con tarjetas centradas "feed-post-card" y oculto el sidebar derecho en móviles (PR feed-facebook-style).
- Galería de publicaciones adaptada con clase `.post-gallery`, navegación por publicación y padding reducido en móviles (PR feed-gallery-grid).
- Eliminado Redis por completo; caches ahora usan memoria y se actualizó README y pruebas (PR redis-removal).
- Galería del feed ajustada con límite de altura 300px, cuadrícula de hasta cuatro miniaturas y overlay de más imágenes; modal lee URLs desde data attribute (PR feed-image-grid-fix).
- Incluido feed.css globalmente en base.html para activar la cuadrícula de la galería en todas las vistas (PR feed-gallery-css-fix).
- Ajustados estilos del feed: imágenes del modal preservan proporciones, tarjetas ocupan todo el ancho y márgenes móviles eliminados (PR feed-responsive-fixes).
- Convertido generador a lista en image_gallery.html para mantener JSON del modal. (PR gallery-list-fix)

- post_card.html now uses a local `author` variable and shows 'Usuario eliminado' when missing (PR post-card-orphan-fix).
- Updated profile tabs to use query string navigation, ensuring missions and achievements load correctly (PR perfil-tabs-fix).
- Fixed edit and delete actions on feed posts with modal form and fetch logic (PR feed-edit-delete-fix).
- Resolved feed.js syntax error and exposed post action functions to window (hotfix feed-js-buttons).
- /health endpoint now returns JSON {"status": "ok"}; updated test accordingly (PR health-json-endpoint).
- Fixed deleting posts with saved records; removal now deletes SavedPost entries to prevent IntegrityError (PR delete-savedpost-fix).
- Implementado visor de imágenes con URL dinámica tipo Facebook y navegación en feed.js y base.html (PR photo-modal-dynamic).
- Rediseñado modal de imágenes estilo Facebook con botones accesibles, tarjeta informativa y ruta compartible "/feed/post/<id>/photo/<n>" que establece OG:image (PR photo-modal-redesign).
- Añadidos metadatos OpenGraph dinámicos en `post_detail` con título y descripción derivados del contenido, enviados desde `feed_routes.py` (PR feed-og-tags).
- Se extrajo el CSS del visor de imágenes a `photo-modal.css`, se incluyó en `base.html` y se añadieron mejoras de accesibilidad: role="dialog", botones type="button" y enlace para abrir la imagen en nueva pestaña. (PR photo-modal-css)
- Galería macro ahora siempre define data-images para todas las publicaciones y trending incluye botón "Volver al Feed" (PR feed-gallery-data-images).
- Mejorado visor de imágenes con fondo oscuro, controles de zoom y flechas centradas. Tarjeta lateral ocupa 100% hasta 400px y botón para abrir imagen en nueva pestaña. (PR photo-modal-pro-style)
- Separación de plantillas escritorio/móvil para el feed con detección de user-agent y script de recarga. (PR mobile-desktop-separation)
- Added PWA manifest and service worker with offline caching; registered in base.html (PR pwa-support).
- Updated service worker caching: removed '/feed', excluded JS from dynamic cache and bumped version to crunevo-v2 (PR pwa-cache-update).
- Pending email confirmation page redesigned with gradient background, modern card and bouncing envelope icon (PR pending-ui-refresh).
- Fixed duplicate isMobile constant in main.js that prevented feed buttons from working (PR feed-buttons-bugfix).
- Implemented route `onboarding.change_email` with new template and updated pending page with disabled resend button (PR pending-change-email-route).
- Updated onboarding confirm page with modern card, email change and AJAX resend endpoint; added `/auth/resend-confirmation` route (PR confirm-resend-change).
- Onboarding now redirects to feed after email verification, profile completion is optional with default bio text when empty (PR optional-onboarding-fix).
- Onboarding finish page updated with modern card, dynamic avatar preview and bio counter (PR onboarding-finish-refresh)
- Added /api/user endpoint returning activation status and JS redirect in pending.html to avoid being stuck after verification (PR pending-verify-redirect).
- Ensured email confirmation logs the user in after activation to refresh session (PR confirm-login-user).
- Pending page now polls `/api/user` every few seconds and redirects once the account is activated to avoid getting stuck (PR pending-refresh-status).
- Mejorado visor de imágenes del feed con fondo oscuro, zoom accesible y flechas internas al estilo de redes sociales (PR photo-modal-advanced).
- Added real-time online user count with Flask-SocketIO; navbar shows dynamic badge (PR online-count-socket).

- Added bounce/fade animations for mission status changes and achievement cards with unified DOMContentLoaded handler (PR mission-achievement-animations).
- Added weather widget on user dashboard fetching data from OpenWeather API with caching via requests. (PR weather-dashboard-widget)
- Añadido sonido opcional para nuevas notificaciones con control en configuración (PR sound-notifications).
- Added keyboard shortcuts Shift+H (home) and Shift+N (new post) with a help dialog accessible from a question icon. (PR keyboard-shortcuts-help)
- Added quick-notes modal with Shift+Q shortcut storing notes in localStorage. (PR quick-notes-modal)
- Fixed OnlineNamespace.on_disconnect to accept optional sid and avoid TypeError causing worker restarts (PR socketio-disconnect-fix).
- Gunicorn now uses the eventlet worker and SocketIO async_mode is set to eventlet to prevent timeouts. (PR socketio-eventlet-worker)
- errors blueprint registered once in create_app for admin and public modes (PR errors-blueprint-once).

- Config class now logs DB URI with logging.getLogger when DEBUG is enabled (PR config-debug-log)
 
- Added TwoFactorToken model with 2FA login flow and backup codes. (PR twofactor-auth)
- Added MAINTENANCE_MODE flag with admin toggle and maintenance blueprint (PR maintenance-mode).
- Added VerificationRequest model with admin approval workflow and profile badges. (PR verification-requests)
- Added UserActivity model tracking posts, comments and logins with new dashboard activity page. (PR user-activity-tracking)
- Added weekly database backup job uploading to S3 via apscheduler (PR db-backup).
- SiteConfig table stores MAINTENANCE_MODE loaded on startup (PR maintenance-db-flag).

- Dashboard charts now use real registration and content metrics; docs added (PR admin-dashboard-metrics).
- Added PageView model to log requests and admin heatmap analytics (PR pageview-analytics).
- Chat ahora admite mensajes de audio cortos en formatos MP3/OGG con validación de duración y subida a Cloudinary o carpeta local (PR chat-audio-support).
- Widget de apuntes embebible con ruta /notes/<id>/embed y botón de copiado en detalle (PR notes-embed-widget).
- Consolidated DOMContentLoaded handlers from courses, events and private chat into main.js (PR domcontent-consolidation).
- PageView logging commits after each request and skips health endpoints (PR pageview-commit-after-request).

- Patched eventlet websocket close to ignore EBADF and prevent noisy 'Bad file descriptor' logs (PR websocket-ebadf-fix).
- Added tests for PageView logging, admin pageviews analytics and maintenance mode persistence (PR pageviews-maintenance-tests).
- Cleared stale flash messages on email confirmation (PR confirm-flash-clear).
- Auth routes now verify the `two_factor_token` table exists before using TwoFactorToken to prevent login failures when migrations are missing (PR twofactor-table-check).
- Consolidated DOMContentLoaded handlers from store/store.html, chat/global.html, ia/chat.html and dashboard/_weather.html into main.js (PR domcontent-store-chat).
- Added test ensuring users can access the feed after confirming their email (PR confirm-feed-access-test).
- Added automatic note categorization suggestions when uploading notes (PR note-categorizer).
- Posts now support a `comment_permission` setting (`all`, `friends`, `none`) with forms and comment endpoint enforcing it (PR comment-permission).
- Introduced Story model with expiry, /stories routes and scheduled cleanup (PR stories-feature).
- Onboarding confirm route refreshes user before login to fix feed redirect issue (PR confirm-login-refresh).
- Events now include notification_times and recurring; calendar JSON endpoint and missions auto-activate before linked events (PR events-calendar-missions)
- Fixed is_active column migration using server_default=sa.text('true') to avoid PostgreSQL type mismatch (PR mission-boolean-default-fix).
- Added migration ensuring two_factor_token table is created if missing (PR twofactor-migration-fix).
- Migration fix for comment_permission column using op.add_column with if_not_exists (PR comment-permission-migration-fix)
- Added fullscreen toggle and annotation hook in viewer.js with button in note detail (PR note-viewer-fullscreen)
- Added GroupMission model with shared progress and UI elements for group objectives (PR missions-group-objectives).
- Added UserBlock model with chat blocking and attachment uploads for images and files (PR user-blocks-attachments).
- Purchase model now stores optional shipping address and message; checkout form collects them (PR purchase-shipping)
- Added PrintRequest model with /notes/<id>/print queue and admin tools to mark prints as cumplidos (PR notes-print-queue)
- Comments admit anonymous posting stored as pending; admin queue allows approving or rejecting them (PR anonymous-comment-review)
- Added optional video conference URLs on events with Jitsi/Zoom embed (PR event-video-links).
- Added note translation helper using Google Translate API with language switcher in viewer (PR note-translate-switcher)
- Added scheduled cleanup job for inactive posts with admin-configurable retention days (PR inactive-post-cleanup)
- Integrated Sentry error monitoring with logging integration and setup docs (PR sentry-monitoring)
- Added local SHA-256 hashing on note uploads to detect duplicates, blocking the upload and notifying moderators (PR note-plagiarism-check).
- Added OAuth import from Google Drive and Dropbox allowing file import to notes (PR drive-dropbox-import).
- Exposed read-only API endpoints with rate limiting and added developer API key generation (PR developer-api-endpoints).
- Added `career` and `interests` fields to users with notifications filtered by these attributes (PR user-career-interests).
- Added LinkedIn sharing and posting for certificates with OAuth integration (PR linkedin-share)
- Added Internship model with application routes and filters by field/location (PR internship-system).
- Generated PDF invoices after each purchase and added profile tab to download them (PR invoice-download).
- Shortened Alembic revision ID to `user_block_attachment` and updated dependencies to fit varchar(32) limit (PR revision-length-fix).
- Dropped leftover sequence before creating `user_block` table to avoid UniqueViolation on repeated migrations (PR user-block-sequence-fix).
- Admin prints and comments now link to PUBLIC_BASE_URL/notes/<id> since notes blueprint isn't loaded in admin.
- Fixed invoice path resolution using current_app.root_path to avoid FileNotFoundError when downloading receipts (PR invoice-path-fix).
- Renamed PersonalBlock.metadata column to _metadata with property and fixed mobile navbar store link (PR personal-block-metadata-fix).
- Added Tailwind utility classes to personal space templates and ensured formatting/tests pass (PR personal-space-tailwind-fix).
- Dropped leftover sequence before creating `personal_block` table to avoid UniqueViolation errors (PR personal-block-sequence-fix).
- Patched RFC6455WebSocket.close to ignore EBADF errors and remove remaining "Bad file descriptor" logs (PR websocket-rfc6455-fix).
- Forzamos login con force=True en la ruta de confirmación para evitar sesiones desactualizadas y redirecciones al pending. (PR confirm-force-login)
- Added test to ensure only success flash after email confirmation and no pending redirect (PR confirm-feed-flash-test).

- Reordered sidebar item "Mi Espacio Personal" under "Mi Perfil" and centered profile icon on mobile navbar while removing "Buscar" and "Mi Espacio" links (PR mobile-nav-sidebar-reorder).
- Implemented comprehensive 'Mi Carrera' module with career-filtered posts, notes, courses, clubs, events, chat and featured students tabs, with JS and CSS integration (PR career-module).
- Fixed Replit gamification feature errors, restored sidebar template, removed empty migration and ensured tests pass (PR replit-gamification-fixes).
- Handled missing crolars_hall_member table with get_hall_membership helper and template update (PR hall-membership-safe).
- Added table_exists helper and login requirement to activated_required; routes skip queries if tables are missing (PR log-error-fix).
- Relaxed default Flask-Limiter to 1000/day and removed limits from store and developer routes, keeping limits only on login and onboarding (PR rate-limit-tweak).
- Improved email confirmation flow: activated_required refreshes user from DB, added 429 error page, and removed 'Mi Espacio' from mobile nav (PR email-activation-fix).
- Added missing templates for Ghost Mentor challenge and League team creation; fixed backpack template when table missing (PR log-fixes-templates).
- Fixed optional alias update to avoid NULL username and added /onboarding/confirm page with redirect after register. Updated test expectations (PR register-confirm-redirect).
- Onboarding confirm ahora redirige a /onboarding/finish si el perfil usa datos por defecto y se actualizan las pruebas (PR onboarding-finish-redirect).

- Actualizado correo de confirmación indicando que el enlace es válido por 1 hora (PR confirm-link-validity).
- Finish route activates user and refreshes session to prevent stuck pending state (PR onboarding-finish-activate-login).
- Finish route refreshes user and clears flashes; added test ensuring feed access after completing profile (PR finish-refresh-test).
- Fixed UnboundLocalError in onboarding register GET by only sending email after POST and returning template on GET (PR register-user-fix).
- Mobile bottom nav store link uses fallback to "/" when store blueprint missing to prevent BuildError (PR store-link-fallback).
- Mobile bottom nav and navbar career links use fallback to '/micarrera' when the career blueprint is missing (PR career-link-fallback).
- Enhanced personal space with Notion-style notes, Trello-style tasks and dashboard metrics (PR personal-space-workspace).
- Activated and fixed personal space: suggestions create blocks, initial template via "Comenzar" button, dark mode syncs with global theme and API routes require activated login (PR personal-space-activation).
- Focus mode hides navbars and sidebars, includes floating exit button (PR focus-mode-ui).
- Suggestion buttons now redirect to personal_space.create_goal and personal_space.create_kanban routes instead of creating blocks directly (PR personal-space-suggestions-routes).
- Confirmed personal_block table represents personal_space; no additional model added (PR personal-space-schema-review).
- Added API tests for creating, updating, deleting and reordering personal space blocks (PR personal-space-api-tests).
- Documented personal space dashboard and shortcuts in README (PR docs-personal-space-dashboard).
- Added recommended_products variable in store.view_product to fix template error and show related products (PR store-recommend-fix).
- Fixed undefined csrf macro in store.html and added missing imports in duel, event and poll routes (PR csrf-macro-fix).
- Imported csrf macro in view_product.html to fix template error (PR store-view-product-csrf-import).
- Extracted inline JS from store/store.html to static/js/store.js and loaded via extra_js block (PR store-js-extract).
- Moved sidebar filter markup into #filterOffcanvas with a floating button on mobile; off-canvas styles and JS toggling added (PR store-filter-offcanvas).
- Added advanced filters with price range slider, stock checkbox, tag list and AJAX refresh (PR store-advanced-filters).
- Implemented store.search_products API with AJAX search and infinite scroll; removed 'Cargar más' button (PR ajax-store-search).
- Implementado sistema de solicitudes de productos con modelo ProductRequest, formulario para estudiantes y panel admin de aprobación. Botón flotante en tienda para solicitar. (PR store-product-requests)
- Added dark-mode variables in store.css and updated components to use them, ensuring theme toggle works (PR store-dark-mode).
- Precios en soles estandarizados y visibles solo si product.price > 0 en plantillas de tienda (PR store-price-standard)
- Ajustadas reglas de .product-image y contenedor para que las imágenes se mantengan cuadradas con object-fit: cover (PR product-image-square).
- Importación de macro CSRF añadida en store.html para evitar UndefinedError (PR store-csrf-import-fix).
- Reviewed redesigned marketplace; tests passed (116) and functionality stable. Suggest optimizing CSS/JS size and modularizing store.js (PR store-design-review).
- Fixed store.css not loading by using head_extra block and removed stray </meta> tag in store.html (PR store-css-load-fix).
- Restored product grid layout, limited card width to 320px and corrected cart count endpoint (PR store-grid-js-fix).
- Mejorada accesibilidad del marketplace: botones con íconos tienen title, campos de dirección con placeholder y overlays usan role="button" (PR accessibility-html-fix).
- Exposed openProductRequestModal and clearAllFilters on window to avoid ReferenceError when used inline (PR store-js-global-functions).
- Added note to README explaining how to resolve Fly.io warning about the app not listening on 0.0.0.0:8080 (PR fly-port-doc).
- Clarified troubleshooting steps for the Fly port warning, suggesting `fly logs -a crunevo2` to verify Gunicorn starts (QA fly-port-troubleshoot).
- Sidebar in store page can be collapsed with a new button, hero header removed and product grid shows up to 5 items per row (PR store-collapse-sidebar).
- Permite publicar productos desde la tienda con modal y ruta /store/publicar-producto; productos se crean con is_approved=False (PR store-user-publish).
- Added gradient header and basic tab navigation for Mi Carrera; initialization moved to main.js to avoid extra DOMContentLoaded listener (PR career-header-fix).
- Moved publish product button to header and fixed store initialization for sidebar toggle (PR store-publish-btn-pos).
- Restored /admin/store management view and added user actions (historial, rol y activación). Mobile nav se oculta en modo admin para evitar 404 de notificaciones (PR admin-panel-fixes).
- Fixed Mi Carrera header gradient visibility in light mode, added dark theme styles and footer now adapts to theme automatically (PR career-header-gradient-fix).
- Backpack routes now check table_exists to avoid errors when tables are missing (PR backpack-table-check).
- Fixed store.js initialization block and moved sidebar toggle button next to page title; added extra_js block in base template (PR store-js-init-fix).
- Updated career header gradient and dark-mode footer styles; defined new CSS tokens (PR career-footer-style-fix).
- Permitidas compras repetidas en la tienda eliminando el bloqueo "Ya lo tienes" y mostrando aviso informativo (PR store-rebuy-allow).
- Tarjetas uniformes con flexbox y espacios reducidos; botón anclado y textos compactos (PR store-card-spacing).
- Filtro de precios ahora usa rango doble hasta S/10,000 y botón "Aplicar filtros" para ejecutar búsqueda (PR store-filter-range-btn).
- Reinstated edit_product route in admin panel to fix manage_store errors (PR admin-edit-link-fix).
- Added desktop application launcher menu with grid icon, links to profile, personal space, missions, ranking, league, backpack and challenges; CSS and JS integrated (PR desktop-launcher-menu).
- Added missing backpack templates (journal, new_entry, view_entry) to fix TemplateNotFound errors (PR backpack-templates-fix).
- Fixed mobile header overlap, restored notes icon in bottom nav and improved notification filters for responsiveness (PR mobile-visual-fixes).
- Rediseñadas /onboarding/pending y /onboarding/change_email con tarjeta centrada e íconos Bootstrap (PR onboarding-pages-redesign).
- Mejorados formularios de verificación y botones flotantes reposicionados sobre la barra inferior (PR onboarding-floating-fix).
- Tarjetas del feed sin 'Vista rápida' y apuntes con Vista Rápida y botones unificados (PR notes-feed-card-fix).
- Mejorado perfil con carga de avatar y vista previa; botón flotante "Guardar cambios" y nueva ruta /perfil/avatar (PR profile-avatar-preview).
- Fixed notes list template to avoid Jinja 'with' syntax using variable assignment (QA notes-list-jinja-fix).
- Updated 429 error page to fallback to '/' when 'feed.feed_home' route is missing, preventing BuildError (QA 429-feed-link-fallback).
- Foro usa Quill.js para formato enriquecido e imágenes subidas a Cloudinary; preguntas y respuestas guardan HTML limpio (PR forum-rich-editor).
- Galería de imágenes del feed adaptada: primera imagen grande y cuadrícula responsiva para el resto; CSS ajustado (PR feed-gallery-responsive).
- Perfil mejorado: botones de avatar y banner con previsualización y estadísticas completas (PR profile-banner-fixes)
- Added test ensuring /notes loads correctly with updated include syntax (QA notes-page-test).
- Feed gallery fully redesigned for responsive grids and like icon now uses `bi-fire` by default (PR fire-icon-gallery-fix).
- Gallery layout polished with adaptive heights and overlay for extra images using new two-images/four-images classes (PR feed-gallery-polish).
- Unified gallery item border-radius and added cursor pointer on overlays (PR feed-gallery-tuning).
- Improved gallery overlay condition for 5+ images, pointer cursor and modal navigation via window key events (PR fb-gallery-modal-fix).
- Fixed modal navigation index handling and added missing image alt attributes (PR gallery-modal-index-fix).
- Updated main.js selector so photo routes load correctly with new gallery classes (PR gallery-modal-selector-fix).
- Ensured gallery images stretch properly and modal selection stays within each post (PR gallery-layout-fix).
- Added grid-row rules for post-image-grid to avoid collapsed layouts (QA post-image-grid-rows).
- Fixed multi-image preview layout and ensured modal only shows images from the selected post (PR gallery-preview-fix).
- Ajustada altura de .facebook-gallery con aspect-ratio para evitar recortes de imagenes en escritorio (PR gallery-aspect-ratio-fix).
- Uniformizado collage de imágenes del feed con aspect-ratio y grid-auto-rows; las imágenes se adaptan sin dejar espacios grises (PR feed-gallery-consistent).
- Galería ahora detecta orientación de imágenes al haber dos fotos y aplica clases `.two-horizontal` o `.two-vertical` para evitar recortes (PR gallery-orientation-detect).
- Improved accessibility: added alt text to various images, aria-labels to icon-only buttons and removed gray background from `.facebook-gallery` (PR accessibility-alt-labels).
- Galería ajustada como Facebook: dos verticales lado a lado, preview máximo 5 imágenes con overlay '+X' (PR fb-gallery-improve)
- Multi-image layouts now adapt height automatically without forced aspect ratio (PR gallery-auto-height)
- Talisman ahora no fuerza HTTPS en modo de pruebas para evitar redirecciones (task feed fix).
- Restored base.html to fix blank feed after redesign (PR feed-base-restore).
- Unificada carga de posts en /feed usando un solo template moderno y API HTML (PR feed-post-unify).
- Limpieza de plantillas del feed: eliminado feed_mobile, list.html y CSS antiguo. feed_routes usa solo feed/feed.html. (PR feed-templates-cleanup)
- Revisado feed por duplicados y añadido console.log de currentPage en feed.js (PR feed-duplicate-debug).
- Corregida duplicación de posts antiguos verificando existencia en el DOM y en api_feed; se añadieron headers de seguridad y mejoras de accesibilidad. (PR feed-dup-accessibility-fix)
- Ajustado .fb-post y .fb-gallery para que la tarjeta crezca con imágenes múltiples (PR post-card-auto-height).
- Fixed trending.html variables to weekly_posts and top_notes to avoid UndefinedError (PR trending-variable-fix).
- Replaced moment.js filters with timesince/strftime and ensured CSRF macros in producto.html (PR moment-usage-removal).
- Comment modal moved to new component, comment.js created, fb-action-btn classes renamed and dark mode fixes for feed and store. JS errors cleaned (PR feed-store-comment-modal).
- Corregido el botón "Reclamar" de la racha diaria enlazando el evento en feed.js y actualizando los crolars con toast de confirmación (PR streak-claim-btn-fix).
- Eliminado modal de comentarios antiguo duplicado, quedando solo la versión con galería completa (PR comment-modal-cleanup).

- Visor de imágenes actualizado con panel lateral y zoom estilo Facebook (PR fb-photo-viewer).
- Comment modal now uses vertical gallery with fullscreen view on mobile (PR comment-modal-vertical)
- Fixed comments not loading in photo view by aligning markup and gallery lookup (PR comment-photo-view-fix)
- Photo view route now passes photo_index and loads comments dynamically via dataset (PR photo-view-comments-fix)
- /health endpoint now returns plain "ok" with status 200 and test updated (PR health-endpoint-plain).
- Photo view and API endpoints now allow anonymous access; comment form displays login prompt when not authenticated (PR photo-view-anon-fix).
- Removed duplicate image modal markup from base.html to ensure photo view loads post details correctly (PR photo-modal-duplicate-fix).
- Comment modal now reuses image_gallery macro for consistent gallery layout with feed (PR gallery-modal-unify).
- Navbar cleaned: removed Ranking link, backpack moved into personal space with new block. Launcher menu redesigned with grid of app icons. (PR grid-launcher-refresh)
- Launcher menu modernized with new component and CSS; floating options icon removed from profile via main.js (PR profile-launcher-redesign)
- Removed empty 'misiones' item from user dropdown and styled verified badge in purple (PR perfil-menu-badge-fix).
- Rediseñados logros en perfil público e interno con tarjetas responsivas, progreso y logros bloqueados; perfil_publico incluye perfil.css y feed.py usa import diferido de tasks (PR achievements-ui-fix).
- Módulo de logros renovado: tarjetas con tooltips, secciones de desbloqueados y bloqueados, botón 'Ver todos' y soporte responsivo/dark (PR achievements-redesign-modern).
- Public profile achievements now use modern cards with show-more and icons (PR achievements-public-profile-update).
- Added Word (.docx) and PowerPoint (.pptx) viewer for notes. Uses Mammoth.js for
  DOCX and converts PPTX to PDF with LibreOffice for inline display (PR notes-office-viewer).
- Notes upload now accepts DOCX and PPTX, storing original files and generating PDF previews. Added download of original PPTX (PR docx-pptx-upload).
- Added notes_count helper and updated templates to use it, preventing database errors when column missing (PR notes-count-helper).
- Nota detail ahora usa includes para visor según tipo de archivo y se guarda note.file_type en la base de datos (PR note-file-type-viewer).
- fly.toml now runs 'flask db upgrade' automatically so new columns like file_type are applied (QA fly-release-db-upgrade).
- Auto-creation del campo note.file_type si falta en la base de datos para evitar errores en /notes (QA note-file-type-hotfix).
- Vista previa de archivos en /notes/upload unificada: viewer.js maneja detección y muestra solo pdfPreview, docxPreview, imgPreview o pptPreview. Backend valida un único archivo por nota. (PR notes-upload-preview-fix)
- Toasts de la tienda ya no se muestran al cargar; main.js solo auto-muestra los que tienen data-autoshow (PR store-toast-trigger-fix).
- Feed now returns is_saved and user_reaction, keeping save button and reactions active on reload (PR feed-save-reaction-persist).
- Feed desktop now shows expandable '+' button with search, notifications and chat shortcuts (PR feed-desktop-fab)
- Floating '+' button now expands to the left showing quick notes, shortcuts and Crunebot (PR feed-fab-left-buttons)
- FAB buttons unified: quick notes, shortcuts and Crunebot merged into single floating menu; old buttons removed (PR feed-fab-unify)
- Corregido bloque extra_css en trending.html reemplazándolo por head_extra para que cargue estilos.
- Added prototype personal space with localStorage blocks and focus/dark modes (PR personal-space-proto).
- Banner superior eliminado en cursos para que la página inicie con "Mis Cursos Inscritos" (PR courses-banner-remove).
- Se corrigió la previsualización y subida de imágenes en el modal de publicaciones, limitando tamaño con CSS y enviando los archivos en feed.js (PR feed-upload-image-fix).
- Habilitado el blueprint personal_routes en /espacio-personal y enlace en menú de usuario (PR personal-space-enable).
- Restaurado diseño avanzado de espacio personal y eliminado blueprint personal_routes (PR personal-space-restore).
- Mejoradas funcionalidades del espacio personal: modo oscuro y enfoque persisten, sugerencias inteligentes ocultan tras usarse, y todos los bloques pueden crearse, editarse, eliminarse y reordenarse (PR personal-space-functional).

- Focus mode now persists using localStorage and starting the personal space creates Nota, Kanban and Objetivo blocks. Added aria-labels for accessibility. (PR personal-space-persistence)
- Theme color meta tag updates with dark mode and various buttons have aria-labels and titles for accessibility. (PR personal-space-ui-fixes)
- Added Block model, migration and /api/create-block endpoint with JS integration for suggestions (PR personal-space-db-blocks).
- Personal space now loads blocks from the new Block model, rendering them dynamically with drag & drop and suggestions creating database records. (PR personal-space-blocks-ui)
- Fully activated personal space blocks using the database: JS calls /api/create-block, block cards use data-block-type, PersonalBlock routes replaced with Block and helper for overdue items. (PR personal-space-full-fix)
- Fixed personal space buttons: script loads via extra_js, listeners added for #createFirstBlock and smart suggestions using handleSuggestionAction. (PR personal-space-buttons-fix)
- Unified personal space initialization: removed DOMContentLoaded handlers, exported initPersonalSpace and called from main.js; empty-state button now calls startPersonalSpace. (PR personal-space-init-fix)
- Renamed getCSRFToken calls to getCsrfToken to avoid JS errors in personal-space.js (PR personal-space-csrf-func-fix).
- Personal space layout refreshed with compact cards, top metrics and disappearing suggestions. startPersonalSpace waits for API responses (PR personal-space-ui-refresh).
- Added SortableJS script via extra_js block to ensure drag-and-drop works (PR personal-space-sortablejs-fix).
- Block model regained progress calculation and overdue check to prevent template errors (PR block-methods-fix).
- Corregido visor de fotos: las flechas actualizan la imagen usando #modalImage y el panel lateral evita overflow con comentarios scrollables (PR photo-modal-navigation-fix).
- Added generic block viewer with placeholder page and Kanban view; cards now feature an 'Entrar' button and double-click navigation (PR personal-space-access-improvements).
- Upload form now uses Tom Select with expanded categories and academic levels (PR notes-category-select).
- Added IA_ENABLED config flag, disabled OpenAI calls when off and provided static quick responses with status badge (PR crunebot-fake-mode).
- Previsualización de imágenes en el chat, corrección de mensajes privados y diseño más compacto (PR chat-image-preview).
- Eliminada votación y reacciones al borrar apuntes y publicaciones para evitar violación de claves foráneas (PR fix-cascade-delete).
- Eliminación de apuntes y posts ahora borra votos/reacciones asociados y maneja IntegrityError para evitar fallos (PR delete-related-cleanup).
- Corregido scroll infinito del feed: nueva ruta /feed/load con paginación, loader con mensajes y JS que evita peticiones duplicadas (PR feed-scroll-fix).
- Posts cargados via scroll ya no desaparecen y se eliminó el texto "Cargando más..." dejando solo el spinner (PR feed-loader-text-remove).
- Añadidos logs de depuración en loadFilteredFeed y loadMorePosts y condición para no limpiar el feed al recargar con el mismo filtro (PR feed-scroll-disappearing-fix).
- Ajustado loadFilteredFeed para respetar currentPage>1, proteger innerHTML y registrar actualización; loadMorePosts incluye timeout de seguridad y /feed/load muestra mensaje cuando no hay más publicaciones (PR feed-scroll-empty-fix).
- Añadidos console logs en loadMorePosts para depurar HTML y elementos, se inserta cuando falta data-post-id y se muestra mensaje cuando no hay más publicaciones (PR feed-scroll-debug-fix).
- Marketplace filters toggle: sidebar oculto por defecto y categorías completas en modal con Tom Select (PR store-filters-toggle)
- Fixed store routes to pass STORE_CATEGORIES dictionary and removed duplicate precio_min logic to avoid Jinja errors (PR store-categories-dict).
- Fixed publish product modal using category groups via categories_dict (QA store-category-dict-fix).
- Fixed Filters button in /store: sidebar toggles correctly with rotating icon and mobile IDs renamed to avoid duplicates (PR store-filters-btn-fix).
- Mobile navbar: removed 'Carrera', moved 'Perfil' to the rightmost slot and added accessibility/headers fixes (PR mobile-nav-carrera-remove).
- Enlaces a Liga, Desafíos y Mi Carrera ocultos para usuarios normales y rutas redirigen al feed si el rol no es admin (PR restrict-incomplete-pages).
- Vista /notes redise\u00f1ada como galer\u00eda A4: alias /apuntes, tarjetas verticales con t\u00edtulo arriba, sidebar removido y responsive (PR notes-a4-gallery).
- Fixed account deletion by removing related records, added confirmation and flash message (PR delete-account-fix).
- Tarjetas de apuntes modernizadas con sección de autor, etiquetas y menú de opciones; incluyen skeleton de carga y métricas inferiores (PR note-card-redesign).
- Indicadores de verificación rediseñados: se quitan badges verdes, icono junto al nombre y efecto glow en tarjetas (PR notes-verified-ui).
- Generado filtro `cl_url` y helper optimize_url para insertar `f_auto`, `q_auto` y tamaños al construir URLs de Cloudinary; se actualizaron avatares, galerías y tienda (PR cloudinary-optimizations).
- Fixed comment null errors and share modal duplicates, styled inactive feed buttons, improved note-card layout with flexbox and added optimistic save (PR feed-bugfixes-ui).
- Scoped comment event delegation to #feedContainer to avoid modal conflicts (PR comment-events-scope).
- Fixed comment rendering in gallery modal: API now returns avatar and JS uses valid selector for modal inputs (PR gallery-modal-comment-fix).
- Filtro "Apuntes" en /feed muestra tarjetas en cuadrícula añadiendo la clase
  `feed-as-grid` y estilos grid en CSS (PR feed-notes-grid).
- notes.css ahora se carga globalmente desde base.html para mantener el diseño
  de note-card consistente en el feed (PR feed-note-card-css).
- Estilos de note-card unificados en notes.css y eliminados de carrera.css; selectores fortalecidos con prefijo .note-card. (PR note-card-centralize)
- Vistas previas de notas ahora se inicializan con `initNotePreviews`, llamado tras cargar contenido dinámico en el feed y otras páginas. (PR note-preview-reinit)
- Toggle filters sidebar via filter-toggle-btn and CSS transform (PR marketplace-filters-fix).
- Marketplace sidebar now fixed-position with overlay; button toggles body class for smooth slide (PR marketplace-sidebar-bugfix).
- Refactored post modal layout with fixed header and footer so comment input stays visible and comments scroll separately (PR post-modal-layout-fix).
- Updated fly.toml with http_service health check grace period and performance VM to avoid startup 503 errors (PR fly-health-vm).
- Reverted Gunicorn to synchronous worker for reliable startup (PR gunicorn-sync-worker).
- Simplified fly.toml and Dockerfile to use a single gunicorn command with 3 workers and no services block (PR fly-config-cleanup).
- os.makedirs("instance") now uses exist_ok=True to avoid startup error (PR db-instance-exist-ok).
- min_machines_running set to 1 in fly.toml to keep one machine running (PR fly-autostop-fix).
- Added dedicated /healthz endpoint returning 'ok' and updated fly.toml health check path (PR healthz-endpoint).
- Modernized notes list with purple filter buttons, Bootstrap icons and DOMContentLoaded wrappers for initNotePreviews (PR notes-ui-refresh).
- Improved healthz endpoint to validate DB connection and increased timeout to 15s (PR health-check-db-timeout).
- Ajustados estilos de filtros y barra de búsqueda en /notes para respetar la paleta morada y mejorar el contraste (PR notes-filters-css-refactor).
- Lightweight wsgi health check via Dispatcher; removed DB access from health blueprint (PR wsgi-light-health).
- Reacciones y modales actualizados con panel flotante y long press; feed.js maneja hover y textos personalizados (PR reactions-refactor).
- Función de compartir restaurada con navigator.share y copia como respaldo; botón único sin extras (PR share-native-restore).
- Reverted to eventlet Gunicorn worker to fix 'Bad file descriptor' socket errors (PR gunicorn-eventlet-fix).
- Adopted Option 2: eventlet worker with healthz and min_machines_running improvements (PR eventlet-option2)
- Removed dynamic share option overlay and related CSS; share buttons now use built-in navigator.share only (PR share-options-remove).
- Fase 2: reconstruido botón Me Gusta con conteo estable, handleLike actualiza solo el contador y color activo igual a Guardar.
- Fase 3: panel de reacciones con long press flotante, scroll horizontal y contador clickeable.
- Added csrf macro import in store/_product_cards.html to fix UndefinedError in search_products (hotfix product-cards-csrf).
- Fixed note upload failing with invalid integer when "reading_time" empty; route now parses it to int when provided (PR notes-reading-time-int).
- Fixed notes filter buttons active color to white via .notes-filters .btn-outline-primary.active rule (PR notes-filters-contrast-fix).
- Fixed like button icon disappearing; consistent structure with count in post card and modals, safe JS updates and global search check (PR like-button-fix).
- Restored fire icon in like buttons and guarded legacy search click handler (PR like-icon-restore)
- Consolidated DOMContentLoaded handlers from comment.js, forum_editor.js, enhanced-ui.js, store.js, league.js and feed.js into main.js; modules expose init functions (PR domcontent-modules-consolidation).
- Guarded reaction button initialization to prevent TypeError on pages without .btn-reaction (PR feed-reaction-null-check).
- Feed routes split into subpackage crunevo/routes/feed with views.py and api.py; feed_routes.py now re-exports for compatibility (PR feed-subpackage).
- Guarded streak claim button event listener to prevent errors when element is missing (PR feed-missing-element-guard).
- Guarded reaction button initialization to prevent TypeError on pages without .btn-reaction (PR feed-reaction-null-check).
- Created api package with JWT-authenticated endpoints and updated README with usage instructions (PR feed-api-blueprint).
- frontend directory contains a decoupled Next.js SPA built with Tailwind.
- FeedPage under `frontend/app/feed/page.tsx` consumes `/api/feed` using `fetch`.
- Build the SPA separately with `docker build -t crunevo-frontend -f frontend/Dockerfile frontend`.
- Deploy frontend and backend containers independently; the SPA communicates with the Flask API via HTTP.
- Session cookies default to `SESSION_COOKIE_SECURE=True` and `SESSION_COOKIE_SAMESITE='Lax'` in `config.py`. Production sets `SESSION_COOKIE_HTTPONLY=true` in `fly.toml` and `fly-admin.toml` (PR session-cookie-security).
- Enabled Dependabot weekly updates for pip packages and added CI workflow running 'make test' on PRs (PR dependabot-ci).
- CI workflow runs 'make fmt' and 'make test' on every push (PR workflow-fmt-test).
- SECRET_KEY now required from environment; config warns in debug and errors in
  production (PR secret-key-env).
- Split auth.login and feed.view_feed logic into new services for authentication and feed data retrieval (PR login-feed-services).
- Added paginated comments API and load-more button in modals; feed.js handles fetching additional pages (PR comments-pagination).
- Comment modal logic consolidated into feed.js; comment.js reduced to a stub and main.js initializes the unified code (PR comment-module-unify).
- Added reactions list modal with /feed/api/reactions/<post_id> endpoint and JS handler (PR reactions-list-modal).
- Comment and photo modals now include ARIA labelling and keyboard focus for improved accessibility (PR modals-aria-accessibility).
- Comment submission now inspects fetch errors and shows friendly messages; buttons re-enable on failure (PR comment-error-messages).
- Replaced manual CSRF inputs with `csrf_field()` and imported csrf macro in comment and post modals (PR csrf-template-fix).
- Release command sets random SECRET_KEY to avoid missing env error (PR release-secret-fix).
- Added comment deletion endpoint `/feed/comment/delete/<id>` with author/moderator authorization (PR comment-delete-endpoint).
- Consolidated openCommentsModal, submitModalComment and addCommentToModalUI into comment.js; feed.js references them and main.js calls initCommentModals once (PR comment-modal-refactor).
- Defined .bi-fire-fill in fix-bootstrap.css to keep the fire icon visible when liking posts (PR like-fire-icon-fix)
- Perfil público ahora reutiliza el banner y el formulario de publicaciones; enlaces de perfil en navbar, sidebar y navegación móvil usan profile_by_username (PR public-profile-banner-modal).
- Replaced "Editar perfil" button with "Detalles personales" fixed inside the profile header and ensured achievements section spacing and mobile grid (PR profile-details-btn).
- Reemplazado botón "Editar perfil" por "Detalles personales" solo visible en el perfil propio; ajustada redirección a /perfil en lugar de configuración (PR perfil-detalles-fix).
- Fixed Jinja if/else in perfil_publico.html to avoid TemplateSyntaxError and show actions for other users (hotfix perfil-conditional-fix).
- Se implementó sistema de errores para admins en /admin/errores. Captura automática, vista filtrable y botón de resolución.
- Detecta 'no-more-posts' en feed.js para detener el infinite scroll y ocultar el loader (PR feed-load-end).
- loadFilteredFeed muestra mensaje si data.html está vacío sin limpiar el contenedor y reinicia reachedEnd/currentPage (hotfix quickfeed-empty)
- loadMorePosts y loadFilteredFeed ahora ocultan el loader y muestran un alert si ocurre un error; registran el status HTTP y respuesta para depuración (PR feed-error-handling).
- Removed unused global comment modal in feed.html; each post modal now uniquely references commentsModal-<post.id> (PR comment-modal-id-cleanup).
- Improved notifications dropdown reload: shows error toast when request fails, keeps previous entries when empty with message 'No hay notificaciones nuevas' and refreshes only if tab visible (PR notifications-error-toast).
- Updated notifications.js to query #notificationsDropdown and #notifications-list; replaced .notification-container selector (PR notifications-dropdown-selector).
- Removed legacy initNotifications from main.js; dropdown updates now rely on initNotificationManager (PR remove-initNotifications).
- loadFilteredFeed ahora verifica response.ok, registra errores y conserva el contenido previo en caso de fallo; solo actualiza el contenedor cuando data.html no está vacío (hotfix feed-filter-ok-check).
- removeSkeletonPosts ahora registra los skeleton eliminados; loadFilteredFeed y loadMorePosts muestran el HTML recibido y solo limpian el contenedor si cambia el filtro. notifications.js registra conteos y si el dropdown se actualiza o se conserva (PR feed-notif-logging).
- removeSkeletonPosts and deletePost now log the selectors of elements before applying fade-out or removal. Actual posts use the 'facebook-post' class; '.post-skeleton' is only for loading placeholders.
- Verified post_card.html renders articles with class 'facebook-post' only; no 'post-skeleton' or 'fade-out' classes found in templates or server logic.
- Searched repo for any rules hiding '.facebook-post' elements; none found beyond normal styles. Confirmed removeSkeletonPosts() only selects '.post-skeleton'. Documented findings for future reference.
- Added diagnostic CSS borders for `.facebook-post` at end of feed.css to visualize opacity and fade-out behaviors during testing.
- Inserted diagnostic borders after `.facebook-post` styles in feed.css to debug hidden posts.
- toggleComments now logs the element being hidden before applying the `fade-out` class and showToast logs the toast element before fade-out for easier debugging.

- Added raw HTML logs in feed.js for debugging rendered posts.
- Added temporary CSS borders for `.facebook-post` diagnostics.
- Added console logs when applying `fade-out` to track element removal.
- Removed debugging borders and logs from feed.js; fade-in/out animations now use
  `forwards` fill mode and loader hides after successful load to fix invisible
  posts issue.
- Updated reaction panel with floating overlay and modern emojis; adjusted templates and JS.
- Restored CRUNEVO emojis in floating reaction panel; kept overlay JS improvements (PR modern-floating-reactions-fix).
- Enhanced floating reaction panel design with fade animations, hover bounce and higher z-index; updated CSS, JS and templates (PR reactions-panel-style-improve).
- Updated reactions macro to use like-btn markup, added blur backdrop and prevented default on long press to fix overlay bug (PR reaction-panel-bugfix).
- Ensured floating reaction panel is visible by removing overflow restriction on `.facebook-post` (PR fix-reaction-panel-not-showing-v2).
- ModernFeedManager initializes when any .like-btn is present to restore floating reactions on post detail pages (hotfix floating-reactions-init).
- Fix position and style of floating reaction panel above "Me gusta" button (PR reactions-panel-position-fix).
- Fixed reaction panel placement by measuring after display; removed horizontal scrollbar and wrapped buttons; panel now positions reliably above the like button (PR reaction-panel-enhancements).
- Unified reaction panel logic in main.js and feed.js with dynamic positioning, simplified CSS and templates (PR reaction-panel-unify-fix).
- Corrected floating reaction panel to appear centered above the pressed "Me gusta" button and reset styles on hide (PR reaction-panel-button-align).
- Improved mobile reaction panel positioning to center over the tapped like button with screen margins and click-outside close handler (PR mobile-reaction-panel).
- Restored repository to pre-replit state and removed stray metrics migration to fix Alembic heads (hotfix revert-replit)
- Restored Fly volume mount in fly.toml to match existing machine configuration (PR fix-fly-volume-config)
- Confirmed Next.js SPA under `frontend/` remains as the official frontend. Documented build and deployment instructions in README (QA spa-integration-doc).
- Cleaned unnecessary console.log statements in static JS and guarded service worker logs with self.DEBUG (PR remove-console-logs).
- Added audit logging in require_admin before_request to track admin page visits (PR admin-require-logging).
- Added /admin/api/analytics endpoint and improved applyFilters to send selected filters and redraw charts (PR analytics-filters-api).
- Replaced debug `console.log` statements in base.html and ranking/index.html with `console.info` for clearer logging (PR template-console-cleanup).
- Replaced mobile bottom nav with a translucent top mobile navbar on small screens, kept hamburger menu intact and removed obsolete component includes (PR facebook-mobile-navbar).
- Redesigned mobile navbar with purple translucent background, circular icon buttons and updated order (Inicio, Personas, Chat, Apuntes, Notificaciones, Tienda), removing the perfil link (PR mobile-navbar-facebook-style).
- Ajustado navbar móvil para fondo morado sólido, altura mínima 64px y sombra sutil; modal de búsqueda visible en móviles (PR mobile-navbar-fix).
- Trending page now lists top posts, notes and popular forum questions with a link to ranking. Added Tailwind classes for modern layout (PR trending-forum-ranking).
- Rediseño completo de la página Trending con layout moderno y atractivo: hero section con estadísticas, cards mejoradas con rankings, badges de estado, efectos hover, diseño responsive optimizado y mejor UX (PR trending-complete-redesign).
- Trending page accessible without login; trending route no longer requires activation and handles guests. (hotfix trending-public)
- Trending route now skips forum query when forum tables missing and logs exception (hotfix trending-forum-missing-table).


## Rediseño completo del foro como "Centro de Matemáticas" (Diciembre 2024)

Se realizó una mejora integral del foro transformándolo en un "Centro de Matemáticas" con temática educativa y elementos visuales atractivos:

### Cambios realizados:

**CSS y estilos (`crunevo/static/css/forum_editor.css`):**
- Agregados estilos matemáticos con variables CSS para colores temáticos
- Implementadas animaciones y transiciones suaves
- Creados efectos hover y gradientes matemáticos
- Soporte para modo oscuro y responsive design
- Estilos especiales para badges de categorías con colores específicos

**Página principal del foro (`crunevo/templates/forum/list.html`):**
- Transformado el título a "Centro de Matemáticas" con header animado
- Agregados iconos matemáticos (🧮, ∑, π, ∞, ∆, ∫) 
- Implementados filtros de categoría mejorados con iconos específicos
- Creadas cards de preguntas con efectos hover y bordes decorativos
- Sidebar mejorado con estadísticas, consejos matemáticos y herramientas
- Panel de insights matemáticos contextual

**Vista de pregunta individual (`crunevo/templates/forum/question.html`):**
- Rediseño completo con breadcrumbs matemáticos
- Header de pregunta mejorado con mejor información del autor
- Separador matemático decorativo (∞)
- Botones de ordenamiento para respuestas múltiples
- Formulario de respuesta mejorado con consejos
- Sidebar expandido con herramientas matemáticas y quote inspiracional

**Formulario para hacer preguntas (`crunevo/templates/forum/ask.html`):**
- Interfaz completamente rediseñada con progreso visual
- Pasos numerados para guiar al usuario
- Tips matemáticos interactivos y consejos de calidad
- Vista previa y validación en tiempo real
- Header matemático inspiracional con emojis
- Mensajes de aliento y símbolos matemáticos

**Componente de respuestas (`crunevo/templates/forum/partials/answer_card.html`):**
- Diseño mejorado con avatares destacados
- Badges informativos para colaboradores
- Botones de voto rediseñados con efectos
- Mensaje especial para respuestas aceptadas
- Mejor organización visual y espaciado

**Navegación:**
- Actualizado enlaces en navbar (`crunevo/templates/components/navbar.html`)
- Modificado sidebar izquierdo (`crunevo/templates/components/sidebar_left_feed.html`)
- Cambiado de "Foro" a "Centro Matemático" con icono de calculadora

### Características destacadas:
- Temática matemática coherente en toda la interfaz
- Iconos específicos para cada categoría académica
- Animaciones CSS suaves y efectos de hover
- Diseño responsive optimizado para móviles
- Elementos de gamificación (progreso, badges, puntos)
- Herramientas matemáticas integradas (Desmos, GeoGebra, Wolfram Alpha)
- Mensajes motivacionales y tips educativos
- Soporte completo para modo oscuro

Todos los cambios mantienen la funcionalidad original mientras mejoran significativamente la experiencia visual y educativa del foro.

- Reverted forum to general "Foro Estudiantil", removing math-only branding. Updated navbar, sidebar, templates and CSS variables. (PR forum-general-qa)

- Modernized Club system with comprehensive feature enhancements including banner/avatar uploads, social media integration, creator permissions and modern UI design. Added banner_url, facebook_url, whatsapp_url and creator_id fields to Club model with proper relationships. Enhanced ClubForm with file upload fields and URL validation. Updated create_club route with Cloudinary integration for image uploads and proper creator assignment. Added edit_club functionality restricted to creators and admins. Implemented banner display with gradient overlays, social link buttons, and creator information in detail view. Enhanced list view with banner previews and social media indicators. Applied modern styling with smooth animations, hover effects and responsive design. All forms follow CSRF protection and established styling guidelines.
- Fixed missing Alembic dependency by pointing `club_modernization_fields` to `new_sections_2024` and created merge revision `f516460c56d7` to unify heads with `add_system_error_log`. (PR fix-migrations-heads)
- Verified feed management features in admin routes and templates, confirming post deletion and comment moderation. (QA feed-admin-functions-check)
- Added notes management page in admin with CSV export and deletion options (PR admin-notes-management).

- **Major Forum Modernization with Brainly-like Features (2024-01-XX)**: Completely redesigned the student forum to be better than Brainly with comprehensive enhancements across all aspects:

  **Backend Enhancements:**
  - Extended ForumQuestion model with difficulty_level, subject_area, grade_level, bounty_points, is_urgent, is_featured, quality_score, homework_deadline, exam_date, context_type fields
  - Extended ForumAnswer model with explanation_quality, has_step_by_step, has_visual_aids, is_expert_verified, confidence_level, helpful_count, word_count, estimated_reading_time, contains_formulas, contains_code fields
  - Added ForumTag model with many-to-many relationship to questions for better categorization
  - Added ForumReport model for community moderation and content reporting
  - Added ForumBadge model for gamification with user achievements system
  - Created association tables for user bookmarks, answer votes, and user badges
  - Enhanced forum routes with advanced filtering, sorting, search, tags system, and bounty management
  - Added bookmark functionality, improved voting system with vote tracking, and expert verification
  - Implemented comprehensive search with multi-criteria filtering and tag support
  - Added automatic answer quality detection and content analysis

  **Visual Design Overhaul:**
  - Removed old forum header and "Did you know" banner elements as requested
  - Completely redesigned list.html with modern, mobile-first, minimal interface
  - Implemented card-based layout with clean typography and responsive design
  - Added advanced filters panel with collapsible interface and real-time updates
  - Created modern search interface with live statistics and quick action buttons
  - Designed comprehensive tag system with color-coded categories and auto-complete
  - Added difficulty level badges, urgency indicators, and bounty system visualization
  - Implemented modern pagination with improved navigation

  **Enhanced Ask Question Experience:**
  - Redesigned ask.html as a 4-step wizard with progress tracking
  - Added title character counter and real-time validation
  - Implemented comprehensive categorization with difficulty levels and grade levels
  - Added context selection (homework, exam, curiosity, project)
  - Created modern tag input system with suggestions and auto-complete
  - Added advanced options including urgency flags and deadline setting
  - Implemented bounty system where users can offer points for better answers
  - Added sidebar with tips, examples, and community statistics
  - Created step-by-step navigation with completion validation

  **Search & Discovery:**
  - Created search_results.html template for advanced search results
  - Added search statistics dashboard with result metrics
  - Implemented applied filters display with easy removal options
  - Added comprehensive result cards with all question metadata
  - Created tag-based navigation and filtering system

  **Mobile Optimization:**
  - Designed fully responsive interface optimized for mobile devices
  - Implemented touch-friendly controls and swipe gestures
  - Added collapsible sections and optimized spacing for small screens
  - Created adaptive layouts that work seamlessly across all device sizes

  **Quality & Features:**
  - Added automatic answer quality scoring based on multiple factors
  - Implemented step-by-step detection and visual aids recognition
  - Added expert verification system for high-quality answers
  - Created helpful votes separate from regular voting
  - Added automatic word count and reading time estimation
  - Implemented formula and code detection in answers

  **User Experience:**
  - Added bookmark system for saving interesting questions
  - Implemented share functionality with native mobile sharing
  - Created live progress tracking in question creation
  - Added real-time character counters and validation feedback
  - Implemented auto-save and form persistence
  - Added comprehensive error handling and user feedback

  This modernization transforms the forum into a comprehensive learning platform that rivals and exceeds Brainly's functionality while maintaining a clean, minimal design optimized for both desktop and mobile use.
- Added migration 'add_forum_modernization_fields' to create missing tables and columns for the modern forum.
- Handled missing forum tables gracefully in list_questions to avoid 500 errors (PR forum-500-fix).
- Added migration 'forum_modernization_schema' and removed temporary error handling from forum routes.
- Fixed popular sort in forum by counting answers via join instead of property (hotfix forum-popular-sort).
- Improved forum list route with robust DB error handling and orphan author fallbacks (PR forum-list-stability).
- Added ensure_forum_tables helper and manual 500 error for missing schema; created test for /foro (PR forum-table-check).
- Fixed description validation on /foro/hacer-pregunta with char counter, drag-drop images and backend length check (PR forum-editor-enhancements).
- Removed duplicate Quill initialization on /foro/hacer-pregunta, ensuring single editor with image uploads and accurate character counter (PR forum-editor-single).
- Improved /foro/hacer-pregunta editor with precise whitespace-trimmed character validation, richer Quill toolbar, resizable images with tooltip and click-to-expand, and enforcement of 20-character minimum before advancing (PR forum-editor-validation-fix).
- Fixed character counter on /foro/hacer-pregunta using Quill text content and ignoring punctuation, enabling 20-character validation without errors (PR forum-editor-charcount-bugfix).
- Ensured /foro/hacer-pregunta editor enables "Siguiente" after 20 real characters by waiting for Quill initialization and using robust content validation (PR forum-editor-next-btn-fix).
- Fixed modal navigation by managing history state with a stack and popstate listener, preventing unintended page back navigation when closing new Facebook-style modals (PR modal-history-fix).
- Unified Facebook-style post modal: added color variables, refactored feed.js with createModal/closeModal helpers, and trimmed _post_modal.html to panel-only content (PR facebook-modal-refactor).
- Full-screen Facebook-style modal restored zoom, navigation, download and options controls with scroll-safe info panel (PR facebook-modal-controls).
- Introduced dual modal system: full-screen photo modal with advanced controls and restored Bootstrap comment modal, removing comments-only styles and logic (PR dual-modal-system).
- Unified comment input across photo and comment modals with fixed bottom form and reusable CSS for Facebook-like design (PR unified-comment-input).
- Made photo modal responsive for mobile, added unique IDs per post and ARIA-labelled controls to address accessibility warnings (PR photo-modal-mobile-fix).
- Fixed comment modal layout with flexbox to keep header and input fixed and added compact comment form styles reused in photo modal for consistency (PR comment-modal-compact-form).
- Removed Bootstrap's extra scroll class from comment modal to ensure a single scroll area and matched photo modal comment form width using w-100 (PR comment-modal-single-scroll).
- Refactored comment and photo modals into single-page scrollable layouts, locked body scrolling and anchored comment input at bottom for consistency (PR modal-unified-scroll).
- Ensured modals remain within viewport using 90vh content height, moved all scroll to internal containers and kept comment input fixed to eliminate outer scrollbars (PR modal-scroll-layout-fix).
- Implemented single-scroll comment modal with compact comment CSS, load-more button fetching paginated comments with has_more flag, and updated tests to cover new API (PR comment-modal-infinite-scroll).
- Removed nested scroll by stripping overflow and height limits from `.modal-comments-section`, consolidating scrolling to the parent container (PR modal-comments-scroll-fix).
- Rebuilt post and comment modals with two-panel layout, fixed header and bottom comment form, and single scrollable info panel with responsive stacking (PR modal-two-panel-layout).
- Resolved double scroll in Facebook-style modal by enforcing flexbox layout with a single scrollable content area, updating comment modal markup and scroll handling (PR modal-single-scroll-fix).
- Eliminated remaining double scroll in comment modal by moving the comment form inside a single scrollable body, making it sticky at the bottom and removing inner comment list overflow (PR comment-modal-sticky-input).
- Consolidated comment modal layout by placing the comment form outside the scrollable body, cleaning duplicate comment styles and reinforcing single-scroll behavior with sticky input (PR comment-modal-css-cleanup).
- Centered comment modal horizontally on desktop, added responsive full-width behavior on mobile, and preserved sticky comment form (PR comment-modal-center).
- Optimized comment modal input with full-width auto-expanding textarea and minimal send button for better mobile usability (PR comment-input-opt).
- Fixed navbar macros: consolidated user auth conditional and guarded current_user usage to resolve TemplateSyntaxError and test failures (PR navbar-auth-conditional).
- Migrated mobile "NotBar" component to "MobileNavbar", renamed template and CSS class `.notbar` to `.mobile-navbar` and updated includes (PR mobile-navbar-rename).
- Documented mobile navigation bar usage and noted replacement of bottom nav (PR mobile-navbar-docs).
- Refined mobile navbar: new purple blur style with circular buttons, forum icon now question mark, and search input opens a full-screen modal with live suggestions (PR mobile-navbar-enhance).
- Mobile navbar badges and spacing fixed: icons spaced evenly, notification button links to full page with working badge, cart count now visible, and auto-hide/padding logic targets the mobile navbar (PR mobile-navbar-fixes).
- Calculated navbar height dynamically with CSS variable, updated sidebar offset and scroll padding, and unified auto-hide logic to ensure content isn't covered on any page (PR navbar-overlap-fix).
- Reapplied navbar height on load and resize, setting body padding and scroll offset to prevent content being hidden by fixed navbars (PR navbar-padding-load).
- Recalculated navbar height on DOMContentLoaded and window load to prevent fixed navbar from covering content on mobile and desktop (PR navbar-height-recalc).
- Fixed indentation of marketplace and related blueprint imports in `app.py` to resolve deployment error (hotfix marketplace-import-indent).
- Added missing marketplace utilities and models overhaul: created `utils/uploads` helper, simplified marketplace models, fixed conversation/message relations, updated routes and templates, and ensured CSRF tokens in forms (PR marketplace-fixes).
- Added migration to create marketplace tables and product fields and rolled back DB session before logging errors to avoid aborted transactions (PR marketplace-subcategory-fix).
- Fixed seller registration page 500 error by importing csrf macro and sanitized marketplace price filters to avoid "None" in numeric inputs (hotfix marketplace-become-seller).
- Handled `None` values in marketplace filter inputs to prevent invalid numeric field values (hotfix marketplace-filter-none).
- Fixed seller dashboard 500 by providing required context variables and timestamp alias for messages (hotfix seller-dashboard-context).
- Guarded seller dashboard template against missing product or sender references to prevent runtime errors (hotfix seller-dashboard-template-guards).
- Added `is_official` field to `Product` model with default `False` and migration to support official products (PR add-product-is_official).
- Restricted store index and related product queries to `is_official=True` so only official products appear (PR store-official-filter).
- Marketplace now displays a badge for official products and includes them alongside seller listings (PR marketplace-official-badge).
- Unified `Product` model across store and marketplace: removed duplicate favorite/purchase queries and enforced `is_official` filter in views `store.store_index`, `store.view_product`, `store.redeem_product`, `store.buy_product`, `store.add_to_cart`, `store.view_cart`, `store.checkout`, `store.toggle_favorite` and `marketplace.marketplace_index`.
- Added unified product route `/producto/<id>` with conditional template and redirects from legacy store and marketplace paths (PR product-view-unify).
- Added error handling and missing context for marketplace seller and message views to prevent 500 errors (hotfix marketplace-route-errors).
- Registered `timeago` and `date` template filters and imported CSRF macro in marketplace templates to prevent undefined filter errors and ensure proper form protection (hotfix marketplace-filters-csrf).
- Implemented pagination in seller_products view, passing pagination context and guarding template to avoid undefined errors (hotfix seller-products-pagination).
- Fixed marketplace messages link to use `marketplace.marketplace_index` and guarded optional image upload routes to avoid BuildError (hotfix marketplace-messages-link).
- Marketplace product detail view now renders `marketplace/view_product.html` with seller info, related products and CSRF macro (PR marketplace-product-detail-template).
- Fixed seller product editing by including unread message count in edit view and replaced delete links with POST forms and CSRF to enable product removal from seller panel (hotfix seller-product-actions).

## Store and Marketplace Unification

- Unified Store and Marketplace modules into a single Commerce module with shared templates and routes.

## Feed Interactions Improvement

- Mejorado el sistema de interacción con publicaciones en el feed:
  - Implementada funcionalidad para abrir el modal de comentarios al hacer clic en el contador de comentarios.
  - Añadida sincronización de datos en tiempo real para el modal de comentarios mediante API.
  - Creado endpoint `/feed/api/comments/<post_id>` para obtener comentarios actualizados.
  - Mejorada la accesibilidad de los modales con atributos ARIA adecuados.
  - Expandido el menú de opciones de publicaciones (tres puntos) con nuevas funcionalidades:
    - Copiar enlace de la publicación
    - Guardar publicación
    - Reportar publicación (existente)
  - Implementados controladores JavaScript para las nuevas opciones del menú.
  - Añadida función `copyToClipboard` con soporte para API moderna y fallback para navegadores antiguos.
  - Mejorada la experiencia de usuario con retroalimentación visual y notificaciones toast.

## Sidebar Optimization

- Optimizado el sidebar derecho del feed para mejorar la experiencia de usuario:
  - Rediseñada la sección de tendencias para mostrar publicaciones reales con sus estadísticas.
  - Mejorada la sección de contribuidores destacados para mostrar usuarios reales con sus puntos semanales.
  - Implementada la sección de logros recientes con datos dinámicos de la base de datos.
  - Añadido sistema de tips de estudio aleatorios para mayor variedad de contenido.
  - Reorganizada la sección de enlaces útiles con mejor distribución espacial.
  - Mejorada la estética general con efectos hover, transiciones suaves y mejor espaciado.
  - Implementada responsividad para dispositivos móviles.
  - Añadidos enlaces "Ver más" en cada sección para facilitar la navegación.
- Created new template `tienda/_product_cards.html` for displaying product cards with dynamic rendering of product information including images, names, descriptions, badges, ratings, prices, and action buttons.
- Created unified template `tienda/producto.html` for displaying detailed product information with breadcrumb navigation, image carousel, product details, action buttons, description, shipping information, and tabs for reviews and questions.
- Created template `tienda/carrito.html` for the shopping cart with product details, quantity controls, and order summary.
- Updated `app.py` to register the new unified commerce blueprint and removed the old store and marketplace blueprints.
- Added legacy redirects in `commerce_routes.py` for specific routes from the old store and marketplace modules to the new unified commerce module.
- Created template `tienda/checkout_confirm.html` for the checkout confirmation page with order summary and shipping options.
- Created template `tienda/checkout_success.html` for the checkout success page with order details and purchased products.
- Created template `tienda/compras.html` for displaying a user's purchases with search, sorting, and review options.
- Created template `tienda/favorites.html` for displaying a user's favorite products with search, sorting, and cart actions.
- Created template `tienda/request_product.html` for product requests with form and previous requests display.
- Created template `tienda/my_requests.html` for displaying a user's product requests with search, filtering, and detailed information.
- Created template `tienda/become_seller.html` for the "Become a Seller" page with benefits, guide, and registration form.
- Created comprehensive template `tienda/seller_dashboard.html` for the seller dashboard with navigation sidebar and sections for dashboard statistics, products, orders, messages, reviews, and settings.

## Sistema de Eventos y Panel Administrativo

- Implementado sistema completo de gestión de eventos con las siguientes características:
  - Extendidas las rutas en `event_routes.py` para incluir todas las funciones necesarias:
    - `crear_evento()` (existente, mejorado)
    - `editar_evento(event_id)` (nuevo)
    - `eliminar_evento(event_id)` (nuevo)
    - `ver_evento(event_id)` (existente)
    - `listar_eventos()` (existente)
    - `mark_attendance()` (nuevo) para marcar asistencia y otorgar créditos
  - Aplicados decoradores de permisos adecuados (`@admin_required`, `@login_required`) a todas las rutas
  - Integrado el sistema de eventos con el panel administrativo mediante `admin_routes.py`
  - Creadas plantillas administrativas:
    - `admin_event_list.html`: Lista de eventos con filtros, búsqueda y exportación CSV
    - `admin_event_form.html`: Formulario para crear y editar eventos
    - `admin_event_detail.html`: Detalles del evento y gestión de participantes
  - Integración con el sistema de créditos para recompensar la asistencia a eventos
  - Soporte para eventos destacados, próximos y pasados con filtros
  - Categorización de eventos (taller, seminario, feria, conferencia, etc.)
  - Acceso a eventos desde el menú de navegación del panel administrativo
- Created template `tienda/publish_product.html` for publishing or editing products with form fields and image upload.
- Replaced `auth.profile_by_username` links with `auth.view_profile` across templates to resolve navbar BuildError (hotfix profile-link).

- Added legacy blueprints to redirect /store and /marketplace paths to /tienda, restoring /store access and preventing 404 errors.

- Added CSRF macro usage to commerce and admin templates; implemented streak claim API, fixed profile route, paginated feed comments and renamed Referral fields for tests.
- Resolved /tienda 500 by pointing commerce_index to existing template and ensuring query parameters are handled safely.
- Hardened HTTP responses: removed legacy X-Frame-Options/Expires headers and enforced UTF-8 content type and nosniff policy.
- Added /login/verify route with two-factor code validation and corrected login redirect.
- Guarded post_reaction migration to check for posts table before altering and fixed admin sidebar events link.
- Guarded crolars price rendering across store and commerce templates to prevent 500 errors when price is missing (PR store-crolars-undefined).
- Wrapped favorite product price credits section with defined check and "No disponible" fallback to handle missing values.
- Wrapped product detail crolars price block with defined check and "No disponible" fallback (hotfix product-crolars-fallback).
- Guarded cart price credits display and total calculation with defined check and fallback placeholder in `carrito.html`.
- Wrapped product price credits in `store/view_product.html` with defined checks, added "No disponible" fallbacks and disabled actions when missing.
- Guarded product card price credits with defined check, added "No disponible" fallbacks and defaulted data-credits to 0 when undefined.
- Wrapped purchase price credits section with defined check and "No disponible" fallback in `compras.html`.
- Wrapped profile purchases tab price credits with defined check and "No disponible" fallback.
- Replaced `product.price_credits or ''` with `product.price_credits if product.price_credits is defined else ''` in `admin/manage_store.html`.
- Replaced `product.price_credits if product else ''` with `product.price_credits if product and product.price_credits is defined else ''` in `admin/add_edit_product.html`.
- Added Jinja macro `render_price_credits` in `components/price_credits.html` to display price credits or 'No disponible'; replaced templates to use it and set `Product.price_credits` default to 0. Use `render_price_credits(obj)` for future displays.
- Guarded product detail and card templates against undefined `price`, showing "Precio no disponible" when missing and hiding cart actions accordingly.
- Added accessible labels and hidden text to product card icon buttons to satisfy button accessibility checks.
- Wrapped `backdrop-filter` usage in `store.css` with `@supports` fallbacks for broader browser compatibility.
- Restored `X-Frame-Options` security header.
- Restored `/feed` URL after closing photo modal, added direct route cleanup and ensured back button closes modal (PR feed-modal-url-fix).
- Updated all navigation links and cart scripts to use `/tienda` directly, replacing legacy `/store` paths that filtered out marketplace products. Cart badge and search results now call commerce endpoints. (PR navbar-store-direct)
- Added placeholder migration cd14a01e631b to resolve missing revision during deployment.

- Guarded `complete_missing_models` migration against absent tables and aligned
  saved courses table name, preventing `NoSuchTableError` on deployments.
- Guarded `add_user_career_interests` migration against missing `users` table
  by checking for table existence before altering.
- Computed cart totals server-side and guarded price display to prevent /tienda/cart 500 errors.
- Logged missing profile users and returned 404 instead of 500; wrapped profile queries in try/except to handle absent tables gracefully (PR perfil-500-fix).
- Defaulted `verification_level` to 0 in profile logic and templates to prevent 500 errors when user records store NULL values.
- Guarded profile note statistics against missing ratings to avoid `/perfil/<username>` 500 errors.
- Filtered non-numeric note ratings and averaged safely to prevent division errors on profile; added tests for profiles with and without notes (PR profile-average-rating-fix).
- Fixed achievement progress on profile by counting unlocked achievements and avoiding list/int division; added test for logros tab (PR perfil-achievements-fix).
- Added fallback `rating` property on `Note` and strengthened profile stats calculations with numeric checks and safe queries to prevent `/perfil/<username>` 500 errors.

- Fixed profile purchases tab by replacing obsolete `commerce.marketplace` link with `commerce.commerce_index`, updating product URLs to `commerce.view_product` and skipping purchases missing a product to avoid BuildError on `/perfil/<username>`.

- Removed scroll-to-top button and associated styles and scripts, eliminating unused scroll event logic. (PR remove-scroll-top)
- Updated private and public profile views to reuse feed's post creation input and post cards, syncing reaction and save data for a consistent feed-style experience. (PR perfil-feed-sync)
- Added JSON upload endpoints `/auth/upload-profile-picture` and `/auth/upload-banner` to update avatar and banner with Cloudinary or local storage; frontend now hits these routes and updates the preview with toasts. (PR profile-upload-fix)
- Added JSON upload endpoints `/auth/upload-profile-picture` and `/auth/upload-banner` to update avatar and banner with Cloudinary or local storage; frontend now hits these routes and updates the preview with toasts. Marked legacy HTTP test scripts to skip in pytest. (PR profile-upload-fix)
- Ajustado límite inicial de `fetch_feed_data` a 10 para alinear la paginación y evitar duplicados en el scroll infinito del feed. Se añadió prueba que verifica que la segunda página devuelve nuevas publicaciones.
- Removed duplicate `head_extra` block in `forum/ask.html` to resolve template rendering error on `/foro/hacer-pregunta`. (PR forum-head-extra-dup)
- Reemplazado macro de reacciones en `post_detail.html` por acciones estilo Facebook con panel flotante y conteos con íconos; eliminado `components/reactions.html`. (PR facebook-reactions-detail)
- Corregido cambio de banner duplicado eliminando listeners antiguos, actualizando `uploadBanner` para usar `.profile-banner` y ruta JSON `/auth/upload-banner`, y agregando la clase correspondiente en plantillas de perfil.
- Inicializadas listas vacías para `upcoming_events` y estadísticas en el espacio personal, corrigiendo errores en `/espacio-personal/calendario` y `/espacio-personal/estadisticas`.
- Reemplazado `tojsonfilter` por `tojson` en `statistics_view.html`.
- Evitado comparación con `None` en `profile/tabs/compras.html` verificando precios definidos.
- Corregidos filtros de búsqueda utilizando `Product.is_approved` y removiendo `Post.is_deleted`.
- Registrado `event_bp` también en modo admin para habilitar la gestión de eventos.
- Optimized settings page navigation by auto-initializing scripts and moving animations CSS to template for faster load (PR settings-init-fix).
- Provided default user statistics in personal space settings view to prevent 500 errors and added view tests for main personal space pages. (PR personal-space-settings-fix)
- Improved profile dark mode and lazy image handling; added Tailwind dark variants, backdrop-filter fallback and IntersectionObserver fixes to mitigate console warnings. (PR perfil-darkmode-console-fix)
- Added slug-based template application endpoint and modernized personal space template cards with badges, dark mode, and accessible preview buttons; updated JS fetch error handling and tests. (PR personal-template-apply)

- Adjusted profile sidebar username and career text to inherit theme colors, ensuring readability on light and dark backgrounds. (PR perfil-sidebar-text-color)
- Fixed avatar edit button opening file dialog twice by removing duplicate listener and handling upload through the existing input. (PR perfil-avatar-dialog-fix)
- Validated feed post uploads by limiting files to safe extensions and 5MB max size, updated toast templates for flash categories and added tests. (PR feed-upload-validation)
- Limited feed post uploads to images only, enforced 5MB max per file, rejected more than 10 images and read `comment_permission` once. (PR feed-upload-limits)
- Improved forum question and answer pages with responsive layout, theme-aware card and badge colors, and dark/light compatible vote buttons. (PR forum-responsive-theme)
<<<<<<< HEAD
- Allowed uploading .webp note files and listed .webp in the upload form accept attribute. (PR notes-webp-upload)
- Comentarios en publicaciones requieren usuarios activados; intentos bloqueados se registran para monitoreo. (PR comment-auth-log)
=======
- Comentarios en publicaciones requieren usuarios activados; intentos bloqueados se registran para monitoreo. (PR comment-auth-log)
- Reemplazada recarga del feed tras publicar por inserción dinámica usando `_posts.html` retornado en JSON y prueba asociada. (PR feed-dynamic-insert)
>>>>>>> 8efe14d6
<|MERGE_RESOLUTION|>--- conflicted
+++ resolved
@@ -1235,10 +1235,6 @@
 - Validated feed post uploads by limiting files to safe extensions and 5MB max size, updated toast templates for flash categories and added tests. (PR feed-upload-validation)
 - Limited feed post uploads to images only, enforced 5MB max per file, rejected more than 10 images and read `comment_permission` once. (PR feed-upload-limits)
 - Improved forum question and answer pages with responsive layout, theme-aware card and badge colors, and dark/light compatible vote buttons. (PR forum-responsive-theme)
-<<<<<<< HEAD
 - Allowed uploading .webp note files and listed .webp in the upload form accept attribute. (PR notes-webp-upload)
 - Comentarios en publicaciones requieren usuarios activados; intentos bloqueados se registran para monitoreo. (PR comment-auth-log)
-=======
-- Comentarios en publicaciones requieren usuarios activados; intentos bloqueados se registran para monitoreo. (PR comment-auth-log)
-- Reemplazada recarga del feed tras publicar por inserción dinámica usando `_posts.html` retornado en JSON y prueba asociada. (PR feed-dynamic-insert)
->>>>>>> 8efe14d6
+- Reemplazada recarga del feed tras publicar por inserción dinámica usando `_posts.html` retornado en JSON y prueba asociada. (PR feed-dynamic-insert)