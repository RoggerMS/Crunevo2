# Guidelines for Codex agents

## Consolidación de rutas de Perfil
- Se unificaron las rutas `/perfil` (perfil propio) y `/perfil/<username>` (perfil público) en una sola vista inteligente `view_profile`.
- Se redireccionaron las rutas antiguas a la nueva estructura unificada.
- Se actualizaron todas las referencias a `url_for('auth.perfil')` en las plantillas para usar `url_for('auth.view_profile', username=current_user.username)`.
- Se actualizaron los condicionales en las plantillas para detectar si el usuario es el propietario del perfil.
- Se eliminaron rutas redundantes como `/perfil_notas` y se redirigieron a la vista unificada con parámetros de tab.
- Se mantuvieron las funcionalidades existentes como actualización de avatar, banner y sección "about".


- Always run `make fmt` and `make test` before committing.
- Use Tailwind CSS utilities when updating templates, but keep Bootstrap components unless instructed otherwise.
- Do not modify models or database migrations unless explicitly requested.
- The notes blueprint exposes both `notes.detail` and `notes.view_note` for `/notes/<id>`.
- Merge duplicated `DOMContentLoaded` listeners into a single entry point in `main.js`.
- All `<form method="post">` must import `components/csrf.html` and call
  `csrf_field()` immediately after the `<form>` tag.
- Nunca hacer CREATE TYPE sin comprobar si el tipo ya existe; usa IF NOT EXISTS o checkfirst=True.
- Dependabot PRs should only be merged after CI passes (`make test`) and prefer squash merges.
- Se corrigió `Referral` para usar `referrer_id` y `referred_id` en las relaciones y evitar errores de nombre.
- Se corrigió la barra de navegación fija añadiendo padding global y mejorando el menú móvil (PR navbar fixes).
- Se ajustó el padding global mediante CSS en el body y se agregó z-index al navbar para evitar que tape el contenido.
- Se mejoró el cierre del menú móvil y se fijó la altura del navbar (PR navbar fixes 2).
- Se cierra el menú móvil al redimensionar la pantalla (PR navbar fixes 3).
- Se movió el padding-top global al archivo style.css y se eliminó el bloque de
  estilos embebidos en base.html (PR navbar fixes 4).
- Se ajustó el `main` con padding-top en móviles y se quitó en pantallas
  mayores (PR navbar fixes 5).
- Se agregó margen superior al `main` solo en escritorio con CSS
  (`@media (min-width: 992px)`)
- Se oculta `#mobileMenuOverlay` en escritorio y se ajusta el
  listener de redimensionado a 992px (PR overlay fix).
- Se establece `height` y `width` en 0 para `#mobileMenuOverlay` en
  escritorio y se asegura que `closeMenu()` añada `tw-hidden` (PR overlay fix 2).
- Se corrige la clase inicial de `#navLinks` para mostrarse horizontal en
  escritorio y se evita abrir el menú móvil en pantallas grandes
  (PR navbar desktop fix).
- Se establece `z-index: -1` y `position: static` para `#mobileMenuOverlay`
  en escritorio, previniendo que bloquee el contenido (PR overlay fix 3).
- Se asegura que `#navLinks` se coloque en `#desktopNavContainer` al cargar la
  página y se oculta `#mobileMenuPanel` en escritorio (PR navbar panel fix).
- Se fuerzan `display: none` y `pointer-events: none` para `#mobileMenuOverlay`
  y `#mobileMenuPanel` en escritorio, actualizando `main.js` para aplicar estos
  estilos al cargar la página y al cerrar el menú (PR overlay hide complete).

- Se agregó "navbar_crunevo_fixed.html" como ejemplo de navbar fijo con menú móvil.
- Navbar migrado completamente a Bootstrap sin Tailwind ni overlay. Se eliminó el script de Tailwind y se simplificó main.js (PR bootstrap-only navbar).
- Implemented Tabler-based admin dashboard with new templates and blueprint enforcement.
- Fixed PDF upload to Cloudinary storing URL and adjusted templates (PR pdf-upload-fix).
- Restored Cloudinary upload logic in `notes_routes.py` to fix undefined variable error (PR notes-upload-fix).
- Improved PDF handling in notes: use `resource_type='auto'`, display inline with `<iframe>` and direct download link (PR notes-pdf-view).
- Enhanced notes upload error handling and download route: validate title, catch Cloudinary errors and serve local files with `send_file` (PR notes-error-handling).
- Updated notes detail template to embed PDFs with an `<iframe>` wrapped in `.ratio`, added fallback download link and removed duplicate buttons (PR pdf-viewer-fix).

- Confirmed notes upload uses `resource_type='auto'` for Cloudinary; recommended verifying URL uses '/raw/upload' (answer to resource_type question).
- Forced Cloudinary URLs for notes to use `resource_type='raw'` when generating
  `secure_url` (PR notes-raw-url).
- Ajustado el flujo de subida de PDF a Cloudinary para almacenar `resource_type='image'` en la URL principal. Esto permite visualizar correctamente el archivo en un `<iframe>` sin bloqueos por `/raw/upload`.
- Reemplazado iframe de detalle de nota para usar Google gview y permitir visualización embebida (PR gview-iframe).
- Se integró PDF.js como visor en `detalle.html`, cargando el primer canvas con el PDF y manteniendo enlace de descarga. (PR pdfjs-viewer)
- Integrado PDF.js de forma local y configurado worker en detalle.html (PR pdfjs-local).
- Corregido el path de `pdf.worker.min.js` en `detalle.html` para que PDF.js renderice correctamente (PR pdfjs-worker-path).
- Mejorado `upload.html` para usar tarjeta Bootstrap con `form-floating` y botón primario (PR notes-upload-ui).
- Corregido include en manage_users.html eliminando 'with user=user' para evitar TemplateSyntaxError (PR manage-users-include-fix).
- Modernizado `upload.html` con tarjeta centrada y botón ancho usando Bootstrap 5 (PR notes-upload-modern-card).
- El CSP ahora permite frames desde Cloudinary (PR cloudinary-frame-src).
- Verificada presencia de PDF.js local y worker (>100KB) y correcta configuración del visor en detalle.html. CSP mantiene Cloudinary en `img-src` y `frame-src` (QA pdfjs-check).
- CSP ampliado: `connect-src` incluye Cloudinary y `script-src`/`style-src` permiten CDN (PR cloudinary-csp-connect).

- Actualizado `<header>` en `admin/partials/topbar.html` con clase `navbar-light` (PR admin-topbar-light).
- Navbar ahora usa clase `navbar-crunevo` y `navbar-expand-md`, con iconos en cada enlace (PR navbar-icons).
- Implementado input rápido en el feed para publicar texto e imagen o PDF, mostrando los últimos posts (PR feed-quick-input).
- Corregido url_for en pending.html para usar 'feed.index' y evitar BuildError (PR pending-home-link)
- Añadida sección de destacados en el feed con notas más vistas, posts populares y usuarios con logros recientes (PR featured-posts)
- Añadido ranking semanal y logros recientes en el feed (PR weekly-ranking)
- Corregidos formularios del panel de administración: `manage_users` acepta
  POST, `user_actions.html` importa `csrf_field` y envía `user_id` (PR admin-fixes)
- Fixed feed template to handle posts without an author (PR orphan-posts-fix).
- Simplified author checks in feed template using a local variable (PR feed-author-var).
- Corregido el query de usuarios destacados para agrupar por usuario y ordenar por el logro más reciente (PR top-users-orderby-fix).

- Agregado endpoint `feed.view_post` con plantilla `post_detail.html` para ver publicaciones individuales (PR post-detail-route).
- Se unificó la ruta alias de `feed.view_post` usando <int:post_id> para evitar BuildError en templates.
- Se añadió prueba unitaria para verificar el alias `/posts/<id>` de `feed.view_post` (PR view-post-alias-test).
- Verificadas rutas del feed y sin reproducir BuildError; alias '/posts/<id>' activo (QA feed-view-post-check).

- Revalidado enlace a `feed.view_post`; no se reproduce BuildError y se mantiene alias `/posts/<id>` (QA feed-view-post-check 2).
- Prueba adicional confirma url_for("feed.view_post") genera /post/<id> (QA feed-view-post-check 3).
- Endpoint `feed.view_post` se define explícitamente en la ruta y se comprueba que la blueprint está registrada (QA feed-view-post-check 4).
- Layout updated to use `container-fluid px-md-5` and sidebars distributed per page with row/col system (PR full-width-layout).
- Se corrigió la sección de destacados en feed.html usando filas y columnas Bootstrap para mostrar tarjetas en tres columnas (PR feed-layout-fix).
- Se ajustó 'feed.html' corrigiendo clases y confirmando las columnas de destacados (PR feed-layout-fix2).
- Ajustado el layout de destacados para distribuir correctamente las tarjetas en tres columnas (PR feed-layout-fix3).
- Verificada CSS global sin conflictos y la fila de destacados usa `row-cols-md-3` para asegurar las tres columnas (PR feed-layout-fix4).
- Ajustado layout de admin para separar navbar fijo y añadir padding al contenido (PR admin-spacing-fix).
- Mejorado `base_admin.html` con padding horizontal en el main y sidebar con enlaces actualizados (PR admin-spacing-fix2).
- Admin layout now uses `page` and `page-wrapper`; sidebar muestra Créditos y Estadísticas (PR admin-page-wrapper).
- Agregado bloque de noticias en el feed principal para mostrar anuncios de CRUNEVO (PR feed-news-section)
- Se añadieron likes y comentarios en las publicaciones del feed (PR feed-comments-likes)
- Panel admin rediseñado con Tabler: tema dinámico, sidebar ampliado y cards con shadow (PR admin-tabler-redesign).
- Sidebar del panel admin reorganizado con secciones y estilos para íconos alineados (PR admin-sidebar-design).
- Sidebar resalta enlace activo, toasts usan Bootstrap y topbar incluye botón de tema (PR admin-sidebar-active).
- Layout de admin en dos columnas con sidebar fijo y topbar dentro de main. Sidebar usa `nav flex-column` (PR admin-sidebar-col-fix).
- Añadido sistema de navegación de secciones por botones en el feed (PR feed-section-buttons).
- Estructura de admin modernizada con Tabler 1.3.x: sidebar fijo, topbar simplificada y soporte de tema oscuro (PR admin-modern-layout).
- Fixed like_post to initialize likes when null (PR post-like-null-fix).
- Navbar principal se oculta en /admin usando un condicional en base.html (PR admin-navbar-hide).
- Implementado filtros rápidos en el feed por query string (PR feed-quick-filters).
- Lista de apuntes ahora permite filtrar por recientes, más vistos y categorías y muestra tags en cada tarjeta (PR notes-filters).
- Apuntes admiten comentarios y reacción con likes que se pueden quitar (PR notes-comments-likes).
- Gestión de usuarios ahora incluye acciones rápidas por fila con dropdown y modal para cambiar rol (PR user-quick-actions).
- Panel de productos en admin incluye edición visual, eliminación segura y acceso directo a vista pública (PR admin-product-actions).

- Panel de administración muestra tarjetas con métricas de usuarios, apuntes, tienda, créditos y ranking (PR admin-dashboard-cards).
- Tienda actualizada con grilla Bootstrap y tarjetas con shadow en store.html y product_card.html (PR store-bootstrap-cards).
- Añadida vista de detalle de producto con ruta '/product/<id>' y enlace desde las tarjetas (PR store-product-detail).
- Carrito rediseñado con tabla responsive y controles de cantidad; nuevas rutas para modificar cantidades (PR cart-update).
- Panel de administración ahora incluye vista detallada de movimientos de créditos con tabla y razón (PR admin-credits-history).
- Panel de administración permite exportar usuarios, créditos y productos a CSV (PR admin-exports).
- En el panel de productos se corrigió el enlace a la vista pública usando `store.product_detail` (PR admin-product-link-fix).
- Eliminada la función `create_tables_once` en app.py para evitar timeouts; las tablas se gestionan con migraciones (PR app-init-fix).
- Added Fly.io troubleshooting steps for Postgres connection errors in README (PR fly-release-troubleshooting).
- Updated Fly.io docs to reference `crunevo-db.internal` (PR fly-db-internal-fix).
- Onboarding tokens now use `secrets.token_urlsafe(32)` and no longer encode the email (PR onboarding-token-length).
- Comment form listener now checks element existence with optional chaining in `detalle.html` (PR comment-form-null-check).
- Removed unused today variable from trending route in feed_routes.py (PR trending-today-remove).
- En `add_product` se castea `price` a float y `stock` a int antes de crear el producto (PR admin-add-product-cast).
- Dashboard incluye gráficas de usuarios, apuntes, créditos y productos usando Chart.js (PR admin-dashboard-charts)
- Corregido _fill_series en products_last_3_months pasando 'rows' (PR admin-stats-bugfix)
- Admin panel moved to subdomain burrito.crunevo.com with dedicated Fly app (PR admin-subdomain).
- Panel de administración aislado por completo en burrito.crunevo.com; /admin no se registra en el dominio principal y navbar público sin enlace Admin (PR admin-isolation).
- Pantalla de login exclusiva para admins en /login, redirige al dashboard y se bloquea /admin en www (PR admin-login-isolation).
- Verificada configuración ADMIN_INSTANCE=1 en fly-admin.toml y wsgi_admin.py; login redirige al dashboard y blueprint admin se registra solo en modo admin (QA admin-config-check).
- Confirmado FLASK_APP usa "crunevo.wsgi_admin:app" y create_app separa blueprints según ADMIN_INSTANCE (QA admin-env-check).
- wsgi_admin.py simplificado para importar create_app desde crunevo.app sin variables extra y se verificó FLASK_APP en fly-admin.toml (QA admin-wsgi-cleanup).

- Dockerfile now reads FLASK_APP to run gunicorn, enabling admin instance to use wsgi_admin (PR admin-gunicorn-env).
- Updated create_app to use `is_admin` flag and ensure admin blueprints load only when ADMIN_INSTANCE=1. wsgi_admin.py now sets this variable explicitly (PR admin-blueprint-filter).
- Updated wsgi.py to import create_app from crunevo.app and set FLASK_APP to 'crunevo.wsgi:app' in fly.toml to ensure Gunicorn loads the app correctly (PR wsgi-app-fix).
- Confirmed admin instance loads wsgi_admin via fly-admin.toml and blueprints register only in that mode (QA admin-deploy-fix).
- wsgi_admin.py ahora establece ADMIN_INSTANCE antes de importar create_app para evitar que el panel admin muestre el feed público (PR wsgi-admin-env-order).
- Health check blueprint registered globally and Fly admin HTTP checks configured. Added console log for instance mode (PR admin-health-check).
- Agregado PUBLIC_BASE_URL en config, context processor e enlace absoluto en manage_store para acceder a la tienda pública desde admin.
- Enlaces de perfil y productos en plantillas admin ahora usan PUBLIC_BASE_URL para apuntar al dominio público (PR admin-absolute-links2).
- Implementados logs de productos, notificaciones internas y rol de moderador con modo lectura en admin (PR admin-logs-moderator).
- Health check no redirige a HTTPS para pasar comprobaciones HTTP (PR health-check-http).
- Fixed inactive dropdowns on admin tables by initializing via main.js and adding tooltips (PR admin-dropdowns-init).
- Mejorado diseño visual del panel admin: contraste, colores y botones en modo claro/oscuro (PR admin-ui-polish).
- Sidebar dark theme polished and dropdowns reinitialized after DataTable events, with theme toggle icon updates (PR admin-dark-dropdown-fix).
- Arreglados dropdowns en tablas con getOrCreateInstance y fondo oscuro uniforme en main y tarjetas (PR admin-dropdown-dark-bg).
- Mejorados badges de rol, icono de tema, padding inferior y estilos de main según tema (PR admin-ui-accessibility-fix).
- Ajustados estilos oscuros de cards y badges, y se forzó fondo oscuro en sidebar para cubrir franjas blancas (PR admin-dark-ui-tweak).
- Dropdown de "Más opciones" ocultando tooltip activo y reinicializado tras DataTables; fondo oscuro global en body y container (PR admin-dropdown-tooltip-fix).
- Contraste de hover en el sidebar oscuro, min-height para page-content y textos muted claros; funciones de dropdowns y datatables movidas a admin_ui.js (PR admin-layout-tweak).
- Reparado dropdown de "Más opciones" en tablas admin, corrigiendo conflictos con DataTables y tooltips (PR admin-dropdown-final-fix).
- Ajustado soporte de modo oscuro en feed, apuntes y tienda (PR dark-theme-fix)
- Ensured dropdown containers use position-relative to properly render menus (QA admin-dropdown-container).
- Prevented duplicate dropdown instances by checking getInstance first (QA admin-dropdown-instance-check).
- Avoided tooltip duplication by verifying getInstance and binding show event once (QA admin-tooltip-instance-fix).
- Implemented ranking with tabs and achievements section (PR ranking-achievements).
- Integrado Resend como proveedor de emails y verificación en registro (PR resend-email-provider).
- Fixed feed weekly ranking query removing nonexistent achievement join (PR achievement-table-fix).
- Fixed profile achievements include syntax and feed loop for recent achievements (PR profile-feed-jinja-fix).
- Updated profile templates to use a.badge_code and redesigned personal profile with activity dashboard (PR profile-redesign).
- Fixed slice syntax in perfil.html loops by assigning sorted lists before slicing to avoid TemplateSyntaxError (PR profile-slice-fix).
- Registro permite subir avatar opcional y username único; perfil muestra @username y acepta nueva foto (PR profile-avatar-upload).
- Avatar por defecto se asigna automáticamente si no se sube imagen en el registro (PR default-avatar).
- Registro renovado con tarjeta responsiva, vista previa de avatar y aviso si falla Resend (PR registro-ui-email-fix).
- Implemented secure admin route to send custom emails with preview and sidebar link (PR admin-email-sender).
- Onboarding finish page redesigned with avatar file/url preview and card layout (PR onboarding-finish-ui).
- Ruta /register no se registra en la instancia admin; el registro sólo está disponible en /onboarding/register del dominio público y el login del admin sigue limitado a roles admin o moderador (PR remove-admin-register).
- Pantalla de login renovada con tarjeta doble y estilos responsive; se añadió login.css (PR login-page-redesign).
- Login page updated with transparent card and centered mobile layout (PR login-transparent-blur).
- Register page redesigned with transparent card and additional fields (PR register-redesign).
- Unified registration under /onboarding/register and removed /register route (PR register-unification).
- Login y registro comparten fondo degradado, tarjetas traslúcidas centradas y soporte de modo oscuro (PR login-register-theme).
- Se corrigió el fondo oscuro en login y registro y se actualizó el logo en login (PR login-register-dark-logo).
- Nuevo correo de confirmación con plantilla HTML y confirm_url externo; asunto actualizado (PR confirm-email-html).
- Mejorado login y registro con tarjeta translúcida, ocultar navbar, alternar contraseña y soporte móvil (PR login-register-ux).
- Optimized login and register pages with smoother theme transitions, rotating welcome phrases and accessible password toggles using 🙊/🙈 icons. Dark mode styling fixed (PR login-register-polish).
- Adjusted dark theme backgrounds to true black, improved password toggle alignment and link contrast, added fading welcome phrase rotation and disabled page scrolling (PR login-register-tweak).
- Added theme toggle button on login and register pages, refined dark mode card translucency, extended welcome phrase interval and improved link contrast (PR login-register-theme-toggle).
- Fixed dark theme backgrounds on login and register: body black, wrappers transparent, cards darker (PR login-register-dark-fix).
- Ensured gradient removed in dark mode on login and register, toggle icon updates with stored preference (PR login-register-gradient-fix).
- Corrigidos estilos de login y registro: fondo negro sólido en modo oscuro, frase estable y tema guardado en localStorage (PR login-register-stability-fix).
- Tienda actualizada: precios en soles, canje con créditos y modelo Purchase; panel admin gestiona precio_creditos y flags (PR store-credits).
- Lista de productos rediseñada con tarjetas responsive y badges; agregado store.css para estilos de tienda (PR store-layout).
- Vista de producto rediseñada con imagen grande, badges y botones (PR store-product-page).
- Corregido enlace a detalle de producto en store.html usando 'store.view_product' para evitar BuildError (PR store-detail-link-fix).
- Vista del carrito modernizada con tabla responsive, totales y botones de acción (PR cart-ui-update).
- Documentada propuesta integral de rediseño de la tienda en docs/store_proposal.md.
- Vista de tienda rediseñada completamente con panel lateral de filtros (categoría, precio, créditos), cuadrícula moderna de productos y layout limpio centrado en e-commerce educativo (PR store-redesign-ux).
- Sidebar de tienda reemplazado por menú exclusivo con enlaces de carrito, compras y filtros rápidos (PR store-sidebar).
- Ficha de producto modernizada con sección de características y stock (PR store-product-detail-redesign).
- Sistema de favoritos funcional con modelo FavoriteProduct, rutas y iconos de corazón (PR store-favorites).
- Filtros por categoría y precio habilitados en la tienda (PR store-filters).
- Historial de compras accesible en /store/compras con tarjetas de detalle y opción de descarga (PR store-purchases-page).
- Checkout real crea registros en Purchase y descuenta stock; botón "Comprar ahora" en productos (PR real-checkout).
- Corregido enlace de eliminar del carrito para usar store.remove_item y evitar BuildError (PR fix-cart-remove-link).
- Agregados alias price_paid y credits_used en Purchase, página de éxito para checkout y botones de tienda deshabilitados si no hay stock o créditos insuficientes (PR checkout-success-ui).
- Canje con créditos descuenta stock y previene duplicados usando allow_multiple; checkout desde carrito requiere confirmación (PR store-redeem-cart-checkout).
- Botón 'Más opciones' en /admin/store permite editar y eliminar productos con modal de confirmación (QA admin-store-options).
- Eliminadas duplicaciones de Bootstrap quitando tabler.min.js y moviendo modales fuera de las tablas (PR admin-dropdown-conflict-fix).
- Historial de compras permite descargar comprobante en PDF y compartir enlace; productos comprados muestran badge "Adquirido" y deshabilitan compra/canje si no se permiten duplicados. Tras comprar o canjear se ofrece descarga directa cuando hay archivo (PR purchased-badge-download).
- Corregido enlace 'Ver en tienda' en manage_store.html a /store/product/<id> para evitar redirección rota (PR admin-store-view-link-fix).
- Mejorada sección de favoritos con botones rápidos, badges y descarga integrada (PR store-favorites-actions).
- Sidebar de tienda muestra categorías dinámicas y filtros rápidos Top/Free/Pack; ruta store_index admite ?top=1, ?free=1 y ?pack=1 (PR store-sidebar-filters).
- Botón de descarga disponible en tarjetas de tienda, favoritos y página de producto si ya fue adquirido (PR store-download-btn).
- Historial de compras filtrable por fecha (7 días, mes actual, 3 meses) (PR purchases-date-filter).
- En edición de productos se sube imagen a Cloudinary y el enlace "Ver en tienda" apunta a /store/product/<id> (PR product-cloudinary-fix).
- Implementado sistema de reseñas y preguntas en productos con filtros en favoritos y visual especial para Packs (PR store-reviews-qa).
- Corregida vista de tienda para mostrar product.image_url con imagen por defecto si falta (PR store-image-url)
- Feed redesign: avatar en formulario de publicación, filtros como pestañas y fechas relativas (PR feed-v1-improved)
- Corregida plantilla store.html para usar product.image si existe, con alt y title; botón "Ver detalle" evita desbordes con tw-whitespace-nowrap (PR store-image-check)
- Added SavedPost model, donation endpoints and mobile nav.
- Añadido soporte de tema oscuro para textos grises en tarjetas del feed (PR dark-text-support).
- Feed principal reorganizado para mostrar solo publicaciones recientes con paginación básica y sin secciones de apuntes (PR feed-wall-redesign).
- Restaurado sistema de pestañas en el feed con secciones dinámicas y etiqueta "📢 Publicación" en lugar de "📝 Apunte" (PR feed-tabs-restore).
- Rediseñada página /trending con vista propia y posts ordenados por likes (PR trending-redesign)
- Vista individual de post ahora incluye botón de compartir y enlace a más publicaciones del autor; se añadió ruta feed.user_posts y se muestran 0 likes por defecto (PR post-page-share).
- Added share buttons, dynamic comments via AJAX and bottom-right toasts with Open Graph meta (PR feed-share-toasts).
- Sidebar right now highlights weekly top posts and shows achievements on mobile; posts include "Ver publicación" button and badge restyled (PR feed-highlights).
- Public profile links now use usernames, new profile page lists notes, posts and achievements, and feed posts include a "Ver perfil" button. Added user notes route (PR feed-profile-links).
- Redesigned public profile with larger avatar, achievements grid and posts/notes sections. Added /perfil/<username>/apuntes route and updated templates to use profile_by_username links (PR public-profile-redesign).
- Fixed public profile template to avoid Jinja 'with' syntax (PR profile-jinja-fix).
- Implemented basic user notification system with model, utility, routes and navbar indicator (PR notifications-basic).
- Added migration for notifications table to fix runtime errors (QA notifications-migration).

- Added quick filter sidebar on feed, PDF preview on upload form, chat messages with timestamps and notifications on comments/messages (PR feed-sidebar-chat-preview).
- Sidebar derecho unificado: apuntes, logros y ranking en una sola card; se eliminó bloque duplicado de logros en el feed (PR sidebar-right-unify).
- Removed mobile duplicate notes/achievements block from feed (PR feed-mobile-cleanup).
- Added weekly missions feature with models, routes, template and navbar link (PR missions-basic).
- Chat page now shows an 'En construcción' message and no longer provides messaging UI (PR chat-placeholder).
- Precios en store.html ahora muestran "S/ 0" cuando el producto es gratuito (PR store-free-price).

- Corrigio plantillas de tienda para usar `product.price` en lugar de `price_soles` evitando UndefinedError (PR store-price-fix).
- Se movió la sección "Últimos apuntes" del feed a /apuntes y se mejoró el sidebar con botones. Las tarjetas de apuntes cargan vista previa PDF usando PDF.js. Productos de la tienda muestran "Desde S/ 0", badge de categoría y botón de compartir (PR feed-store-pdf-preview).
- Implementado sistema completo de ranking y logros con página /ranking, asignación automática y panel admin (PR achievements-ranking-v1).
- Reestructurado el feed con sección de apuntes en la barra lateral, logros con iconos y /trending mostrando publicaciones destacadas de la semana (PR feed-restructure-notes).
- Añadido dropdown de notificaciones con actualización AJAX y botón "Marcar todo como leído" (PR dynamic-notifications).
- Mejora de subida de apuntes: admite imágenes, vista previa y spinner en el botón (PR notes-upload-preview).
- Mejorados filtros rápidos del feed con botones toggle y carga AJAX (PR feed-toggle-filters)
- Added ChatCrunevo page using OpenRouter API, shortcut /notes/populares and share link button on note detail (PR ia-chat-popular-notes).
- Feed principal limpiado quitando secciones de apuntes, logros y ranking; /notes rediseñado como catálogo con tarjetas de vista previa, filtros por likes y ruta /notes/tag/<tag> (PR notes-catalog-redesign).
- SEO meta description actualizada y ruta '/' muestra login o feed seg\u00fan autenticaci\u00f3n (PR root-login-seo-fix).
- Rediseño del feed con barra lateral de iconos, filtros móviles y tarjetas de publicaciones mejoradas (PR feed-redesign-v2).
- Feed index moved to /feed with new sidebar and post card templates (PR modern-feed).
- Corregido view_feed para retornar feed_items y sidebar derecho simplificado (PR feed-view-feed-fix).
- Navbar cleaned removing missions link and verification badge; missions now reside under /perfil with new tab and verification check shown next to usernames (PR profile-missions-verification).
- Mejorada subida de imágenes en el feed con vista previa y spinner; filtros rápidos rediseñados y se eliminó HTML obsoleto al final del feed (PR feed-todo-fix).
- Corregido tamaño del preview de imágenes, se ajustaron las publicadas y se limpiaron restos de HTML en el feed (PR feed-image-preview-fix).

- Verificada ruta view_feed y plantillas para usar solo feed_items sin apuntes extra (QA feed-view-feed-admin-check).
- Filtrado de "apuntes" en FeedItem: el feed y la API ahora omiten notas antiguas incluso para administradores (PR feed-skip-notes).
- Se añadió opción para eliminar publicaciones propias en el feed, removiendo FeedItem y cache (PR post-delete).
- Añadida funcionalidad para que los usuarios eliminen sus propios apuntes desde /notes y /perfil (PR notes-delete-user).
- Botón "Editar" agregado en publicaciones del feed con marca visual (Editado) y control de permisos (PR post-edit).
- Estilo CSS actualizado para centrar imágenes del feed y mejorar visualización móvil (PR feed-image-center).
- Se añadió botón "Reportar" en apuntes y publicaciones con modal y notificación al admin. Se habilitó ruta /notes/edit/<id> para editar título, descripción, categoría y etiquetas (PR note-edit-report).
- Sidebar de /feed/trending simplificado: solo filtros rápidos, formulario de publicación igual al feed y filtros móviles (PR trending-sidebar-cleanup).
- Ajustado ancho de detalle de apunte con container-xl y botón de descarga centrado (PR note-detail-width-fix).
- Actualizado diseño de la tienda con grilla responsiva y tarjetas con borde morado; footer incluye acciones de detalle y compartir (PR store-grid)
- Mejorado layout de tienda y favoritos usando container-fluid, textos truncados con line-clamp y tarjetas pulidas (PR store-layout-polish)
- Nombres de productos con hasta 3 líneas y tamaño 1rem; sección derecha muestra tarjetas de destacados con mensaje vacío y botón "Ver" (PR store-featured-redesign)
- Límite de 3 productos destacados con aviso en add_edit_product y verificación al guardar (PR featured-limit).
- Página de administración de tienda muestra badges de Destacado, Popular, Nuevo y Stock bajo en una columna "Etiquetas" con tooltips. Productos se ordenan por etiquetas (PR admin-store-badges-enhancement).
- Sección de destacados en la tienda convertida en carrusel horizontal con scroll y sin límite de productos (PR store-featured-carousel).
- Eliminado límite de 3 productos destacados en admin; ahora se pueden marcar todos los que se deseen (PR admin-featured-limit-removed).
- Carrusel de destacados movido antes del título de tienda y tarjetas más compactas (PR store-featured-move-reduce).
- Corrección de ordenamiento en admin/manage_store para manejar valores None (PR admin-store-sort-none-fix).
- Mejorado carrusel de destacados con tarjetas modernas, imágenes cuadradas y contenedor con sombra (PR store-featured-card-style).
- Input de imagen del feed usa id "feedImageInput" y contenedor "previewContainer" con vista previa instantánea (PR feed-image-preview-fix).
- Implementado modo oscuro en feed y tienda, scroll infinito e overlay móvil con offcanvas. Añadidas imágenes lazy (PR dark-scroll-overlay).
- Ajustado modo oscuro en tienda y feed: bg-light adaptativo, botones claros y navbar inferior con bg-body (PR dark-mode-fixes).
- Feed mejorado: filtros por categoría, buscador interno y sidebar móvil en offcanvas con botón flotante. Animaciones desactivadas en dispositivos lentos y carga infinita usando categoría. (PR feed-mobile-overlay)
- Corregido include en feed/index.html eliminando 'with categoria=categoria' para evitar TemplateSyntaxError (PR feed-sidebar-with-fix).
- Menú móvil del navbar ahora usa fondo morado con clase `offcanvas-crunevo` y los dropdowns comparten ese color. Botones flotantes de sidebar móvil cambian a icono de filtro y clase `mobile-overlay-btn` (PR overlay-menu-color).
- Tienda muestra precios en destacados, botón "+ Carrito" con AJAX y contador en el navbar y botón flotante (PR store-cart-indicators).
- Fondo del offcanvas m\xc3\xb3vil del navbar ahora cubre todo el cuerpo y enlaces permanecen en blanco; clase ajustada en navbar.html (PR offcanvas-bg-full).

- Menú móvil del navbar actualizado para cubrir toda la pantalla con fondo morado translúcido y texto legible; estilos en navbar.css. (PR mobile-offcanvas-fix)
- Menú hamburguesa y offcanvas del navbar eliminados en móviles; botones ocultos con CSS y marcado retirado. (PR remove-mobile-offcanvas)
- Navbar inferior móvil implementado con mobile_bottom_nav.html e incluido en base.html. (PR bottom-nav-mobile)
- Navbar inferior móvil mejorado con ícono activo, animación de toque y scroll horizontal en pantallas pequeñas (PR bottom-nav-enhanced).
- Altura reducida y tooltips añadidos al navbar inferior, con espacio inferior global para que no tape contenido (PR bottom-nav-improvements).
- Navbar superior ahora se oculta al hacer scroll y reaparece al subir, implementado en main.js y transición CSS (PR navbar-autohide).
- Corregido selector de autohide para '.navbar-crunevo' y botón flotante movido sobre el navbar inferior con bottom:72px (PR overlay-autohide-fix).

- Navbar ajustada a top:0 con CSS y botón de tema añadido en perfil (PR navbar-top-fix-theme).
- Autohide del navbar funciona en todas las vistas y se quitó el botón de tema del navbar, moviéndolo solo al perfil (PR navbar-autohide-mobile).
- Autohide del navbar reescrito para detectar scroll táctil y se limpiaron márgenes globales. Se añadió clase .navbar-hidden (PR navbar-autohide-touch-fix).
- Se añadió página /terms con los Términos y Condiciones y checkboxes obligatorios en registro y subida de apuntes (PR terms-conditions).
- Mejorado formulario de subida de apuntes con categoría, nivel académico, privacidad y etiquetas con sugerencias (PR notes-upload-enhanced).

- wsgi.py importa create_app desde el paquete crunevo nuevamente y se actualiz\xF3 wsgi_admin para mantener consistencia.
- Redesigned note detail with two-column layout, PDF/image viewer via viewer.js and file type detection in notes_routes (PR note-detail-redesign).
- Expanded notes model with language, reading_time, content_type, summary, course and career; upload form modernized with collapse "Más ajustes" (PR notes-upload-form-v2).
- Formulario de publicación ahora usa un modal emergente activado por un botón estilo Facebook en el feed (PR fb-style-modal).
- Refactorizada la sección inferior de los posts con dropdown y reacciones múltiples (PR reactions-ui).
- Sistema de reacciones actualizado con conteo por emoji y compatibilidad móvil (PR reactions-ui-counts).
- Reacciones optimizadas para móviles, con tooltip por emoji y reemplazo de 😎 por 😲 (PR reactions-ui-final).
- Comentarios ahora se abren en un modal con la publicación centrada y las reacciones ordenadas; se eliminó el ícono de corazón (PR reactions-modal-update).
- Manejo de IntegrityError en like_post para evitar fallas de logs por duplicados.
- Corregido template de reacciones convirtiendo sorted_counts a lista para evitar UndefinedError (PR reaction-container-fix).
- Filtros rápidos ocultos en móviles (<=768px) y disponibles solo en el menú flotante azul (PR feed-mobile-filters-hide).
- Reacciones muestran el emoji seleccionado de inmediato y panel accesible con pulsación prolongada; campo "Escribe un comentario..." abre el modal y evita el ícono previo (PR feed-reactions-final-touch).
- Feedback instantáneo al reaccionar: la interfaz actualiza al instante y revierte si falla la petición (PR feed-reactions-ux-instant-feedback).
- Sistema de reacciones final ajustado: un clic agrega o quita, conteo correcto y botón sin estilo visible (PR reaction-toggle-final).
- Reacciones mejoradas: panel 4x2 en móvil, estado del usuario en data-my-reaction y actualización instantánea con reversión (PR reactions-toggle-ux).
- Se evitó que el scroll dispare reacciones; el panel siempre muestra las 8 opciones y se puede volver a abrir sin bloqueos (PR reactions-touch-fix).
- Se ignora el movimiento del cursor o la rueda para evitar reacciones accidentales (PR reaction-scroll-fix).
- Long press fix for mobile reactions: preventDefault en touchstart y umbral de movimiento para mostrar panel correctamente (PR mobile-longpress-reactions-fix).
- Rediseñado el sistema de notificaciones con dropdown claro, íconos por tipo, timestamps amigables y resaltado al abrir (PR notifications-redesign).
- Sistema de comentarios mejorado con carga vía AJAX, enfoque automático en el modal y estilos modernos (PR comments-live-ui).

- Se documenta la hoja de ruta "Mejoras Fase 2": comentarios avanzados, transferencias de créditos, notificaciones ampliadas, logros y ranking, pulido móvil y pruebas de usabilidad.
- Corregido icono de campana en lista de notificaciones usando emoji real para evitar UnicodeEncodeError (hotfix notifications-emoji).
- Ajustado fondo del dropdown de notificaciones a colores neutros con modo oscuro y botón 'Marcar todo como leído' con estilo btn-outline-secondary. Se añadió flecha decorativa (PR notifications-bg-fix).
- Añadida animación pop a los botones de reacciones y en cada emoji del panel (PR reactions-anim-pop).
- Vista previa de imagen muestra spinner de subida en el modal de publicación (PR feed-upload-spinner).
- Filtros rápidos rediseñados como badges con scroll horizontal en móviles (PR feed-quickfilters-redesign).
- Sistema de rachas de inicio de sesión que otorga créditos crecientes cada día (PR login-streak-rewards).
- Recompensa de racha ahora se reclama manualmente con /api/reclamar-racha y widget flotante en el feed (PR login-streak-claim).
- Página /crolars con explicación de la moneda y enlaces desde navbar y footer (PR crolars-info-page).
- Añadido script scripts/generar_misiones.py para insertar misiones en lote.
- compute_mission_states detecta dinámicamente el progreso según code y category (PR mission progress dynamic).
- Perfil muestra misiones con progreso, estado y botón para reclamar créditos manualmente (PR missions-claim-ui).
- Ruta /misiones/reclamar_mision permite reclamar créditos por misión (PR mission-reclaim-route).
- Añadido modelo Referral y pestaña de referidos en el perfil con registro básico en onboarding (PR referral-system).
- Reimplementado endpoint /misiones/reclamar_mision y añadida prueba automática (PR mission-claim-route-test).
- Notificaciones ahora usan tarjetas con íconos por color y filtro rápido; se añadieron estilos y JS para filtrar (PR notifications-cards-filter).
- Se otorgan créditos por referido al confirmar el correo y la pestaña muestra tarjetas con total de créditos (PR referral-rewards).
- Misiones de referidos detectan los completados, nuevos niveles y maratón añadidos. Se premia al invitado con créditos y se desbloquean insignias de "Embajador" y "Aliado". Ranking mensual opcional (PR referral-missions).
- Se agregaron rutas de administrador para eliminar publicaciones y apuntes con notificación al autor y limpieza de feed. La página de reportes permite marcar como resuelto y eliminar posts reportados (PR admin-delete-post).
- Se manejan consultas a Referidos con try/except para evitar errores cuando falta la tabla (PR referral-safe-query).
- Botón 'Eliminar (admin)' en post_card solo se muestra si ADMIN_INSTANCE está habilitado para evitar BuildError (PR admin-delete-post-link-fix).

- Ocultado enlace a /crolars en admin para evitar BuildError (PR admin-crolars-link-fix).
- Renombrado el término 'cr\xc3\xa9ditos' a 'Crolars' en plantillas y mensajes visibles sin cambiar la base de datos (PR rename-credits-crolars).
- Ocultado el menú inferior móvil en la instancia de administración para evitar BuildError al resolver 'feed.feed_home' (PR admin-bottom-nav-fix).
- Botón de carrito y fetch de recuento condicionados a la existencia de rutas de tienda para evitar BuildError en la instancia admin (PR admin-store-route-check).
- Agregadas vistas /admin/misiones y alias /admin/creditos; manage_credits admite filtros por usuario y razón y los usuarios muestran enlace a su historial (PR admin-missions-page).
- Added device token header from localStorage via main.js and stored in auth events (PR device-token-logging).
- Added AdminLog model, comentarios y estadísticas en admin con alerta de reportes urgentes (PR admin-logs-stats).

- Validación de token de dispositivo al reclamar misiones para evitar duplicados y tabla device_claims (PR device-claim-dup-check).

- Added static /cookies page with footer links to cookies, privacidad and terminos (PR cookies-page).
- Botón para eliminar apuntes por admin solo visible si ADMIN_INSTANCE está habilitado para evitar BuildError (PR note-delete-admin-fix).
- Logros ahora otorgan crolars y muestran popup al desbloquear (PR achievements-credits-popup).
- Post cards redesigned with hover effect, reaction panel animation and comment counts (PR post-ui-polish).

- Fixed default boolean in achievement_popup migration using server_default="false" to prevent deployment failure (PR logs-migration-fix).
- Restored comment input below reactions and kept reaction count line unchanged (PR post-comment-input-return).
- Added close listener for achievement popup with fade animations and accessibility tweaks (PR achievement-popup-fix).
- Achievement popup hidden on admin instance, closes properly marking as shown and clearing state with button handler set dynamically (PR achievement-popup-bugfix).
- Popup and window.NEW_ACHIEVEMENTS only load for authenticated users, injecting CURRENT_USER_ID and clearing achievements after successful mark-shown request (PR achievement-popup-login-check).
- Achievement popup only triggered when backend response includes "new_achievement"; DOMContentLoaded check removed and csrfFetch now handles showing popup automatically (PR achievement-popup-runtime).
- Delegated close handler for achievement popup ensuring button works even if regenerated, and removing inline style on close (PR achievement-popup-delegate-close).
- Popup overlay fully hidden with `d-none` when closed and restored on show to prevent blocking clicks (PR achievement-popup-display-fix).
- Achievement popup clears `session['new_achievements']` on mark-shown and `base.html` only defines `NEW_ACHIEVEMENTS` for logged-in users (PR achievement-popup-session-clear).
- Popup shown only once: JS waits for successful mark-shown response before clearing `window.NEW_ACHIEVEMENTS` and base template omits the variable when empty (PR achievement-popup-once).
- Session cleanup reinforced: before_app_request clears `session['new_achievements']` when no pending records and mark-shown logs username (PR achievement-popup-session-cleanup).
- Popup state reset on `beforeunload` and `showAchievementPopup` checks `NEW_ACHIEVEMENTS`; session log prints current value (PR achievement-popup-beforeunload).
- Backend mark-shown endpoint loops through each record and handles errors to ensure achievements are updated (PR achievement-popup-mark-shown-fix).
- Context processor serializes pending achievements and returns an empty list when none to avoid regenerating `window.NEW_ACHIEVEMENTS` (PR achievement-popup-context-fix).
- Context processor syncs session['new_achievements'] and JS clears global variable after marking shown (PR achievement-popup-session-reset).
- Popup now shown on DOMContentLoaded only when NEW_ACHIEVEMENTS has items and mark-shown updates immediately via API (PR achievement-popup-auto-mark)
- Verified new design commit d3b38ae; reviewed templates and CSS, no conflicts detected. make test shows failing BuildError in routes.
- Fixed missing endpoints for navbar links: added legacy aliases for feed and ranking blueprints and updated notifications link (PR feed-route-aliases).
- Fixed indentation in create_app to resolve deployment error (hotfix indentation).
- Updated enhanced_chat_system migration to set booleans using `false` instead of `0` to fix upgrade error (hotfix boolean-migration).
- Sidebar feed links now use tailwind text color classes for better readability (PR feed-sidebar-color).
- Fixed ambiguous join in chat global view to avoid AmbiguousForeignKeysError (hotfix chat-active-users-join).
- Registered Crunebot and saved blueprints for public instance and removed unreachable code; added merge migration to unify heads (hotfix crunebot-blueprint).
- Renamed the assistant blueprint to Crunebot across routes, templates and attachments (PR crunebot-rename).
- Fixed sidebar credits display and search link endpoint to prevent template errors (PR feed-sidebar-credits-fix).
- Updated notes links to use 'notes.list_notes' in bottom nav, sidebar and saved list to avoid BuildError (PR notes-list-alias-fix).
- Fixed bottom nav notifications link to 'noti.ver_notificaciones' and used `|length` for notes count in sidebar (hotfix notifications-link-count).
- Updated profile links to use 'auth.perfil' instead of deprecated 'auth.profile' to avoid BuildError (hotfix profile-link-fix).
- Replaced forum sidebar link with 'forum.list_questions' and wrapped referral ranking query in try/except; achievement session log now uses logger (PR logs-bugfixes).
- Corrected sidebar club link to use 'club.list_clubs' and avoid BuildError (hotfix club-link-fix).
- Fixed sidebar event link and refactored search notes to use existing fields (hotfix search-notes-fields).
- Fixed store links pointing to deprecated endpoints in navbar, feed sidebar and store.html (hotfix store-endpoint-fix).
- Fixed missions sidebar link to use 'auth.perfil' with tab instead of nonexistent 'misiones.index' (hotfix missions-link).
- Fixed AI chat sidebar link to use 'ia.ia_chat' endpoint and avoid BuildError (hotfix ia-chat-link).
- Added aliases for achievements, notifications, onboarding and certificate blueprints to fix ImportError (PR blueprint-alias-fix).
- Corregido feed: eliminado return duplicado, actualizado CSRF en index y enlaces en trending a feed.view_post (PR feed-fix-routes).
- Fixed migration to avoid errors when columns or tables already exist by using `if_not_exists` and `checkfirst=True` (hotfix migration-transaction-failure).
- Removed root '/' alias for auth.login to prevent infinite redirect (hotfix login-loop).
- Updated templates to access current_app via url_for.__globals__ and replaced inspector.has_column with helper in migration (hotfix templates-current_app).

- Replaced `checkfirst` with `if_not_exists` in create_table ops to fix deployment error (hotfix create-table-checkfirst).
- Fixed missing `render_template` import in `__init__.py` causing 500 errors (hotfix render-template-import).
- Added `if_not_exists=True` and `if_exists=True` to `add_courses_system` migration to avoid duplicate table errors (hotfix courses-migration-fix).
- Fixed navbar store link to use 'store.store_index' and avoid BuildError (hotfix navbar-store-link)
- Fixed navbar courses link to use 'courses.list_courses' and avoid BuildError (hotfix navbar-courses-link)
- Fixed notifications dropdown link to 'noti.ver_notificaciones' to resolve BuildError (hotfix notifications-dropdown-link).
- Fixed navbar missions link to use 'auth.perfil' with tab to avoid BuildError (hotfix navbar-missions-link).
- Fixed saved link to use 'saved.list_saved' and corrected notes detail endpoints in templates (hotfix endpoint-fixes).
- Fixed forum link in feed sidebar and profile quick actions to use 'forum.ask_question' (hotfix forum-ask-link).
- Public instance blocks /admin again by using create_app from app and hiding the dropdown link; fixed perfil route user variable, float conversion in store template and saved feed link (hotfix admin-block-route).
- Registered main blueprint and removed redundant home route to restore `main.index` endpoint (hotfix main-blueprint-register).
- Added endpoint checks for footer and error pages to avoid BuildError when blueprints are missing (hotfix endpoint-checks).
- Fixed sidebar links to terms/privacy, trending post includes item context, optional missions list and mobile nav endpoint checks. Added user_level calculation in perfil view (hotfix template-errors).
- Fixed sidebar links: privacy uses 'main.privacidad' and removed obsolete admin.manage_comments link (hotfix template-link-fixes).
- Fixed about link in sidebar to use 'about.about' and avoid BuildError (hotfix about-link-fix).
- Registered courses blueprint and added English path aliases; updated sidebar link (PR courses-aliases).
- Trimmed duplicate content in search/index.html to fix 'block title' error (hotfix search-template).
- Added courses search support and moved search page JS to main.js for single DOMContentLoaded handler (hotfix search-modern)
- Updated feed UI: replaced heart icons with fire, improved filter contrast and lighter gradient background (PR feed-ui-fire-icon)
- Fixed streak claim button to call /api/reclamar-racha and redesigned main navbar:
  centered links, smaller search bar, removed Crunebot link, added theme toggle
  in user menu and softened the "Publicar" button color (PR navbar-streak-fix).
- Fixed navbar template conditional and cleaned ruff errors across routes (PR navbar-template-fix).
- Dark mode improvements: solid dark background, dark search input, sidebar username color and navbar dark style. Trending posts now use the full post card with like/comment/share actions (PR dark-mode-fixes).
- Further dark mode tweaks: override bg-light classes and navbar primary color, ensure textarea and badges adapt to dark theme (PR dark-mode-tweak).
- Fixed dark mode selectors in style.css to target html[data-bs-theme], enabling consistent theme across pages (PR dark-mode-selector-fix).
- Dark mode overhaul: unified dark backgrounds and comment box styles across templates (PR dark-mode-overhaul)
- Feed dark mode: removed gradient background and set solid #0D1117 for feed section (PR dark-feed-solid-bg).
- Fixed remaining dark mode issues: unified body and feed backgrounds, updated card and input styles, and forced text-dark to white (PR dark-mode-bugfix).
- Adjusted feed selectors to use `html[data-bs-theme]` and ensured feed section background stays solid in dark mode (PR dark-mode-feed-css).
- Reemplazadas plantillas de publicaciones con 'components/post_card.html' y eliminado diseño anterior y la clase hover-scale (PR post-card-modernization).
- Added /health endpoint in wsgi.py and updated fly.toml to check it via HTTP (PR fix-health-check).
- Restored admin.logs and product_history routes to fix BuildError
- Simplified health endpoint to return plain tuple as instructed (PR fix-health-return).
- Removed references to deprecated admin.manage_store endpoint, linking to PUBLIC_BASE_URL/store instead (hotfix admin-store-links).
- Registered static_pages blueprint to enable /cookies page and added /events alias to /eventos with updated sidebar link (PR events-cookies-fix).
- Navbar redesigned: centered search bar, mobile modal search, trending links updated in sidebar and ranking hero (PR trending-navbar-update).
- Prevented BuildError in templates by checking 'feed.view_feed' exists before linking (hotfix feed-link-check).
- Fixed links to 'notes.list_notes' in navbar and sidebar templates with endpoint checks to avoid BuildError on admin instance (hotfix notes-sidebar-link).
- Unified AI chat under /ia and removed /crunebot routes and templates; /crunebot now redirects to /ia (PR ia-chat-unification).
- Ocultado navbar y navegación inferior en login y registro; se calcula padding superior dinámico con JS para la navbar fija (hotfix login-navbar-padding).
- Verificado enlace al foro en navbar, feed sidebar y club list con comprobación de endpoint para evitar BuildError (hotfix forum-link-check).
- Moved 'Ver tendencias 🔥' button from hero to ranking tabs next to 'Top Referidores' and styled as nav-link (PR trending-button-move).
- Redirected main.index to admin dashboard when ADMIN_INSTANCE and guarded store and stats links to avoid BuildError (hotfix admin-root-builderror).

- Restored /admin/credits routes and export CSV to fix BuildError (hotfix manage-credits-route).
- Fixed comment modal to display complete post detail via new /feed/api/post endpoint and ensured closing works correctly (PR comment-modal-full-post).
- Added environment variable overrides in create_app and implemented admin delete routes. Fixed missing csrf_field in club detail. Migrations use if_not_exists and safe drop to avoid errors.
- Wrapped admin sidebar link to 'admin.manage_achievements' with endpoint check to avoid BuildError when route is absent (hotfix admin-sidebar-achievements).
- Imported reactions macro in _post_modal.html to fix UndefinedError (hotfix reactions-import).
- Fixed dashboard template variable names to match admin route and replaced stats.users usage with new_users_week (hotfix admin-dashboard-stats).
- Redesigned comment modal using feed post card layout and fixed share modal backdrop removal (PR share-modal-redesign).
- Updated IA route to use OpenRouter chat completions API, added OPENROUTER_API_KEY config and CSP connect-src entry (PR openrouter-api-fix).
- Added admin.run_ranking route invoking calculate_weekly_ranking and linked from dashboard (hotfix admin-run-ranking-route).
- Updated IA route headers to include Content-Type and switched model to "deepseek-chat" via OpenRouter (PR deepseek-openrouter).
- Improved IA route error handling and added extra padding to chat messages to avoid footer overlap (PR deepseek-openrouter-ui-fix).
- Added HTTP-Referer and X-Title headers when calling OpenRouter to satisfy API requirements (hotfix openrouter-headers).
- Fixed manage_users links to avoid BuildError when admin endpoints are missing (hotfix admin-user-links).
- Adjusted IA referer header fallback to request.url_root and added OPENROUTER_MODEL config (hotfix openrouter-referer-model).
- Guarded Crunebot button and route on admin instance; restored admin store alias and verification routes; updated migrations with existence checks (PR admin-crunebot-fix).
- Fixed TemplateSyntaxError in club list and added safety checks in migrations (PR template-migration-fixes).
- Replaced OpenRouter integration with direct OpenAI ChatCompletion API and updated config, requirements and .env (PR openai-integration).
- Updated ia_routes to use new openai.chat.completions API and fix crash (hotfix openai-api-call).
- Improved chat layout: added footer padding, dynamic year and footer styling (PR chat-footer-fix).
- Added CreditReasons.ACTIVIDAD_SOCIAL constant, handled OpenAI RateLimitError in ia_routes and skipped migration test when SQLite lacks IF NOT EXISTS support (hotfix social-credit-constant).
- Store index uses Bootstrap carousel for hero, ofertas and premium blocks; product cards show first_image or default placeholder, navbar displays cart icon with badge and JS calls /store/api/cart_count (PR store-carousel-fixes).
- Unified store carousel height, squared product images and improved dark mode styles (PR store-ui-consistency).
- Replaced IP rate limit on login with per-user attempt tracking using Redis or memory cache, showing countdown on the login page (PR login-attempt-limit).

- Replaced notes sidebar in notes list with modern feed sidebar and adjusted layout (PR notes-modern-sidebar).
- Added trending posts section to feed sidebar with weekly top posts (PR feed-sidebar-trending).
- Added settings page '/configuracion' with authenticated route and sidebar. Updated user dropdown with copy, edit and configuración options (PR settings-page).
- Removed copy and edit options from user dropdown and related JS listener (PR profile-menu-cleanup).
- Added password change form and backend route under settings (PR settings-change-password).
- Fixed logout event logging using _get_current_object and added test for logout event.
- Split personal settings into separate username and description forms with real-time availability check and page reload on success. Updated profile header to show username overlay on banner (PR settings-username-fix).
- Cleaned feed left sidebar: removed trending posts and added link card (PR feed-sidebar-cleanup).
- Styled feed sidebar trend card with bi-fire icon before text (PR feed-sidebar-fire-icon).
- Diagnóstico de carpeta components realizado; listado de archivos y detección de duplicados funcionales. Se sugirió refactorización (QA components-diagnosis).
- Unificada la barra lateral del feed, eliminando la versión duplicada y actualizando las vistas a usar components/sidebar_left_feed.html (PR feed-sidebar-unify).
- Introducida cola de tareas con RQ y worker para insertar publicaciones de feed asincrónamente; create_feed_item_for_all ahora encola la tarea (PR feed-queue-worker).

- Consolidated script initialization: moved DOMContentLoaded handlers from feed.js, notifications.js, share.js and chatia.js into main.js; modules expose init functions (PR unify-js-entry).

- Removed "Misiones" link from navbar, added mobile offcanvas sidebar toggle, redirected /register to onboarding and relaxed password policy to 6+ chars with letters and numbers (PR mobile-sidebar-register-fix).
- Removed duplicate 'reportlab' entry from requirements.txt (PR requirements-cleanup).
- Moved login/register theme and countdown scripts, admin table datatables and navbar search logic into main.js; templates now use data attributes and initAuthPage/initNavbarSearchLegacy (PR domloaded-refactor).
- Added user-facing club creation route, form template and updated sidebar button (PR create-club-route).
- Added test for '/health' endpoint asserting 200 response (PR health-endpoint-test).
- Corregido formulario de reseña en view_product.html eliminando repetición de 'Comentario' y texto 'div>' sobrante.
- Replaced print statements in crunevo/utils/image_optimizer.py with logging and added logger import (PR image-logging-fix).
- Fixed profile header overlay by raising username z-index and moving styles to perfil.css. Computed club and mission counts in auth.perfil, showing participation percentage (PR profile-fixes).
- Improved chat: sanitized messages, active user ping with Redis fallback, real-time UI updates and message button on profiles (PR chat-enhancements-phase1).
- Added dynamic link previews for pasted URLs using BeautifulSoup and Redis cache (PR link-preview).
- Refined mobile sidebar toggle button with fixed 48px circle and removed excessive click area (PR mobile-menu-button-fix).
- Added graceful fallback to in-memory task queue when Redis unavailable (PR redis-fallback).
- Wrapped ranking sidebar links with endpoint checks to prevent BuildError on admin instance (hotfix ranking-sidebar-link).

- Improved error templates: centered with limited width, added close button and responsive wrapper (PR error-page-responsive).
- Fixed club post creation form to import csrf macro and use csrf_field() (hotfix club-csrf).
- Adjusted footer colors for dark theme, ensuring readable text and subtle border (PR dark-footer-fix).
- Wrapped IA chat link in feed sidebar with endpoint check and added /favicon.ico route to serve static icon (hotfix ia-sidebar-favicon).
- Reemplazado formulario en el feed por botón que abre modal de creación con opciones de imagen, video, apunte o foro. Formulario usa POST a /feed y botón se habilita solo con contenido. (PR feed-post-modal)
- Añadida ruta '/feed/post' para aceptar POST y modificado index del feed con caja de entrada y modal de publicación tipo Facebook. (PR feed-post-overlay)
- Rediseñado input rápido del feed con botones visibles de Live, Foto/Video y Apuntes; botón Foto/Video abre el modal y selecciona imagen automáticamente. (PR feed-input-redesign)
- Wrapped trending links with endpoint check to prevent BuildError when feed routes are missing (hotfix feed-trending-link).
- Activado botón 'Publicar' si hay texto o archivo en el feed (hotfix feed-post-button).
- Wrapped notes upload quick action link with endpoint check and added favicon files (hotfix notes-upload-link).
- Permitir múltiples imágenes en el modal de publicación con vista previa y botón de eliminar fijo. (PR feed-multi-image)
- Added /notifications/api/count endpoint and updated mobile badge script with error handling (PR notifications-count-fix).
- Implemented profile page improvements: repositioned username header, added real recent activity feed, new sidebar cards and tooltips. (PR perfil-enhancements)
- Solucionados warnings de autofocus oculto, soporte Safari de backdrop-filter y fuentes en CSP (PR accessibility-fixes).
- Eliminado script en index del feed para usar feed.js y evitar vistas duplicadas; se habilitan publicaciones solo texto (PR feed-final-polish)
- Corrigido preview de imágenes en el feed eliminando lógica duplicada en main.js y
  añadiendo aria-label al botón de borrar. Se ajustó la sección de estadísticas
  del perfil con layout horizontal scrollable. (PR profile-feed-fix)
- Habilitada verificación con tooltip en perfil, removida tarjeta redundante y menú móvil ajustado más arriba. Vista previa de imágenes evita duplicados y botón de eliminar no dispara doble acción. (PR feed-profile-adjustments)
- Fixed SQLAlchemy case usage in search routes, replacing func.case with case to avoid TypeError logs (PR search-case-fix).

- Removed unused `perfil_sidebar.html` after verifying no includes or routes reference it. (QA perfil-sidebar-diagnosis)
- Adjusted verified badges in feed posts to check `verification_level >= 2` and added tooltip. Removed duplicate image preview initialization in main.js. (PR feed-verify-fix)
- Wrapped forum quick action link with endpoint check to avoid BuildError when forum routes are missing (hotfix forum-ask-link).

- Displayed verified badge in own profile page using same markup as post cards and checking `verification_level >= 2`. (PR perfil-own-verify)
- Moved username header with verification badge above description without interfering with avatar. (PR perfil-username-check)
- Fixed feed form button enabling for text-only posts by adjusting feed.js textarea handler and removing default disabled attribute. (hotfix feed-text-posts)
- Repositioned profile stats below username on desktop with responsive duplication. (PR perfil-stats-below)
- Cleaned profile header layout removing stats block, hiding sidebar numbers on /perfil and improving modal text post validation. (PR perfil-layout-cleanup)
- Positioned username overlay with dark background over banner on desktop. (hotfix perfil-username-overlay)
- Reorganized profile header placing username next to avatar on desktop and showing stats in a gray block. (hotfix perfil-header-restore)
- Improved email confirmation logging and resend feedback; send_email returns detailed errors and register links to reenviar (PR email-resend-debug)
- Eliminada vista central de stats en perfil, mostradas en la barra lateral con puntos, crolars y apuntes como en el feed. Portada reducida y margen ajustado para mostrar el nombre sin superposición; columna principal centrada en móviles (PR perfil-sidebar-restore).
- Sanitized recipient handling in `send_email` ensuring Resend receives a list of addresses (PR resend-to-list-fix).
- Ajustado nombre de usuario a la izquierda en móviles dentro de perfil y descripción centrada. (PR perfil-mobile-name-align)
- Mostrar múltiples imágenes en cada tarjeta de publicación con galería modal y estilos en feed.css. (PR feed-gallery-display)
- Añadido enlace para cambiar email en pending.html debajo de 'Volver al inicio' (PR pending-change-email-link).
- Validación de formato de correo en /onboarding/register y prueba unitaria correspondiente (PR email-format-validation).
- Mejorado diseño del correo de confirmación con imagen, botón con sombra y pie responsive (PR confirmation-email-design).
- Añadido flujo de eliminación de cuenta con botón en configuración, ruta protegida y test (PR delete-account).
- Corregido enlace en pending.html para usar 'onboarding.register' y evitar BuildError (hotfix pending-register-link).
- Reestructurado sistema de imágenes en feed con componente unificado y galería navegable (PR feed-gallery-rework).
- Galería del feed rediseñada con cuadrícula dinámica, modal con contador y unificación de file_url como imágenes (PR feed-gallery-facebook-style).
- Reemplazado image_gallery.html y modal global con diseño tipo Facebook, nuevas clases y funciones JS simplificadas (PR feed-gallery-ui-fix).
- Rediseñado el feed principal con tarjetas centradas "feed-post-card" y oculto el sidebar derecho en móviles (PR feed-facebook-style).
- Galería de publicaciones adaptada con clase `.post-gallery`, navegación por publicación y padding reducido en móviles (PR feed-gallery-grid).
- Eliminado Redis por completo; caches ahora usan memoria y se actualizó README y pruebas (PR redis-removal).
- Galería del feed ajustada con límite de altura 300px, cuadrícula de hasta cuatro miniaturas y overlay de más imágenes; modal lee URLs desde data attribute (PR feed-image-grid-fix).
- Incluido feed.css globalmente en base.html para activar la cuadrícula de la galería en todas las vistas (PR feed-gallery-css-fix).
- Ajustados estilos del feed: imágenes del modal preservan proporciones, tarjetas ocupan todo el ancho y márgenes móviles eliminados (PR feed-responsive-fixes).
- Convertido generador a lista en image_gallery.html para mantener JSON del modal. (PR gallery-list-fix)

- post_card.html now uses a local `author` variable and shows 'Usuario eliminado' when missing (PR post-card-orphan-fix).
- Updated profile tabs to use query string navigation, ensuring missions and achievements load correctly (PR perfil-tabs-fix).
- Fixed edit and delete actions on feed posts with modal form and fetch logic (PR feed-edit-delete-fix).
- Resolved feed.js syntax error and exposed post action functions to window (hotfix feed-js-buttons).
- /health endpoint now returns JSON {"status": "ok"}; updated test accordingly (PR health-json-endpoint).
- Fixed deleting posts with saved records; removal now deletes SavedPost entries to prevent IntegrityError (PR delete-savedpost-fix).
- Implementado visor de imágenes con URL dinámica tipo Facebook y navegación en feed.js y base.html (PR photo-modal-dynamic).
- Rediseñado modal de imágenes estilo Facebook con botones accesibles, tarjeta informativa y ruta compartible "/feed/post/<id>/photo/<n>" que establece OG:image (PR photo-modal-redesign).
- Añadidos metadatos OpenGraph dinámicos en `post_detail` con título y descripción derivados del contenido, enviados desde `feed_routes.py` (PR feed-og-tags).
- Se extrajo el CSS del visor de imágenes a `photo-modal.css`, se incluyó en `base.html` y se añadieron mejoras de accesibilidad: role="dialog", botones type="button" y enlace para abrir la imagen en nueva pestaña. (PR photo-modal-css)
- Galería macro ahora siempre define data-images para todas las publicaciones y trending incluye botón "Volver al Feed" (PR feed-gallery-data-images).
- Mejorado visor de imágenes con fondo oscuro, controles de zoom y flechas centradas. Tarjeta lateral ocupa 100% hasta 400px y botón para abrir imagen en nueva pestaña. (PR photo-modal-pro-style)
- Separación de plantillas escritorio/móvil para el feed con detección de user-agent y script de recarga. (PR mobile-desktop-separation)
- Added PWA manifest and service worker with offline caching; registered in base.html (PR pwa-support).
- Updated service worker caching: removed '/feed', excluded JS from dynamic cache and bumped version to crunevo-v2 (PR pwa-cache-update).
- Pending email confirmation page redesigned with gradient background, modern card and bouncing envelope icon (PR pending-ui-refresh).
- Fixed duplicate isMobile constant in main.js that prevented feed buttons from working (PR feed-buttons-bugfix).
- Implemented route `onboarding.change_email` with new template and updated pending page with disabled resend button (PR pending-change-email-route).
- Updated onboarding confirm page with modern card, email change and AJAX resend endpoint; added `/auth/resend-confirmation` route (PR confirm-resend-change).
- Onboarding now redirects to feed after email verification, profile completion is optional with default bio text when empty (PR optional-onboarding-fix).
- Onboarding finish page updated with modern card, dynamic avatar preview and bio counter (PR onboarding-finish-refresh)
- Added /api/user endpoint returning activation status and JS redirect in pending.html to avoid being stuck after verification (PR pending-verify-redirect).
- Ensured email confirmation logs the user in after activation to refresh session (PR confirm-login-user).
- Pending page now polls `/api/user` every few seconds and redirects once the account is activated to avoid getting stuck (PR pending-refresh-status).
- Mejorado visor de imágenes del feed con fondo oscuro, zoom accesible y flechas internas al estilo de redes sociales (PR photo-modal-advanced).
- Added real-time online user count with Flask-SocketIO; navbar shows dynamic badge (PR online-count-socket).

- Added bounce/fade animations for mission status changes and achievement cards with unified DOMContentLoaded handler (PR mission-achievement-animations).
- Added weather widget on user dashboard fetching data from OpenWeather API with caching via requests. (PR weather-dashboard-widget)
- Añadido sonido opcional para nuevas notificaciones con control en configuración (PR sound-notifications).
- Added keyboard shortcuts Shift+H (home) and Shift+N (new post) with a help dialog accessible from a question icon. (PR keyboard-shortcuts-help)
- Added quick-notes modal with Shift+Q shortcut storing notes in localStorage. (PR quick-notes-modal)
- Fixed OnlineNamespace.on_disconnect to accept optional sid and avoid TypeError causing worker restarts (PR socketio-disconnect-fix).
- Gunicorn now uses the eventlet worker and SocketIO async_mode is set to eventlet to prevent timeouts. (PR socketio-eventlet-worker)
- errors blueprint registered once in create_app for admin and public modes (PR errors-blueprint-once).

- Config class now logs DB URI with logging.getLogger when DEBUG is enabled (PR config-debug-log)
 
- Added TwoFactorToken model with 2FA login flow and backup codes. (PR twofactor-auth)
- Added MAINTENANCE_MODE flag with admin toggle and maintenance blueprint (PR maintenance-mode).
- Added VerificationRequest model with admin approval workflow and profile badges. (PR verification-requests)
- Added UserActivity model tracking posts, comments and logins with new dashboard activity page. (PR user-activity-tracking)
- Added weekly database backup job uploading to S3 via apscheduler (PR db-backup).
- SiteConfig table stores MAINTENANCE_MODE loaded on startup (PR maintenance-db-flag).

- Dashboard charts now use real registration and content metrics; docs added (PR admin-dashboard-metrics).
- Added PageView model to log requests and admin heatmap analytics (PR pageview-analytics).
- Chat ahora admite mensajes de audio cortos en formatos MP3/OGG con validación de duración y subida a Cloudinary o carpeta local (PR chat-audio-support).
- Widget de apuntes embebible con ruta /notes/<id>/embed y botón de copiado en detalle (PR notes-embed-widget).
- Consolidated DOMContentLoaded handlers from courses, events and private chat into main.js (PR domcontent-consolidation).
- PageView logging commits after each request and skips health endpoints (PR pageview-commit-after-request).

- Patched eventlet websocket close to ignore EBADF and prevent noisy 'Bad file descriptor' logs (PR websocket-ebadf-fix).
- Added tests for PageView logging, admin pageviews analytics and maintenance mode persistence (PR pageviews-maintenance-tests).
- Cleared stale flash messages on email confirmation (PR confirm-flash-clear).
- Auth routes now verify the `two_factor_token` table exists before using TwoFactorToken to prevent login failures when migrations are missing (PR twofactor-table-check).
- Consolidated DOMContentLoaded handlers from store/store.html, chat/global.html, ia/chat.html and dashboard/_weather.html into main.js (PR domcontent-store-chat).
- Added test ensuring users can access the feed after confirming their email (PR confirm-feed-access-test).
- Added automatic note categorization suggestions when uploading notes (PR note-categorizer).
- Posts now support a `comment_permission` setting (`all`, `friends`, `none`) with forms and comment endpoint enforcing it (PR comment-permission).
- Introduced Story model with expiry, /stories routes and scheduled cleanup (PR stories-feature).
- Onboarding confirm route refreshes user before login to fix feed redirect issue (PR confirm-login-refresh).
- Events now include notification_times and recurring; calendar JSON endpoint and missions auto-activate before linked events (PR events-calendar-missions)
- Fixed is_active column migration using server_default=sa.text('true') to avoid PostgreSQL type mismatch (PR mission-boolean-default-fix).
- Added migration ensuring two_factor_token table is created if missing (PR twofactor-migration-fix).
- Migration fix for comment_permission column using op.add_column with if_not_exists (PR comment-permission-migration-fix)
- Added fullscreen toggle and annotation hook in viewer.js with button in note detail (PR note-viewer-fullscreen)
- Added GroupMission model with shared progress and UI elements for group objectives (PR missions-group-objectives).
- Added UserBlock model with chat blocking and attachment uploads for images and files (PR user-blocks-attachments).
- Purchase model now stores optional shipping address and message; checkout form collects them (PR purchase-shipping)
- Added PrintRequest model with /notes/<id>/print queue and admin tools to mark prints as cumplidos (PR notes-print-queue)
- Comments admit anonymous posting stored as pending; admin queue allows approving or rejecting them (PR anonymous-comment-review)
- Added optional video conference URLs on events with Jitsi/Zoom embed (PR event-video-links).
- Added note translation helper using Google Translate API with language switcher in viewer (PR note-translate-switcher)
- Added scheduled cleanup job for inactive posts with admin-configurable retention days (PR inactive-post-cleanup)
- Integrated Sentry error monitoring with logging integration and setup docs (PR sentry-monitoring)
- Added local SHA-256 hashing on note uploads to detect duplicates, blocking the upload and notifying moderators (PR note-plagiarism-check).
- Added OAuth import from Google Drive and Dropbox allowing file import to notes (PR drive-dropbox-import).
- Exposed read-only API endpoints with rate limiting and added developer API key generation (PR developer-api-endpoints).
- Added `career` and `interests` fields to users with notifications filtered by these attributes (PR user-career-interests).
- Added LinkedIn sharing and posting for certificates with OAuth integration (PR linkedin-share)
- Added Internship model with application routes and filters by field/location (PR internship-system).
- Generated PDF invoices after each purchase and added profile tab to download them (PR invoice-download).
- Shortened Alembic revision ID to `user_block_attachment` and updated dependencies to fit varchar(32) limit (PR revision-length-fix).
- Dropped leftover sequence before creating `user_block` table to avoid UniqueViolation on repeated migrations (PR user-block-sequence-fix).
- Admin prints and comments now link to PUBLIC_BASE_URL/notes/<id> since notes blueprint isn't loaded in admin.
- Fixed invoice path resolution using current_app.root_path to avoid FileNotFoundError when downloading receipts (PR invoice-path-fix).
- Renamed PersonalBlock.metadata column to _metadata with property and fixed mobile navbar store link (PR personal-block-metadata-fix).
- Added Tailwind utility classes to personal space templates and ensured formatting/tests pass (PR personal-space-tailwind-fix).
- Dropped leftover sequence before creating `personal_block` table to avoid UniqueViolation errors (PR personal-block-sequence-fix).
- Patched RFC6455WebSocket.close to ignore EBADF errors and remove remaining "Bad file descriptor" logs (PR websocket-rfc6455-fix).
- Forzamos login con force=True en la ruta de confirmación para evitar sesiones desactualizadas y redirecciones al pending. (PR confirm-force-login)
- Added test to ensure only success flash after email confirmation and no pending redirect (PR confirm-feed-flash-test).

- Reordered sidebar item "Mi Espacio Personal" under "Mi Perfil" and centered profile icon on mobile navbar while removing "Buscar" and "Mi Espacio" links (PR mobile-nav-sidebar-reorder).
- Implemented comprehensive 'Mi Carrera' module with career-filtered posts, notes, courses, clubs, events, chat and featured students tabs, with JS and CSS integration (PR career-module).
- Fixed Replit gamification feature errors, restored sidebar template, removed empty migration and ensured tests pass (PR replit-gamification-fixes).
- Handled missing crolars_hall_member table with get_hall_membership helper and template update (PR hall-membership-safe).
- Added table_exists helper and login requirement to activated_required; routes skip queries if tables are missing (PR log-error-fix).
- Relaxed default Flask-Limiter to 1000/day and removed limits from store and developer routes, keeping limits only on login and onboarding (PR rate-limit-tweak).
- Improved email confirmation flow: activated_required refreshes user from DB, added 429 error page, and removed 'Mi Espacio' from mobile nav (PR email-activation-fix).
- Added missing templates for Ghost Mentor challenge and League team creation; fixed backpack template when table missing (PR log-fixes-templates).
- Fixed optional alias update to avoid NULL username and added /onboarding/confirm page with redirect after register. Updated test expectations (PR register-confirm-redirect).
- Onboarding confirm ahora redirige a /onboarding/finish si el perfil usa datos por defecto y se actualizan las pruebas (PR onboarding-finish-redirect).

- Actualizado correo de confirmación indicando que el enlace es válido por 1 hora (PR confirm-link-validity).
- Finish route activates user and refreshes session to prevent stuck pending state (PR onboarding-finish-activate-login).
- Finish route refreshes user and clears flashes; added test ensuring feed access after completing profile (PR finish-refresh-test).
- Fixed UnboundLocalError in onboarding register GET by only sending email after POST and returning template on GET (PR register-user-fix).
- Mobile bottom nav store link uses fallback to "/" when store blueprint missing to prevent BuildError (PR store-link-fallback).
- Mobile bottom nav and navbar career links use fallback to '/micarrera' when the career blueprint is missing (PR career-link-fallback).
- Enhanced personal space with Notion-style notes, Trello-style tasks and dashboard metrics (PR personal-space-workspace).
- Activated and fixed personal space: suggestions create blocks, initial template via "Comenzar" button, dark mode syncs with global theme and API routes require activated login (PR personal-space-activation).
- Focus mode hides navbars and sidebars, includes floating exit button (PR focus-mode-ui).
- Suggestion buttons now redirect to personal_space.create_goal and personal_space.create_kanban routes instead of creating blocks directly (PR personal-space-suggestions-routes).
- Confirmed personal_block table represents personal_space; no additional model added (PR personal-space-schema-review).
- Added API tests for creating, updating, deleting and reordering personal space blocks (PR personal-space-api-tests).
- Documented personal space dashboard and shortcuts in README (PR docs-personal-space-dashboard).
- Added recommended_products variable in store.view_product to fix template error and show related products (PR store-recommend-fix).
- Fixed undefined csrf macro in store.html and added missing imports in duel, event and poll routes (PR csrf-macro-fix).
- Imported csrf macro in view_product.html to fix template error (PR store-view-product-csrf-import).
- Extracted inline JS from store/store.html to static/js/store.js and loaded via extra_js block (PR store-js-extract).
- Moved sidebar filter markup into #filterOffcanvas with a floating button on mobile; off-canvas styles and JS toggling added (PR store-filter-offcanvas).
- Added advanced filters with price range slider, stock checkbox, tag list and AJAX refresh (PR store-advanced-filters).
- Implemented store.search_products API with AJAX search and infinite scroll; removed 'Cargar más' button (PR ajax-store-search).
- Implementado sistema de solicitudes de productos con modelo ProductRequest, formulario para estudiantes y panel admin de aprobación. Botón flotante en tienda para solicitar. (PR store-product-requests)
- Added dark-mode variables in store.css and updated components to use them, ensuring theme toggle works (PR store-dark-mode).
- Precios en soles estandarizados y visibles solo si product.price > 0 en plantillas de tienda (PR store-price-standard)
- Ajustadas reglas de .product-image y contenedor para que las imágenes se mantengan cuadradas con object-fit: cover (PR product-image-square).
- Importación de macro CSRF añadida en store.html para evitar UndefinedError (PR store-csrf-import-fix).
- Reviewed redesigned marketplace; tests passed (116) and functionality stable. Suggest optimizing CSS/JS size and modularizing store.js (PR store-design-review).
- Fixed store.css not loading by using head_extra block and removed stray </meta> tag in store.html (PR store-css-load-fix).
- Restored product grid layout, limited card width to 320px and corrected cart count endpoint (PR store-grid-js-fix).
- Mejorada accesibilidad del marketplace: botones con íconos tienen title, campos de dirección con placeholder y overlays usan role="button" (PR accessibility-html-fix).
- Exposed openProductRequestModal and clearAllFilters on window to avoid ReferenceError when used inline (PR store-js-global-functions).
- Added note to README explaining how to resolve Fly.io warning about the app not listening on 0.0.0.0:8080 (PR fly-port-doc).
- Clarified troubleshooting steps for the Fly port warning, suggesting `fly logs -a crunevo2` to verify Gunicorn starts (QA fly-port-troubleshoot).
- Sidebar in store page can be collapsed with a new button, hero header removed and product grid shows up to 5 items per row (PR store-collapse-sidebar).
- Permite publicar productos desde la tienda con modal y ruta /store/publicar-producto; productos se crean con is_approved=False (PR store-user-publish).
- Added gradient header and basic tab navigation for Mi Carrera; initialization moved to main.js to avoid extra DOMContentLoaded listener (PR career-header-fix).
- Moved publish product button to header and fixed store initialization for sidebar toggle (PR store-publish-btn-pos).
- Restored /admin/store management view and added user actions (historial, rol y activación). Mobile nav se oculta en modo admin para evitar 404 de notificaciones (PR admin-panel-fixes).
- Fixed Mi Carrera header gradient visibility in light mode, added dark theme styles and footer now adapts to theme automatically (PR career-header-gradient-fix).
- Backpack routes now check table_exists to avoid errors when tables are missing (PR backpack-table-check).
- Fixed store.js initialization block and moved sidebar toggle button next to page title; added extra_js block in base template (PR store-js-init-fix).
- Updated career header gradient and dark-mode footer styles; defined new CSS tokens (PR career-footer-style-fix).
- Permitidas compras repetidas en la tienda eliminando el bloqueo "Ya lo tienes" y mostrando aviso informativo (PR store-rebuy-allow).
- Tarjetas uniformes con flexbox y espacios reducidos; botón anclado y textos compactos (PR store-card-spacing).
- Filtro de precios ahora usa rango doble hasta S/10,000 y botón "Aplicar filtros" para ejecutar búsqueda (PR store-filter-range-btn).
- Reinstated edit_product route in admin panel to fix manage_store errors (PR admin-edit-link-fix).
- Added desktop application launcher menu with grid icon, links to profile, personal space, missions, ranking, league, backpack and challenges; CSS and JS integrated (PR desktop-launcher-menu).
- Added missing backpack templates (journal, new_entry, view_entry) to fix TemplateNotFound errors (PR backpack-templates-fix).
- Fixed mobile header overlap, restored notes icon in bottom nav and improved notification filters for responsiveness (PR mobile-visual-fixes).
- Rediseñadas /onboarding/pending y /onboarding/change_email con tarjeta centrada e íconos Bootstrap (PR onboarding-pages-redesign).
- Mejorados formularios de verificación y botones flotantes reposicionados sobre la barra inferior (PR onboarding-floating-fix).
- Tarjetas del feed sin 'Vista rápida' y apuntes con Vista Rápida y botones unificados (PR notes-feed-card-fix).
- Mejorado perfil con carga de avatar y vista previa; botón flotante "Guardar cambios" y nueva ruta /perfil/avatar (PR profile-avatar-preview).
- Fixed notes list template to avoid Jinja 'with' syntax using variable assignment (QA notes-list-jinja-fix).
- Updated 429 error page to fallback to '/' when 'feed.feed_home' route is missing, preventing BuildError (QA 429-feed-link-fallback).
- Foro usa Quill.js para formato enriquecido e imágenes subidas a Cloudinary; preguntas y respuestas guardan HTML limpio (PR forum-rich-editor).
- Galería de imágenes del feed adaptada: primera imagen grande y cuadrícula responsiva para el resto; CSS ajustado (PR feed-gallery-responsive).
- Perfil mejorado: botones de avatar y banner con previsualización y estadísticas completas (PR profile-banner-fixes)
- Added test ensuring /notes loads correctly with updated include syntax (QA notes-page-test).
- Feed gallery fully redesigned for responsive grids and like icon now uses `bi-fire` by default (PR fire-icon-gallery-fix).
- Gallery layout polished with adaptive heights and overlay for extra images using new two-images/four-images classes (PR feed-gallery-polish).
- Unified gallery item border-radius and added cursor pointer on overlays (PR feed-gallery-tuning).
- Improved gallery overlay condition for 5+ images, pointer cursor and modal navigation via window key events (PR fb-gallery-modal-fix).
- Fixed modal navigation index handling and added missing image alt attributes (PR gallery-modal-index-fix).
- Updated main.js selector so photo routes load correctly with new gallery classes (PR gallery-modal-selector-fix).
- Ensured gallery images stretch properly and modal selection stays within each post (PR gallery-layout-fix).
- Added grid-row rules for post-image-grid to avoid collapsed layouts (QA post-image-grid-rows).
- Fixed multi-image preview layout and ensured modal only shows images from the selected post (PR gallery-preview-fix).
- Ajustada altura de .facebook-gallery con aspect-ratio para evitar recortes de imagenes en escritorio (PR gallery-aspect-ratio-fix).
- Uniformizado collage de imágenes del feed con aspect-ratio y grid-auto-rows; las imágenes se adaptan sin dejar espacios grises (PR feed-gallery-consistent).
- Galería ahora detecta orientación de imágenes al haber dos fotos y aplica clases `.two-horizontal` o `.two-vertical` para evitar recortes (PR gallery-orientation-detect).
- Improved accessibility: added alt text to various images, aria-labels to icon-only buttons and removed gray background from `.facebook-gallery` (PR accessibility-alt-labels).
- Galería ajustada como Facebook: dos verticales lado a lado, preview máximo 5 imágenes con overlay '+X' (PR fb-gallery-improve)
- Multi-image layouts now adapt height automatically without forced aspect ratio (PR gallery-auto-height)
- Talisman ahora no fuerza HTTPS en modo de pruebas para evitar redirecciones (task feed fix).
- Restored base.html to fix blank feed after redesign (PR feed-base-restore).
- Unificada carga de posts en /feed usando un solo template moderno y API HTML (PR feed-post-unify).
- Limpieza de plantillas del feed: eliminado feed_mobile, list.html y CSS antiguo. feed_routes usa solo feed/feed.html. (PR feed-templates-cleanup)
- Revisado feed por duplicados y añadido console.log de currentPage en feed.js (PR feed-duplicate-debug).
- Corregida duplicación de posts antiguos verificando existencia en el DOM y en api_feed; se añadieron headers de seguridad y mejoras de accesibilidad. (PR feed-dup-accessibility-fix)
- Ajustado .fb-post y .fb-gallery para que la tarjeta crezca con imágenes múltiples (PR post-card-auto-height).
- Fixed trending.html variables to weekly_posts and top_notes to avoid UndefinedError (PR trending-variable-fix).
- Replaced moment.js filters with timesince/strftime and ensured CSRF macros in producto.html (PR moment-usage-removal).
- Comment modal moved to new component, comment.js created, fb-action-btn classes renamed and dark mode fixes for feed and store. JS errors cleaned (PR feed-store-comment-modal).
- Corregido el botón "Reclamar" de la racha diaria enlazando el evento en feed.js y actualizando los crolars con toast de confirmación (PR streak-claim-btn-fix).
- Eliminado modal de comentarios antiguo duplicado, quedando solo la versión con galería completa (PR comment-modal-cleanup).

- Visor de imágenes actualizado con panel lateral y zoom estilo Facebook (PR fb-photo-viewer).
- Comment modal now uses vertical gallery with fullscreen view on mobile (PR comment-modal-vertical)
- Fixed comments not loading in photo view by aligning markup and gallery lookup (PR comment-photo-view-fix)
- Photo view route now passes photo_index and loads comments dynamically via dataset (PR photo-view-comments-fix)
- /health endpoint now returns plain "ok" with status 200 and test updated (PR health-endpoint-plain).
- Photo view and API endpoints now allow anonymous access; comment form displays login prompt when not authenticated (PR photo-view-anon-fix).
- Removed duplicate image modal markup from base.html to ensure photo view loads post details correctly (PR photo-modal-duplicate-fix).
- Comment modal now reuses image_gallery macro for consistent gallery layout with feed (PR gallery-modal-unify).
- Navbar cleaned: removed Ranking link, backpack moved into personal space with new block. Launcher menu redesigned with grid of app icons. (PR grid-launcher-refresh)
- Launcher menu modernized with new component and CSS; floating options icon removed from profile via main.js (PR profile-launcher-redesign)
- Removed empty 'misiones' item from user dropdown and styled verified badge in purple (PR perfil-menu-badge-fix).
- Rediseñados logros en perfil público e interno con tarjetas responsivas, progreso y logros bloqueados; perfil_publico incluye perfil.css y feed.py usa import diferido de tasks (PR achievements-ui-fix).
- Módulo de logros renovado: tarjetas con tooltips, secciones de desbloqueados y bloqueados, botón 'Ver todos' y soporte responsivo/dark (PR achievements-redesign-modern).
- Public profile achievements now use modern cards with show-more and icons (PR achievements-public-profile-update).
- Added Word (.docx) and PowerPoint (.pptx) viewer for notes. Uses Mammoth.js for
  DOCX and converts PPTX to PDF with LibreOffice for inline display (PR notes-office-viewer).
- Notes upload now accepts DOCX and PPTX, storing original files and generating PDF previews. Added download of original PPTX (PR docx-pptx-upload).
- Added notes_count helper and updated templates to use it, preventing database errors when column missing (PR notes-count-helper).
- Nota detail ahora usa includes para visor según tipo de archivo y se guarda note.file_type en la base de datos (PR note-file-type-viewer).
- fly.toml now runs 'flask db upgrade' automatically so new columns like file_type are applied (QA fly-release-db-upgrade).
- Auto-creation del campo note.file_type si falta en la base de datos para evitar errores en /notes (QA note-file-type-hotfix).
- Vista previa de archivos en /notes/upload unificada: viewer.js maneja detección y muestra solo pdfPreview, docxPreview, imgPreview o pptPreview. Backend valida un único archivo por nota. (PR notes-upload-preview-fix)
- Toasts de la tienda ya no se muestran al cargar; main.js solo auto-muestra los que tienen data-autoshow (PR store-toast-trigger-fix).
- Feed now returns is_saved and user_reaction, keeping save button and reactions active on reload (PR feed-save-reaction-persist).
- Feed desktop now shows expandable '+' button with search, notifications and chat shortcuts (PR feed-desktop-fab)
- Floating '+' button now expands to the left showing quick notes, shortcuts and Crunebot (PR feed-fab-left-buttons)
- FAB buttons unified: quick notes, shortcuts and Crunebot merged into single floating menu; old buttons removed (PR feed-fab-unify)
- Corregido bloque extra_css en trending.html reemplazándolo por head_extra para que cargue estilos.
- Added prototype personal space with localStorage blocks and focus/dark modes (PR personal-space-proto).
- Banner superior eliminado en cursos para que la página inicie con "Mis Cursos Inscritos" (PR courses-banner-remove).
- Se corrigió la previsualización y subida de imágenes en el modal de publicaciones, limitando tamaño con CSS y enviando los archivos en feed.js (PR feed-upload-image-fix).
- Habilitado el blueprint personal_routes en /espacio-personal y enlace en menú de usuario (PR personal-space-enable).
- Restaurado diseño avanzado de espacio personal y eliminado blueprint personal_routes (PR personal-space-restore).
- Mejoradas funcionalidades del espacio personal: modo oscuro y enfoque persisten, sugerencias inteligentes ocultan tras usarse, y todos los bloques pueden crearse, editarse, eliminarse y reordenarse (PR personal-space-functional).

- Focus mode now persists using localStorage and starting the personal space creates Nota, Kanban and Objetivo blocks. Added aria-labels for accessibility. (PR personal-space-persistence)
- Theme color meta tag updates with dark mode and various buttons have aria-labels and titles for accessibility. (PR personal-space-ui-fixes)
- Added Block model, migration and /api/create-block endpoint with JS integration for suggestions (PR personal-space-db-blocks).
- Personal space now loads blocks from the new Block model, rendering them dynamically with drag & drop and suggestions creating database records. (PR personal-space-blocks-ui)
- Fully activated personal space blocks using the database: JS calls /api/create-block, block cards use data-block-type, PersonalBlock routes replaced with Block and helper for overdue items. (PR personal-space-full-fix)
- Fixed personal space buttons: script loads via extra_js, listeners added for #createFirstBlock and smart suggestions using handleSuggestionAction. (PR personal-space-buttons-fix)
- Unified personal space initialization: removed DOMContentLoaded handlers, exported initPersonalSpace and called from main.js; empty-state button now calls startPersonalSpace. (PR personal-space-init-fix)
- Renamed getCSRFToken calls to getCsrfToken to avoid JS errors in personal-space.js (PR personal-space-csrf-func-fix).
- Personal space layout refreshed with compact cards, top metrics and disappearing suggestions. startPersonalSpace waits for API responses (PR personal-space-ui-refresh).
- Added SortableJS script via extra_js block to ensure drag-and-drop works (PR personal-space-sortablejs-fix).
- Block model regained progress calculation and overdue check to prevent template errors (PR block-methods-fix).
- Corregido visor de fotos: las flechas actualizan la imagen usando #modalImage y el panel lateral evita overflow con comentarios scrollables (PR photo-modal-navigation-fix).
- Added generic block viewer with placeholder page and Kanban view; cards now feature an 'Entrar' button and double-click navigation (PR personal-space-access-improvements).
- Upload form now uses Tom Select with expanded categories and academic levels (PR notes-category-select).
- Added IA_ENABLED config flag, disabled OpenAI calls when off and provided static quick responses with status badge (PR crunebot-fake-mode).
- Previsualización de imágenes en el chat, corrección de mensajes privados y diseño más compacto (PR chat-image-preview).
- Eliminada votación y reacciones al borrar apuntes y publicaciones para evitar violación de claves foráneas (PR fix-cascade-delete).
- Eliminación de apuntes y posts ahora borra votos/reacciones asociados y maneja IntegrityError para evitar fallos (PR delete-related-cleanup).
- Corregido scroll infinito del feed: nueva ruta /feed/load con paginación, loader con mensajes y JS que evita peticiones duplicadas (PR feed-scroll-fix).
- Posts cargados via scroll ya no desaparecen y se eliminó el texto "Cargando más..." dejando solo el spinner (PR feed-loader-text-remove).
- Añadidos logs de depuración en loadFilteredFeed y loadMorePosts y condición para no limpiar el feed al recargar con el mismo filtro (PR feed-scroll-disappearing-fix).
- Ajustado loadFilteredFeed para respetar currentPage>1, proteger innerHTML y registrar actualización; loadMorePosts incluye timeout de seguridad y /feed/load muestra mensaje cuando no hay más publicaciones (PR feed-scroll-empty-fix).
- Añadidos console logs en loadMorePosts para depurar HTML y elementos, se inserta cuando falta data-post-id y se muestra mensaje cuando no hay más publicaciones (PR feed-scroll-debug-fix).
- Marketplace filters toggle: sidebar oculto por defecto y categorías completas en modal con Tom Select (PR store-filters-toggle)
- Fixed store routes to pass STORE_CATEGORIES dictionary and removed duplicate precio_min logic to avoid Jinja errors (PR store-categories-dict).
- Fixed publish product modal using category groups via categories_dict (QA store-category-dict-fix).
- Fixed Filters button in /store: sidebar toggles correctly with rotating icon and mobile IDs renamed to avoid duplicates (PR store-filters-btn-fix).
- Mobile navbar: removed 'Carrera', moved 'Perfil' to the rightmost slot and added accessibility/headers fixes (PR mobile-nav-carrera-remove).
- Enlaces a Liga, Desafíos y Mi Carrera ocultos para usuarios normales y rutas redirigen al feed si el rol no es admin (PR restrict-incomplete-pages).
- Vista /notes redise\u00f1ada como galer\u00eda A4: alias /apuntes, tarjetas verticales con t\u00edtulo arriba, sidebar removido y responsive (PR notes-a4-gallery).
- Fixed account deletion by removing related records, added confirmation and flash message (PR delete-account-fix).
- Tarjetas de apuntes modernizadas con sección de autor, etiquetas y menú de opciones; incluyen skeleton de carga y métricas inferiores (PR note-card-redesign).
- Indicadores de verificación rediseñados: se quitan badges verdes, icono junto al nombre y efecto glow en tarjetas (PR notes-verified-ui).
- Generado filtro `cl_url` y helper optimize_url para insertar `f_auto`, `q_auto` y tamaños al construir URLs de Cloudinary; se actualizaron avatares, galerías y tienda (PR cloudinary-optimizations).
- Fixed comment null errors and share modal duplicates, styled inactive feed buttons, improved note-card layout with flexbox and added optimistic save (PR feed-bugfixes-ui).
- Scoped comment event delegation to #feedContainer to avoid modal conflicts (PR comment-events-scope).
- Fixed comment rendering in gallery modal: API now returns avatar and JS uses valid selector for modal inputs (PR gallery-modal-comment-fix).
- Filtro "Apuntes" en /feed muestra tarjetas en cuadrícula añadiendo la clase
  `feed-as-grid` y estilos grid en CSS (PR feed-notes-grid).
- notes.css ahora se carga globalmente desde base.html para mantener el diseño
  de note-card consistente en el feed (PR feed-note-card-css).
- Estilos de note-card unificados en notes.css y eliminados de carrera.css; selectores fortalecidos con prefijo .note-card. (PR note-card-centralize)
- Vistas previas de notas ahora se inicializan con `initNotePreviews`, llamado tras cargar contenido dinámico en el feed y otras páginas. (PR note-preview-reinit)
- Toggle filters sidebar via filter-toggle-btn and CSS transform (PR marketplace-filters-fix).
- Marketplace sidebar now fixed-position with overlay; button toggles body class for smooth slide (PR marketplace-sidebar-bugfix).
- Refactored post modal layout with fixed header and footer so comment input stays visible and comments scroll separately (PR post-modal-layout-fix).
- Updated fly.toml with http_service health check grace period and performance VM to avoid startup 503 errors (PR fly-health-vm).
- Reverted Gunicorn to synchronous worker for reliable startup (PR gunicorn-sync-worker).
- Simplified fly.toml and Dockerfile to use a single gunicorn command with 3 workers and no services block (PR fly-config-cleanup).
- os.makedirs("instance") now uses exist_ok=True to avoid startup error (PR db-instance-exist-ok).
- min_machines_running set to 1 in fly.toml to keep one machine running (PR fly-autostop-fix).
- Added dedicated /healthz endpoint returning 'ok' and updated fly.toml health check path (PR healthz-endpoint).
- Modernized notes list with purple filter buttons, Bootstrap icons and DOMContentLoaded wrappers for initNotePreviews (PR notes-ui-refresh).
- Improved healthz endpoint to validate DB connection and increased timeout to 15s (PR health-check-db-timeout).
- Ajustados estilos de filtros y barra de búsqueda en /notes para respetar la paleta morada y mejorar el contraste (PR notes-filters-css-refactor).
- Lightweight wsgi health check via Dispatcher; removed DB access from health blueprint (PR wsgi-light-health).
- Reacciones y modales actualizados con panel flotante y long press; feed.js maneja hover y textos personalizados (PR reactions-refactor).
- Función de compartir restaurada con navigator.share y copia como respaldo; botón único sin extras (PR share-native-restore).
- Reverted to eventlet Gunicorn worker to fix 'Bad file descriptor' socket errors (PR gunicorn-eventlet-fix).
- Adopted Option 2: eventlet worker with healthz and min_machines_running improvements (PR eventlet-option2)
- Removed dynamic share option overlay and related CSS; share buttons now use built-in navigator.share only (PR share-options-remove).
- Fase 2: reconstruido botón Me Gusta con conteo estable, handleLike actualiza solo el contador y color activo igual a Guardar.
- Fase 3: panel de reacciones con long press flotante, scroll horizontal y contador clickeable.
- Added csrf macro import in store/_product_cards.html to fix UndefinedError in search_products (hotfix product-cards-csrf).
- Fixed note upload failing with invalid integer when "reading_time" empty; route now parses it to int when provided (PR notes-reading-time-int).
- Fixed notes filter buttons active color to white via .notes-filters .btn-outline-primary.active rule (PR notes-filters-contrast-fix).
- Fixed like button icon disappearing; consistent structure with count in post card and modals, safe JS updates and global search check (PR like-button-fix).
- Restored fire icon in like buttons and guarded legacy search click handler (PR like-icon-restore)
- Consolidated DOMContentLoaded handlers from comment.js, forum_editor.js, enhanced-ui.js, store.js, league.js and feed.js into main.js; modules expose init functions (PR domcontent-modules-consolidation).
- Guarded reaction button initialization to prevent TypeError on pages without .btn-reaction (PR feed-reaction-null-check).
- Feed routes split into subpackage crunevo/routes/feed with views.py and api.py; feed_routes.py now re-exports for compatibility (PR feed-subpackage).
- Guarded streak claim button event listener to prevent errors when element is missing (PR feed-missing-element-guard).
- Guarded reaction button initialization to prevent TypeError on pages without .btn-reaction (PR feed-reaction-null-check).
- Created api package with JWT-authenticated endpoints and updated README with usage instructions (PR feed-api-blueprint).
- frontend directory contains a decoupled Next.js SPA built with Tailwind.
- FeedPage under `frontend/app/feed/page.tsx` consumes `/api/feed` using `fetch`.
- Build the SPA separately with `docker build -t crunevo-frontend -f frontend/Dockerfile frontend`.
- Deploy frontend and backend containers independently; the SPA communicates with the Flask API via HTTP.
- Session cookies default to `SESSION_COOKIE_SECURE=True` and `SESSION_COOKIE_SAMESITE='Lax'` in `config.py`. Production sets `SESSION_COOKIE_HTTPONLY=true` in `fly.toml` and `fly-admin.toml` (PR session-cookie-security).
- Enabled Dependabot weekly updates for pip packages and added CI workflow running 'make test' on PRs (PR dependabot-ci).
- CI workflow runs 'make fmt' and 'make test' on every push (PR workflow-fmt-test).
- SECRET_KEY now required from environment; config warns in debug and errors in
  production (PR secret-key-env).
- Split auth.login and feed.view_feed logic into new services for authentication and feed data retrieval (PR login-feed-services).
- Added paginated comments API and load-more button in modals; feed.js handles fetching additional pages (PR comments-pagination).
- Comment modal logic consolidated into feed.js; comment.js reduced to a stub and main.js initializes the unified code (PR comment-module-unify).
- Added reactions list modal with /feed/api/reactions/<post_id> endpoint and JS handler (PR reactions-list-modal).
- Comment and photo modals now include ARIA labelling and keyboard focus for improved accessibility (PR modals-aria-accessibility).
- Comment submission now inspects fetch errors and shows friendly messages; buttons re-enable on failure (PR comment-error-messages).
- Replaced manual CSRF inputs with `csrf_field()` and imported csrf macro in comment and post modals (PR csrf-template-fix).
- Release command sets random SECRET_KEY to avoid missing env error (PR release-secret-fix).
- Added comment deletion endpoint `/feed/comment/delete/<id>` with author/moderator authorization (PR comment-delete-endpoint).
- Consolidated openCommentsModal, submitModalComment and addCommentToModalUI into comment.js; feed.js references them and main.js calls initCommentModals once (PR comment-modal-refactor).
- Defined .bi-fire-fill in fix-bootstrap.css to keep the fire icon visible when liking posts (PR like-fire-icon-fix)
- Perfil público ahora reutiliza el banner y el formulario de publicaciones; enlaces de perfil en navbar, sidebar y navegación móvil usan profile_by_username (PR public-profile-banner-modal).
- Replaced "Editar perfil" button with "Detalles personales" fixed inside the profile header and ensured achievements section spacing and mobile grid (PR profile-details-btn).
- Reemplazado botón "Editar perfil" por "Detalles personales" solo visible en el perfil propio; ajustada redirección a /perfil en lugar de configuración (PR perfil-detalles-fix).
- Fixed Jinja if/else in perfil_publico.html to avoid TemplateSyntaxError and show actions for other users (hotfix perfil-conditional-fix).
- Se implementó sistema de errores para admins en /admin/errores. Captura automática, vista filtrable y botón de resolución.
- Detecta 'no-more-posts' en feed.js para detener el infinite scroll y ocultar el loader (PR feed-load-end).
- loadFilteredFeed muestra mensaje si data.html está vacío sin limpiar el contenedor y reinicia reachedEnd/currentPage (hotfix quickfeed-empty)
- loadMorePosts y loadFilteredFeed ahora ocultan el loader y muestran un alert si ocurre un error; registran el status HTTP y respuesta para depuración (PR feed-error-handling).
- Removed unused global comment modal in feed.html; each post modal now uniquely references commentsModal-<post.id> (PR comment-modal-id-cleanup).
- Improved notifications dropdown reload: shows error toast when request fails, keeps previous entries when empty with message 'No hay notificaciones nuevas' and refreshes only if tab visible (PR notifications-error-toast).
- Updated notifications.js to query #notificationsDropdown and #notifications-list; replaced .notification-container selector (PR notifications-dropdown-selector).
- Removed legacy initNotifications from main.js; dropdown updates now rely on initNotificationManager (PR remove-initNotifications).
- loadFilteredFeed ahora verifica response.ok, registra errores y conserva el contenido previo en caso de fallo; solo actualiza el contenedor cuando data.html no está vacío (hotfix feed-filter-ok-check).
- removeSkeletonPosts ahora registra los skeleton eliminados; loadFilteredFeed y loadMorePosts muestran el HTML recibido y solo limpian el contenedor si cambia el filtro. notifications.js registra conteos y si el dropdown se actualiza o se conserva (PR feed-notif-logging).
- removeSkeletonPosts and deletePost now log the selectors of elements before applying fade-out or removal. Actual posts use the 'facebook-post' class; '.post-skeleton' is only for loading placeholders.
- Verified post_card.html renders articles with class 'facebook-post' only; no 'post-skeleton' or 'fade-out' classes found in templates or server logic.
- Searched repo for any rules hiding '.facebook-post' elements; none found beyond normal styles. Confirmed removeSkeletonPosts() only selects '.post-skeleton'. Documented findings for future reference.
- Added diagnostic CSS borders for `.facebook-post` at end of feed.css to visualize opacity and fade-out behaviors during testing.
- Inserted diagnostic borders after `.facebook-post` styles in feed.css to debug hidden posts.
- toggleComments now logs the element being hidden before applying the `fade-out` class and showToast logs the toast element before fade-out for easier debugging.

- Added raw HTML logs in feed.js for debugging rendered posts.
- Added temporary CSS borders for `.facebook-post` diagnostics.
- Added console logs when applying `fade-out` to track element removal.
- Removed debugging borders and logs from feed.js; fade-in/out animations now use
  `forwards` fill mode and loader hides after successful load to fix invisible
  posts issue.
- Updated reaction panel with floating overlay and modern emojis; adjusted templates and JS.
- Restored CRUNEVO emojis in floating reaction panel; kept overlay JS improvements (PR modern-floating-reactions-fix).
- Enhanced floating reaction panel design with fade animations, hover bounce and higher z-index; updated CSS, JS and templates (PR reactions-panel-style-improve).
- Updated reactions macro to use like-btn markup, added blur backdrop and prevented default on long press to fix overlay bug (PR reaction-panel-bugfix).
- Ensured floating reaction panel is visible by removing overflow restriction on `.facebook-post` (PR fix-reaction-panel-not-showing-v2).
- ModernFeedManager initializes when any .like-btn is present to restore floating reactions on post detail pages (hotfix floating-reactions-init).
- Fix position and style of floating reaction panel above "Me gusta" button (PR reactions-panel-position-fix).
- Fixed reaction panel placement by measuring after display; removed horizontal scrollbar and wrapped buttons; panel now positions reliably above the like button (PR reaction-panel-enhancements).
- Unified reaction panel logic in main.js and feed.js with dynamic positioning, simplified CSS and templates (PR reaction-panel-unify-fix).
- Corrected floating reaction panel to appear centered above the pressed "Me gusta" button and reset styles on hide (PR reaction-panel-button-align).
- Improved mobile reaction panel positioning to center over the tapped like button with screen margins and click-outside close handler (PR mobile-reaction-panel).
- Restored repository to pre-replit state and removed stray metrics migration to fix Alembic heads (hotfix revert-replit)
- Restored Fly volume mount in fly.toml to match existing machine configuration (PR fix-fly-volume-config)
- Confirmed Next.js SPA under `frontend/` remains as the official frontend. Documented build and deployment instructions in README (QA spa-integration-doc).
- Cleaned unnecessary console.log statements in static JS and guarded service worker logs with self.DEBUG (PR remove-console-logs).
- Added audit logging in require_admin before_request to track admin page visits (PR admin-require-logging).
- Added /admin/api/analytics endpoint and improved applyFilters to send selected filters and redraw charts (PR analytics-filters-api).
- Replaced debug `console.log` statements in base.html and ranking/index.html with `console.info` for clearer logging (PR template-console-cleanup).
- Replaced mobile bottom nav with a translucent top mobile navbar on small screens, kept hamburger menu intact and removed obsolete component includes (PR facebook-mobile-navbar).
- Redesigned mobile navbar with purple translucent background, circular icon buttons and updated order (Inicio, Personas, Chat, Apuntes, Notificaciones, Tienda), removing the perfil link (PR mobile-navbar-facebook-style).
- Ajustado navbar móvil para fondo morado sólido, altura mínima 64px y sombra sutil; modal de búsqueda visible en móviles (PR mobile-navbar-fix).
- Trending page now lists top posts, notes and popular forum questions with a link to ranking. Added Tailwind classes for modern layout (PR trending-forum-ranking).
- Rediseño completo de la página Trending con layout moderno y atractivo: hero section con estadísticas, cards mejoradas con rankings, badges de estado, efectos hover, diseño responsive optimizado y mejor UX (PR trending-complete-redesign).
- Trending page accessible without login; trending route no longer requires activation and handles guests. (hotfix trending-public)
- Trending route now skips forum query when forum tables missing and logs exception (hotfix trending-forum-missing-table).


## Rediseño completo del foro como "Centro de Matemáticas" (Diciembre 2024)

Se realizó una mejora integral del foro transformándolo en un "Centro de Matemáticas" con temática educativa y elementos visuales atractivos:

### Cambios realizados:

**CSS y estilos (`crunevo/static/css/forum_editor.css`):**
- Agregados estilos matemáticos con variables CSS para colores temáticos
- Implementadas animaciones y transiciones suaves
- Creados efectos hover y gradientes matemáticos
- Soporte para modo oscuro y responsive design
- Estilos especiales para badges de categorías con colores específicos

**Página principal del foro (`crunevo/templates/forum/list.html`):**
- Transformado el título a "Centro de Matemáticas" con header animado
- Agregados iconos matemáticos (🧮, ∑, π, ∞, ∆, ∫) 
- Implementados filtros de categoría mejorados con iconos específicos
- Creadas cards de preguntas con efectos hover y bordes decorativos
- Sidebar mejorado con estadísticas, consejos matemáticos y herramientas
- Panel de insights matemáticos contextual

**Vista de pregunta individual (`crunevo/templates/forum/question.html`):**
- Rediseño completo con breadcrumbs matemáticos
- Header de pregunta mejorado con mejor información del autor
- Separador matemático decorativo (∞)
- Botones de ordenamiento para respuestas múltiples
- Formulario de respuesta mejorado con consejos
- Sidebar expandido con herramientas matemáticas y quote inspiracional

**Formulario para hacer preguntas (`crunevo/templates/forum/ask.html`):**
- Interfaz completamente rediseñada con progreso visual
- Pasos numerados para guiar al usuario
- Tips matemáticos interactivos y consejos de calidad
- Vista previa y validación en tiempo real
- Header matemático inspiracional con emojis
- Mensajes de aliento y símbolos matemáticos

**Componente de respuestas (`crunevo/templates/forum/partials/answer_card.html`):**
- Diseño mejorado con avatares destacados
- Badges informativos para colaboradores
- Botones de voto rediseñados con efectos
- Mensaje especial para respuestas aceptadas
- Mejor organización visual y espaciado

**Navegación:**
- Actualizado enlaces en navbar (`crunevo/templates/components/navbar.html`)
- Modificado sidebar izquierdo (`crunevo/templates/components/sidebar_left_feed.html`)
- Cambiado de "Foro" a "Centro Matemático" con icono de calculadora

### Características destacadas:
- Temática matemática coherente en toda la interfaz
- Iconos específicos para cada categoría académica
- Animaciones CSS suaves y efectos de hover
- Diseño responsive optimizado para móviles
- Elementos de gamificación (progreso, badges, puntos)
- Herramientas matemáticas integradas (Desmos, GeoGebra, Wolfram Alpha)
- Mensajes motivacionales y tips educativos
- Soporte completo para modo oscuro

Todos los cambios mantienen la funcionalidad original mientras mejoran significativamente la experiencia visual y educativa del foro.

- Reverted forum to general "Foro Estudiantil", removing math-only branding. Updated navbar, sidebar, templates and CSS variables. (PR forum-general-qa)

- Modernized Club system with comprehensive feature enhancements including banner/avatar uploads, social media integration, creator permissions and modern UI design. Added banner_url, facebook_url, whatsapp_url and creator_id fields to Club model with proper relationships. Enhanced ClubForm with file upload fields and URL validation. Updated create_club route with Cloudinary integration for image uploads and proper creator assignment. Added edit_club functionality restricted to creators and admins. Implemented banner display with gradient overlays, social link buttons, and creator information in detail view. Enhanced list view with banner previews and social media indicators. Applied modern styling with smooth animations, hover effects and responsive design. All forms follow CSRF protection and established styling guidelines.
- Fixed missing Alembic dependency by pointing `club_modernization_fields` to `new_sections_2024` and created merge revision `f516460c56d7` to unify heads with `add_system_error_log`. (PR fix-migrations-heads)
- Verified feed management features in admin routes and templates, confirming post deletion and comment moderation. (QA feed-admin-functions-check)
- Added notes management page in admin with CSV export and deletion options (PR admin-notes-management).

- **Major Forum Modernization with Brainly-like Features (2024-01-XX)**: Completely redesigned the student forum to be better than Brainly with comprehensive enhancements across all aspects:

  **Backend Enhancements:**
  - Extended ForumQuestion model with difficulty_level, subject_area, grade_level, bounty_points, is_urgent, is_featured, quality_score, homework_deadline, exam_date, context_type fields
  - Extended ForumAnswer model with explanation_quality, has_step_by_step, has_visual_aids, is_expert_verified, confidence_level, helpful_count, word_count, estimated_reading_time, contains_formulas, contains_code fields
  - Added ForumTag model with many-to-many relationship to questions for better categorization
  - Added ForumReport model for community moderation and content reporting
  - Added ForumBadge model for gamification with user achievements system
  - Created association tables for user bookmarks, answer votes, and user badges
  - Enhanced forum routes with advanced filtering, sorting, search, tags system, and bounty management
  - Added bookmark functionality, improved voting system with vote tracking, and expert verification
  - Implemented comprehensive search with multi-criteria filtering and tag support
  - Added automatic answer quality detection and content analysis

  **Visual Design Overhaul:**
  - Removed old forum header and "Did you know" banner elements as requested
  - Completely redesigned list.html with modern, mobile-first, minimal interface
  - Implemented card-based layout with clean typography and responsive design
  - Added advanced filters panel with collapsible interface and real-time updates
  - Created modern search interface with live statistics and quick action buttons
  - Designed comprehensive tag system with color-coded categories and auto-complete
  - Added difficulty level badges, urgency indicators, and bounty system visualization
  - Implemented modern pagination with improved navigation

  **Enhanced Ask Question Experience:**
  - Redesigned ask.html as a 4-step wizard with progress tracking
  - Added title character counter and real-time validation
  - Implemented comprehensive categorization with difficulty levels and grade levels
  - Added context selection (homework, exam, curiosity, project)
  - Created modern tag input system with suggestions and auto-complete
  - Added advanced options including urgency flags and deadline setting
  - Implemented bounty system where users can offer points for better answers
  - Added sidebar with tips, examples, and community statistics
  - Created step-by-step navigation with completion validation

  **Search & Discovery:**
  - Created search_results.html template for advanced search results
  - Added search statistics dashboard with result metrics
  - Implemented applied filters display with easy removal options
  - Added comprehensive result cards with all question metadata
  - Created tag-based navigation and filtering system

  **Mobile Optimization:**
  - Designed fully responsive interface optimized for mobile devices
  - Implemented touch-friendly controls and swipe gestures
  - Added collapsible sections and optimized spacing for small screens
  - Created adaptive layouts that work seamlessly across all device sizes

  **Quality & Features:**
  - Added automatic answer quality scoring based on multiple factors
  - Implemented step-by-step detection and visual aids recognition
  - Added expert verification system for high-quality answers
  - Created helpful votes separate from regular voting
  - Added automatic word count and reading time estimation
  - Implemented formula and code detection in answers

  **User Experience:**
  - Added bookmark system for saving interesting questions
  - Implemented share functionality with native mobile sharing
  - Created live progress tracking in question creation
  - Added real-time character counters and validation feedback
  - Implemented auto-save and form persistence
  - Added comprehensive error handling and user feedback

  This modernization transforms the forum into a comprehensive learning platform that rivals and exceeds Brainly's functionality while maintaining a clean, minimal design optimized for both desktop and mobile use.
- Added migration 'add_forum_modernization_fields' to create missing tables and columns for the modern forum.
- Handled missing forum tables gracefully in list_questions to avoid 500 errors (PR forum-500-fix).
- Added migration 'forum_modernization_schema' and removed temporary error handling from forum routes.
- Fixed popular sort in forum by counting answers via join instead of property (hotfix forum-popular-sort).
- Improved forum list route with robust DB error handling and orphan author fallbacks (PR forum-list-stability).
- Added ensure_forum_tables helper and manual 500 error for missing schema; created test for /foro (PR forum-table-check).
- Fixed description validation on /foro/hacer-pregunta with char counter, drag-drop images and backend length check (PR forum-editor-enhancements).
- Removed duplicate Quill initialization on /foro/hacer-pregunta, ensuring single editor with image uploads and accurate character counter (PR forum-editor-single).
- Improved /foro/hacer-pregunta editor with precise whitespace-trimmed character validation, richer Quill toolbar, resizable images with tooltip and click-to-expand, and enforcement of 20-character minimum before advancing (PR forum-editor-validation-fix).
- Fixed character counter on /foro/hacer-pregunta using Quill text content and ignoring punctuation, enabling 20-character validation without errors (PR forum-editor-charcount-bugfix).
- Ensured /foro/hacer-pregunta editor enables "Siguiente" after 20 real characters by waiting for Quill initialization and using robust content validation (PR forum-editor-next-btn-fix).
- Fixed modal navigation by managing history state with a stack and popstate listener, preventing unintended page back navigation when closing new Facebook-style modals (PR modal-history-fix).
- Unified Facebook-style post modal: added color variables, refactored feed.js with createModal/closeModal helpers, and trimmed _post_modal.html to panel-only content (PR facebook-modal-refactor).
- Full-screen Facebook-style modal restored zoom, navigation, download and options controls with scroll-safe info panel (PR facebook-modal-controls).
- Introduced dual modal system: full-screen photo modal with advanced controls and restored Bootstrap comment modal, removing comments-only styles and logic (PR dual-modal-system).
- Unified comment input across photo and comment modals with fixed bottom form and reusable CSS for Facebook-like design (PR unified-comment-input).
- Made photo modal responsive for mobile, added unique IDs per post and ARIA-labelled controls to address accessibility warnings (PR photo-modal-mobile-fix).
- Fixed comment modal layout with flexbox to keep header and input fixed and added compact comment form styles reused in photo modal for consistency (PR comment-modal-compact-form).
- Removed Bootstrap's extra scroll class from comment modal to ensure a single scroll area and matched photo modal comment form width using w-100 (PR comment-modal-single-scroll).
- Refactored comment and photo modals into single-page scrollable layouts, locked body scrolling and anchored comment input at bottom for consistency (PR modal-unified-scroll).
- Ensured modals remain within viewport using 90vh content height, moved all scroll to internal containers and kept comment input fixed to eliminate outer scrollbars (PR modal-scroll-layout-fix).
- Implemented single-scroll comment modal with compact comment CSS, load-more button fetching paginated comments with has_more flag, and updated tests to cover new API (PR comment-modal-infinite-scroll).
- Removed nested scroll by stripping overflow and height limits from `.modal-comments-section`, consolidating scrolling to the parent container (PR modal-comments-scroll-fix).
- Rebuilt post and comment modals with two-panel layout, fixed header and bottom comment form, and single scrollable info panel with responsive stacking (PR modal-two-panel-layout).
- Resolved double scroll in Facebook-style modal by enforcing flexbox layout with a single scrollable content area, updating comment modal markup and scroll handling (PR modal-single-scroll-fix).
- Eliminated remaining double scroll in comment modal by moving the comment form inside a single scrollable body, making it sticky at the bottom and removing inner comment list overflow (PR comment-modal-sticky-input).
- Consolidated comment modal layout by placing the comment form outside the scrollable body, cleaning duplicate comment styles and reinforcing single-scroll behavior with sticky input (PR comment-modal-css-cleanup).
- Centered comment modal horizontally on desktop, added responsive full-width behavior on mobile, and preserved sticky comment form (PR comment-modal-center).
- Optimized comment modal input with full-width auto-expanding textarea and minimal send button for better mobile usability (PR comment-input-opt).
- Fixed navbar macros: consolidated user auth conditional and guarded current_user usage to resolve TemplateSyntaxError and test failures (PR navbar-auth-conditional).
- Migrated mobile "NotBar" component to "MobileNavbar", renamed template and CSS class `.notbar` to `.mobile-navbar` and updated includes (PR mobile-navbar-rename).
- Documented mobile navigation bar usage and noted replacement of bottom nav (PR mobile-navbar-docs).
- Refined mobile navbar: new purple blur style with circular buttons, forum icon now question mark, and search input opens a full-screen modal with live suggestions (PR mobile-navbar-enhance).
- Mobile navbar badges and spacing fixed: icons spaced evenly, notification button links to full page with working badge, cart count now visible, and auto-hide/padding logic targets the mobile navbar (PR mobile-navbar-fixes).
- Calculated navbar height dynamically with CSS variable, updated sidebar offset and scroll padding, and unified auto-hide logic to ensure content isn't covered on any page (PR navbar-overlap-fix).
- Reapplied navbar height on load and resize, setting body padding and scroll offset to prevent content being hidden by fixed navbars (PR navbar-padding-load).
- Recalculated navbar height on DOMContentLoaded and window load to prevent fixed navbar from covering content on mobile and desktop (PR navbar-height-recalc).
- Fixed indentation of marketplace and related blueprint imports in `app.py` to resolve deployment error (hotfix marketplace-import-indent).
- Added missing marketplace utilities and models overhaul: created `utils/uploads` helper, simplified marketplace models, fixed conversation/message relations, updated routes and templates, and ensured CSRF tokens in forms (PR marketplace-fixes).
- Added migration to create marketplace tables and product fields and rolled back DB session before logging errors to avoid aborted transactions (PR marketplace-subcategory-fix).
- Fixed seller registration page 500 error by importing csrf macro and sanitized marketplace price filters to avoid "None" in numeric inputs (hotfix marketplace-become-seller).
- Handled `None` values in marketplace filter inputs to prevent invalid numeric field values (hotfix marketplace-filter-none).
- Fixed seller dashboard 500 by providing required context variables and timestamp alias for messages (hotfix seller-dashboard-context).
- Guarded seller dashboard template against missing product or sender references to prevent runtime errors (hotfix seller-dashboard-template-guards).
- Added `is_official` field to `Product` model with default `False` and migration to support official products (PR add-product-is_official).
- Restricted store index and related product queries to `is_official=True` so only official products appear (PR store-official-filter).
- Marketplace now displays a badge for official products and includes them alongside seller listings (PR marketplace-official-badge).
- Unified `Product` model across store and marketplace: removed duplicate favorite/purchase queries and enforced `is_official` filter in views `store.store_index`, `store.view_product`, `store.redeem_product`, `store.buy_product`, `store.add_to_cart`, `store.view_cart`, `store.checkout`, `store.toggle_favorite` and `marketplace.marketplace_index`.
- Added unified product route `/producto/<id>` with conditional template and redirects from legacy store and marketplace paths (PR product-view-unify).
- Added error handling and missing context for marketplace seller and message views to prevent 500 errors (hotfix marketplace-route-errors).
- Registered `timeago` and `date` template filters and imported CSRF macro in marketplace templates to prevent undefined filter errors and ensure proper form protection (hotfix marketplace-filters-csrf).
- Implemented pagination in seller_products view, passing pagination context and guarding template to avoid undefined errors (hotfix seller-products-pagination).
- Fixed marketplace messages link to use `marketplace.marketplace_index` and guarded optional image upload routes to avoid BuildError (hotfix marketplace-messages-link).
- Marketplace product detail view now renders `marketplace/view_product.html` with seller info, related products and CSRF macro (PR marketplace-product-detail-template).
- Fixed seller product editing by including unread message count in edit view and replaced delete links with POST forms and CSRF to enable product removal from seller panel (hotfix seller-product-actions).

## Store and Marketplace Unification

- Unified Store and Marketplace modules into a single Commerce module with shared templates and routes.

## Feed Interactions Improvement

- Mejorado el sistema de interacción con publicaciones en el feed:
  - Implementada funcionalidad para abrir el modal de comentarios al hacer clic en el contador de comentarios.
  - Añadida sincronización de datos en tiempo real para el modal de comentarios mediante API.
  - Creado endpoint `/feed/api/comments/<post_id>` para obtener comentarios actualizados.
  - Mejorada la accesibilidad de los modales con atributos ARIA adecuados.
  - Expandido el menú de opciones de publicaciones (tres puntos) con nuevas funcionalidades:
    - Copiar enlace de la publicación
    - Guardar publicación
    - Reportar publicación (existente)
  - Implementados controladores JavaScript para las nuevas opciones del menú.
  - Añadida función `copyToClipboard` con soporte para API moderna y fallback para navegadores antiguos.
  - Mejorada la experiencia de usuario con retroalimentación visual y notificaciones toast.

## Sidebar Optimization

- Optimizado el sidebar derecho del feed para mejorar la experiencia de usuario:
  - Rediseñada la sección de tendencias para mostrar publicaciones reales con sus estadísticas.
  - Mejorada la sección de contribuidores destacados para mostrar usuarios reales con sus puntos semanales.
  - Implementada la sección de logros recientes con datos dinámicos de la base de datos.
  - Añadido sistema de tips de estudio aleatorios para mayor variedad de contenido.
  - Reorganizada la sección de enlaces útiles con mejor distribución espacial.
  - Mejorada la estética general con efectos hover, transiciones suaves y mejor espaciado.
  - Implementada responsividad para dispositivos móviles.
  - Añadidos enlaces "Ver más" en cada sección para facilitar la navegación.
- Created new template `tienda/_product_cards.html` for displaying product cards with dynamic rendering of product information including images, names, descriptions, badges, ratings, prices, and action buttons.
- Created unified template `tienda/producto.html` for displaying detailed product information with breadcrumb navigation, image carousel, product details, action buttons, description, shipping information, and tabs for reviews and questions.
- Created template `tienda/carrito.html` for the shopping cart with product details, quantity controls, and order summary.
- Updated `app.py` to register the new unified commerce blueprint and removed the old store and marketplace blueprints.
- Added legacy redirects in `commerce_routes.py` for specific routes from the old store and marketplace modules to the new unified commerce module.
- Created template `tienda/checkout_confirm.html` for the checkout confirmation page with order summary and shipping options.
- Created template `tienda/checkout_success.html` for the checkout success page with order details and purchased products.
- Created template `tienda/compras.html` for displaying a user's purchases with search, sorting, and review options.
- Created template `tienda/favorites.html` for displaying a user's favorite products with search, sorting, and cart actions.
- Created template `tienda/request_product.html` for product requests with form and previous requests display.
- Created template `tienda/my_requests.html` for displaying a user's product requests with search, filtering, and detailed information.
- Created template `tienda/become_seller.html` for the "Become a Seller" page with benefits, guide, and registration form.
- Created comprehensive template `tienda/seller_dashboard.html` for the seller dashboard with navigation sidebar and sections for dashboard statistics, products, orders, messages, reviews, and settings.

## Sistema de Eventos y Panel Administrativo

- Implementado sistema completo de gestión de eventos con las siguientes características:
  - Extendidas las rutas en `event_routes.py` para incluir todas las funciones necesarias:
    - `crear_evento()` (existente, mejorado)
    - `editar_evento(event_id)` (nuevo)
    - `eliminar_evento(event_id)` (nuevo)
    - `ver_evento(event_id)` (existente)
    - `listar_eventos()` (existente)
    - `mark_attendance()` (nuevo) para marcar asistencia y otorgar créditos
  - Aplicados decoradores de permisos adecuados (`@admin_required`, `@login_required`) a todas las rutas
  - Integrado el sistema de eventos con el panel administrativo mediante `admin_routes.py`
  - Creadas plantillas administrativas:
    - `admin_event_list.html`: Lista de eventos con filtros, búsqueda y exportación CSV
    - `admin_event_form.html`: Formulario para crear y editar eventos
    - `admin_event_detail.html`: Detalles del evento y gestión de participantes
  - Integración con el sistema de créditos para recompensar la asistencia a eventos
  - Soporte para eventos destacados, próximos y pasados con filtros
  - Categorización de eventos (taller, seminario, feria, conferencia, etc.)
  - Acceso a eventos desde el menú de navegación del panel administrativo
- Created template `tienda/publish_product.html` for publishing or editing products with form fields and image upload.
- Replaced `auth.profile_by_username` links with `auth.view_profile` across templates to resolve navbar BuildError (hotfix profile-link).

- Added legacy blueprints to redirect /store and /marketplace paths to /tienda, restoring /store access and preventing 404 errors.

- Added CSRF macro usage to commerce and admin templates; implemented streak claim API, fixed profile route, paginated feed comments and renamed Referral fields for tests.
- Resolved /tienda 500 by pointing commerce_index to existing template and ensuring query parameters are handled safely.
- Hardened HTTP responses: removed legacy X-Frame-Options/Expires headers and enforced UTF-8 content type and nosniff policy.
- Added /login/verify route with two-factor code validation and corrected login redirect.
- Guarded post_reaction migration to check for posts table before altering and fixed admin sidebar events link.
- Guarded crolars price rendering across store and commerce templates to prevent 500 errors when price is missing (PR store-crolars-undefined).
- Wrapped favorite product price credits section with defined check and "No disponible" fallback to handle missing values.
- Wrapped product detail crolars price block with defined check and "No disponible" fallback (hotfix product-crolars-fallback).
- Guarded cart price credits display and total calculation with defined check and fallback placeholder in `carrito.html`.
- Wrapped product price credits in `store/view_product.html` with defined checks, added "No disponible" fallbacks and disabled actions when missing.
- Guarded product card price credits with defined check, added "No disponible" fallbacks and defaulted data-credits to 0 when undefined.
- Wrapped purchase price credits section with defined check and "No disponible" fallback in `compras.html`.
- Wrapped profile purchases tab price credits with defined check and "No disponible" fallback.
- Replaced `product.price_credits or ''` with `product.price_credits if product.price_credits is defined else ''` in `admin/manage_store.html`.
- Replaced `product.price_credits if product else ''` with `product.price_credits if product and product.price_credits is defined else ''` in `admin/add_edit_product.html`.
- Added Jinja macro `render_price_credits` in `components/price_credits.html` to display price credits or 'No disponible'; replaced templates to use it and set `Product.price_credits` default to 0. Use `render_price_credits(obj)` for future displays.
- Guarded product detail and card templates against undefined `price`, showing "Precio no disponible" when missing and hiding cart actions accordingly.
- Added accessible labels and hidden text to product card icon buttons to satisfy button accessibility checks.
- Wrapped `backdrop-filter` usage in `store.css` with `@supports` fallbacks for broader browser compatibility.
- Restored `X-Frame-Options` security header.
- Restored `/feed` URL after closing photo modal, added direct route cleanup and ensured back button closes modal (PR feed-modal-url-fix).
- Updated all navigation links and cart scripts to use `/tienda` directly, replacing legacy `/store` paths that filtered out marketplace products. Cart badge and search results now call commerce endpoints. (PR navbar-store-direct)
- Added placeholder migration cd14a01e631b to resolve missing revision during deployment.

- Guarded `complete_missing_models` migration against absent tables and aligned
  saved courses table name, preventing `NoSuchTableError` on deployments.
- Guarded `add_user_career_interests` migration against missing `users` table
  by checking for table existence before altering.
- Computed cart totals server-side and guarded price display to prevent /tienda/cart 500 errors.
- Logged missing profile users and returned 404 instead of 500; wrapped profile queries in try/except to handle absent tables gracefully (PR perfil-500-fix).
- Defaulted `verification_level` to 0 in profile logic and templates to prevent 500 errors when user records store NULL values.
- Guarded profile note statistics against missing ratings to avoid `/perfil/<username>` 500 errors.
- Filtered non-numeric note ratings and averaged safely to prevent division errors on profile; added tests for profiles with and without notes (PR profile-average-rating-fix).
<<<<<<< HEAD
- Fixed achievement progress on profile by counting unlocked achievements and avoiding list/int division; added test for logros tab (PR perfil-achievements-fix).
=======
- Added fallback `rating` property on `Note` and strengthened profile stats calculations with numeric checks and safe queries to prevent `/perfil/<username>` 500 errors.
>>>>>>> 6c0b47c1
<|MERGE_RESOLUTION|>--- conflicted
+++ resolved
@@ -1207,8 +1207,5 @@
 - Defaulted `verification_level` to 0 in profile logic and templates to prevent 500 errors when user records store NULL values.
 - Guarded profile note statistics against missing ratings to avoid `/perfil/<username>` 500 errors.
 - Filtered non-numeric note ratings and averaged safely to prevent division errors on profile; added tests for profiles with and without notes (PR profile-average-rating-fix).
-<<<<<<< HEAD
 - Fixed achievement progress on profile by counting unlocked achievements and avoiding list/int division; added test for logros tab (PR perfil-achievements-fix).
-=======
-- Added fallback `rating` property on `Note` and strengthened profile stats calculations with numeric checks and safe queries to prevent `/perfil/<username>` 500 errors.
->>>>>>> 6c0b47c1
+- Added fallback `rating` property on `Note` and strengthened profile stats calculations with numeric checks and safe queries to prevent `/perfil/<username>` 500 errors.