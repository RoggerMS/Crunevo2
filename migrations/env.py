--- conflicted
+++ resolved
@@ -8,27 +8,6 @@
 config = context.config
 
 # Interpret the config file for Python logging.
-<<<<<<< HEAD
-# This line sets up loggers basically.
-config_path = Path(config.config_file_name.strip())
-if not config_path.is_absolute():
-    config_path = Path(__file__).resolve().parent / config_path
-fileConfig(config_path)
-=======
-config_path = Path(config.config_file_name).name
-config_path = Path(__file__).resolve().parent / config_path
-
-if not config_path.exists():
-    raise FileNotFoundError(f"Logging config file not found: {config_path}")
-
-fileConfig(str(config_path))
-
-
-if not config_path.exists():
-    raise FileNotFoundError(f"Logging config file not found: {config_path}")
-
-fileConfig(str(config_path))
->>>>>>> 4ac9b789
 logger = logging.getLogger("alembic.env")
 
 target_db = None  # Will be defined later with current_app
